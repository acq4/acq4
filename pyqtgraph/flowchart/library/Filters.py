--- conflicted
+++ resolved
@@ -8,13 +8,9 @@
 from .common import *
 import numpy as np
 
-<<<<<<< HEAD
-import pyqtgraph.metaarray as metaarray
-from pyqtgraph import PolyLineROI
-from pyqtgraph import Point
-=======
+from ... import PolyLineROI
+from ... import Point
 from ... import metaarray as metaarray
->>>>>>> f4e0f091
 
 
 class Downsample(CtrlNode):
