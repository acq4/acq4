--- conflicted
+++ resolved
@@ -283,15 +283,12 @@
             self.autoRange()
         self.roiClicked()
 
-<<<<<<< HEAD
+        profiler()
+
     def clear(self):
         self.image = None
         self.imageItem.clear()
         
-=======
-        profiler()
-
->>>>>>> f4e0f091
     def play(self, rate):
         """Begin automatically stepping frames forward at the given rate (in fps).
         This can also be accessed by pressing the spacebar."""
