# -*- coding: utf-8 -*-
from __future__ import print_function
"""
Manager.py -  Defines main Manager class for ACQ4
Copyright 2010  Luke Campagnola
Distributed under MIT/X11 license. See license.txt for more infomation.

This class must be invoked once to initialize the ACQ4 core system.
The class is responsible for:
    - Configuring devices
    - Invoking/managing modules
    - Creating and executing acquisition tasks. 
"""


import os, sys, gc

import six
import time, atexit, weakref
from acq4.pyqtgraph.Qt import QtCore, QtGui
import acq4.util.reload as reload

from .util import DataManager, ptime, configfile
from .Interfaces import *
from .util.Mutex import Mutex
from .util.debug import *
from .util import debug
import getopt, glob
from collections import OrderedDict
import acq4.pyqtgraph as pg
from .util.HelpfulException import HelpfulException
from . import __version__
from . import devices, modules

### All other modules can use this function to get the manager instance
def getManager():
    if Manager.single is None:
        raise Exception("No manager created yet")
    return Manager.single


def __reload__(old):
    Manager.CREATED = old['Manager'].CREATED
    Manager.single = old['Manager'].single


class Manager(QtCore.QObject):
    """Manager class is responsible for:
      - Loading/configuring device modules and storing their handles
      - Managing the device rack GUI
      - Creating acquisition task handles
      - Loading gui modules and storing their handles
      - Creating and managing DirectoryHandle objects
      - Providing unified timestamps
      - Making sure all devices/modules are properly shut down at the end of the program"""
      
    sigConfigChanged = QtCore.Signal()
    sigModulesChanged = QtCore.Signal() 
    sigModuleHasQuit = QtCore.Signal(object) ## (module name)
    sigCurrentDirChanged = QtCore.Signal(object, object, object) # (file, change, args)
    sigBaseDirChanged = QtCore.Signal()
    sigLogDirChanged = QtCore.Signal(object) #dir
    sigTaskCreated = QtCore.Signal(object, object)  ## for debugger module
    sigAbortAll = QtCore.Signal()  # User requested abort all tasks via ESC key
    
    CREATED = False
    single = None
    
    def __init__(self, configFile=None, argv=None):
        self.lock = Mutex(recursive=True)  ## used for keeping some basic methods thread-safe
        self.devices = OrderedDict()  # all currently loaded devices
        self.modules = OrderedDict()  # all currently running modules
        self.definedModules = OrderedDict()  # all custom-defined module configurations
        self.config = OrderedDict()
        self.currentDir = None
        self.baseDir = None
        self.gui = None
        self.shortcuts = []
        self.disableDevs = []
        self.disableAllDevs = False
        self.alreadyQuit = False
        self.taskLock = Mutex(QtCore.QMutex.Recursive)
        
        try:
            if Manager.CREATED:
                raise Exception("Manager object already created!")

            Manager.CREATED = True
            Manager.single = self
            
            self.logWindow = debug.createLogWindow(self)
            
            self.documentation = Documentation()
            
            if argv is not None:
                try:
                    opts, args = getopt.getopt(argv, 'c:a:m:b:s:d:nD', ['config=', 'config-name=', 'module=', 'base-dir=', 'storage-dir=', 'disable=', 'no-manager', 'disable-all'])
                except getopt.GetoptError as err:
                    print(str(err))
                    print("""
    Valid options are:
        -c --config=       Configuration file to load
        -a --config-name=  Named configuration to load
        -m --module=       Module name to load
        -b --base-dir=     Base directory to use
        -s --storage-dir=  Storage directory to use
        -n --no-manager    Do not load manager module
        -d --disable=      Disable the device specified
        -D --disable-all   Disable all devices
    """)
                    raise
            else:
                opts = []
            
            QtCore.QObject.__init__(self)
            atexit.register(self.quit)
            self.interfaceDir = InterfaceDirectory()
    
            # Load all built-in device and module classes
            devices.registerBuiltinClasses()
            modules.registerBuiltinClasses()

            ## Handle command line options
            loadModules = []
            setBaseDir = None
            setStorageDir = None
            loadManager = True
            loadConfigs = []
            for o, a in opts:
                if o in ['-c', '--config']:
                    configFile = a
                elif o in ['-a', '--config-name']:
                    loadConfigs.append(a)
                elif o in ['-m', '--module']:
                    loadModules.append(a)
                elif o in ['-b', '--baseDir']:
                    setBaseDir = a
                elif o in ['-s', '--storageDir']:
                    setStorageDir = a
                elif o in ['-n', '--noManager']:
                    loadManager = False
                elif o in ['-d', '--disable']:
                    self.disableDevs.append(a)
                elif o in ['-D', '--disable-all']:
                    self.disableAllDevs = True
                else:
                    print("Unhandled option", o, a)
            
            ## Read in configuration file
            if configFile is None:
                configFile = self._getConfigFile()
            
            self.configDir = os.path.dirname(configFile)
            self.readConfig(configFile)
            
            logMsg('ACQ4 version %s started.' % __version__, importance=9)
            
            ## Act on options if they were specified..
            try:
                for name in loadConfigs:
                    self.loadDefinedConfig(name)
                        
                if setBaseDir is not None:
                    self.setBaseDir(setBaseDir)
                if setStorageDir is not None:
                    self.setCurrentDir(setStorageDir)
                if loadManager:
                    self.showGUI()
                    self.createWindowShortcut('F1', self.gui.win)
                for m in loadModules:
                    try:
                        self.loadDefinedModule(m)
                    except:
                        if not loadManager:
                            self.showGUI()
                        raise
                        
            except:
                printExc("\nError while acting on command line options: (but continuing on anyway..)")
                
        except:
            printExc("Error while configuring Manager:")
            Manager.CREATED = False
            Manager.single = None
            
        finally:
            if len(self.modules) == 0:
                self.quit()
                raise Exception("No modules loaded during startup, exiting now.")
            
        win = self.modules[list(self.modules.keys())[0]].window()
        self.quitShortcut = QtGui.QShortcut(QtGui.QKeySequence('Ctrl+q'), win)
        self.quitShortcut.setContext(QtCore.Qt.ApplicationShortcut)
        self.abortShortcut = QtGui.QShortcut(QtGui.QKeySequence('Esc'), win)
        self.abortShortcut.setContext(QtCore.Qt.ApplicationShortcut)
        self.reloadShortcut = QtGui.QShortcut(QtGui.QKeySequence('Ctrl+r'), win)
        self.reloadShortcut.setContext(QtCore.Qt.ApplicationShortcut)
        self.quitShortcut.activated.connect(self.quit)
        self.abortShortcut.activated.connect(self.sigAbortAll)
        self.reloadShortcut.activated.connect(self.reloadAll)

    def _getConfigFile(self):
        ## search all the default locations to find a configuration file.
        from acq4 import CONFIGPATH
        for path in CONFIGPATH:
            cf = os.path.join(path, 'default.cfg')
            if os.path.isfile(cf):
                return cf
        raise Exception("Could not find config file in: %s" % CONFIGPATH)
    
    def _appDataDir(self):
        # return the user application data directory
        if sys.platform == 'win32':
            # resolves to "C:/Documents and Settings/User/Application Data/acq4" on XP
            # and "C:\User\Username\AppData\Roaming" on win7
            return os.path.join(os.environ['APPDATA'], 'acq4')
        elif sys.platform == 'darwin':
            return os.path.expanduser('~/Library/Preferences/acq4')
        else:
            return os.path.expanduser('~/.local/acq4')

    def readConfig(self, configFile):
        """Read configuration file, create device objects, add devices to list"""
        print("============= Starting Manager configuration from %s =================" % configFile)
        logMsg("Starting Manager configuration from %s" % configFile)
        cfg = configfile.readConfigFile(configFile)
            
        ## read modules, devices, and stylesheet out of config
        self.configure(cfg)

        self.configFile = configFile
        print("\n============= Manager configuration complete =================\n")
        logMsg('Manager configuration complete.')

    def exec_(self, pyfile):
        """Execute a Python file.

        This is used to enable easy loading of customizations from an externally defined file.
        Note that sys.path is temporarily modified to allow the external file to import from
        scripts in its own path.

        For more complex customizations, it is recommended to build an importable
        module instead.

        Parameters
        ----------
        pyfile : str
            The full path to the python file to be exec'd

        Returns
        -------
        globs : dict
            global namespace defined by the exec
        """
        modDir = os.path.dirname(pyfile)
        sys.path.insert(0, modDir)
        try:
            globs = {}
            exec(open(pyfile, 'rb').read(), globs)
        finally:
            sys.path.pop(0)
        return globs

    def configure(self, cfg):
        """Load the devices, modules, stylesheet, and storageDir defined in cfg"""
        
        for key, val in cfg.items():
            try:
                # Handle custom import / exec
                if key == 'imports':
                    if isinstance(val, str):
                        val = [val]
                    for mod in val:
                        __import__(mod)
                elif key == 'execFiles':
                    if isinstance(val, str):
                        val = [val]
                    for pyfile in val:
                        self.exec_(pyfile)
                
                ## configure new devices
                elif key == 'devices':
                    for k in cfg['devices']:
                        if self.disableAllDevs or k in self.disableDevs:
                            print("    --> Ignoring device '%s' -- disabled by request" % k)
                            logMsg("    --> Ignoring device '%s' -- disabled by request" % k)
                            continue
                        print("  === Configuring device '%s' ===" % k)
                        logMsg("  === Configuring device '%s' ===" % k)
                        try:
                            conf = cfg['devices'][k]
                            driverName = conf['driver']
                            if 'config' in conf:  # for backward compatibility
                                conf = conf['config']
                            self.loadDevice(driverName, conf, k)
                        except:
                            printExc("Error configuring device %s:" % k)
                    print("=== Device configuration complete ===")
                    logMsg("=== Device configuration complete ===")
                            
                ## Copy in new module definitions
                elif key == 'modules':
                    for m in cfg['modules']:
                        self.definedModules[m] = cfg['modules'][m]
                        
                ## set new storage directory
                elif key == 'storageDir':
                    print("=== Setting base directory: %s ===" % cfg['storageDir'])
                    logMsg("=== Setting base directory: %s ===" % cfg['storageDir'])
                    self.setBaseDir(cfg['storageDir'])
                
                elif key == 'defaultCompression':
                    comp = cfg['defaultCompression']
                    try:
                        if isinstance(comp, tuple):
                            cstr = comp[0]
                            assert isinstance(comp[1], int)
                        else:
                            cstr = comp
                        assert cstr in [None, 'gzip', 'szip', 'lzf']
                    except Exception:
                        raise Exception("'defaultCompression' option must be one of: None, 'gzip', 'szip', 'lzf', ('gzip', 0-9), or ('szip', opts). Got: '%s'" % comp)
                        
                    print("=== Setting default HDF5 compression: %s ===" % comp)
                    import acq4.pyqtgraph.metaarray as ma
                    ma.MetaArray.defaultCompression = comp

                ## load stylesheet
                elif key == 'stylesheet':
                    try:
                        css = open(os.path.join(self.configDir, cfg['stylesheet'])).read()
                        QtGui.QApplication.instance().setStyleSheet(css)
                    except:
                        raise
                
                elif key == 'disableErrorPopups':
                    if cfg[key] is True:
                        self.logWindow.disablePopups(True)
                    elif cfg[key] is False:
                        self.logWindow.disablePopups(False)
                    else:
                        print("Warning: ignored config option 'disableErrorPopups'; value must be either True or False.")
                    
                elif key == 'defaultMouseMode':
                    mode = cfg[key].lower()
                    if mode == 'onebutton':
                        pg.setConfigOption('leftButtonPan', False)
                    elif mode == 'threebutton':
                        pg.setConfigOption('leftButtonPan', True)
                    else:
                        print("Warning: ignored config option 'defaultMouseMode'; value must be either 'oneButton' or 'threeButton'.")
                elif key == 'useOpenGL':
                    pg.setConfigOption('useOpenGL', cfg[key])
                    
                ## Copy in any other configurations.
                ## dicts are extended, all others are overwritten.
                else:
                    if isinstance(cfg[key], dict):
                        if key not in self.config:
                            self.config[key] = {}
                        for key2 in cfg[key]:
                            self.config[key][key2] = cfg[key][key2]
                    else:
                        self.config[key] = cfg[key]
                
            except:
                printExc("Error in ACQ4 configuration:")
        #print self.config
        self.sigConfigChanged.emit()

    def listConfigurations(self):
        """Return a list of the named configurations available"""
        with self.lock:
            if 'configurations' in self.config:
                return list(self.config['configurations'].keys())
            else:
                return []

    def loadDefinedConfig(self, name):
        with self.lock:
            if name not in self.config['configurations']:
                raise Exception("Could not find configuration named '%s'" % name)
            cfg = self.config['configurations'].get(name, )
        self.configure(cfg)
    
    def readConfigFile(self, fileName, missingOk=True):
        with self.lock:
            fileName = self.configFileName(fileName)
            if os.path.isfile(fileName):
                return configfile.readConfigFile(fileName)
            else:
                if missingOk: 
                    return {}
                else:
                    raise Exception('Config file "%s" not found.' % fileName)
            
    def writeConfigFile(self, data, fileName):
        """Write a file into the currently used config directory."""
        with self.lock:
            fileName = self.configFileName(fileName)
            dirName = os.path.dirname(fileName)
            if not os.path.exists(dirName):
                os.makedirs(dirName)
            return configfile.writeConfigFile(data, fileName)
    
    def appendConfigFile(self, data, fileName):
        with self.lock:
            fileName = self.configFileName(fileName)
            if os.path.exists(fileName):
                return configfile.appendConfigFile(data, fileName)
            else:
                raise Exception("Could not find file %s" % fileName)
        
    def configFileName(self, name):
        with self.lock:
            return os.path.join(self.configDir, name)
    
    def loadDevice(self, devClassName, conf, name):
        """Create a new instance of a device.
        
        Parameters
        ----------
        devClassName : str
            The name of a device class that was registered using acq4.devices.registerDeviceClass().
            See acq4.devices.DEVICE_CLASSES for access to all available device classes.
        conf : dict
            A structure passed to the device providing configuration options
        name : str
            The name of this device. The instantiated device object will be retrievable using
            ``Manager.getDevice(name)``

        Returns
        -------
        device : Device instance
            The instantiated device object
        """
        devclass = devices.getDeviceClass(devClassName)
        dev = devclass(self, conf, name)
        with self.lock:
            self.devices[name] = dev
        return dev
    
    def getDevice(self, name):
        with self.lock:
            name = str(name)
            if name not in self.devices:
                #print self.devices
                raise Exception("No device named %s. Options are %s" % (name, str(list(self.devices.keys()))))
            return self.devices[name]

    def listDevices(self):
        with self.lock:
            return list(self.devices.keys())

    def loadModule(self, moduleClassName, name=None, config=None, forceReload=False, importMod=None, execPath=None):
        """Create a new instance of an user interface module. 

        Parameters
        ----------
        moduleClassName : str
            The name of the module *class* to instantiate. The class must have been
            registered by calling acq4.modules.registerModuleClass(). See
            acq4.modules.MODULE_CLASSES for access to all available module classes.
        name : str or None
            The name to assign to the newly instantiated module. If None, then the class
            name is used instead. Module names are automatically modified to avoid name
            collision with previously loaded modules.
        config : dict | None
            Configuration options to pass to the module constructor
        """
        if name is None:
            name = moduleClassName

        ## Find an unused name for this module
        baseName = name
        n = 0
        while name in self.modules:
            name = "%s_%d" % (baseName, n)
            n += 1

        if config is None:
            config = {}
        
<<<<<<< HEAD
        print('Loading module "%s" as "%s"...' % (module, name))
        with self.lock:
            if name in self.modules:
                raise Exception('Module already exists with name "%s"' % name)
            if config is None:
                config = {}
=======
        print 'Loading module "%s" as "%s"...' % (moduleClassName, name)
>>>>>>> 8ecac32f
        
        # deprecated args
        if importMod is not None:
            __import__(importMod)
        elif execPath is not None:
            self.exec_(execPath)

        modclass = modules.getModuleClass(moduleClassName)
        
        mod = modclass(self, name, config)
        with self.lock:
            self.modules[name] = mod
            
        self.sigModulesChanged.emit()
        return mod
        
    def listModules(self):
        """List names of currently loaded modules. """
        with self.lock:
            return list(self.modules.keys())

    def getDirOfSelectedFile(self):
        """Returns the directory that is currently selected, or the directory of the file that is currently selected in Data Manager."""
        with self.lock:
            try:
                f = self.getModule("Data Manager").selectedFile()
                if not isinstance(f, DataManager.DirHandle):
                    f = f.parent()
            except Exception:
                f = False
                logMsg("Can't find currently selected directory, Data Manager has not been loaded.", msgType='warning')
            return f

    def getModule(self, name):
        """Return an already loaded module"""
        with self.lock:
            name = str(name)
            if name not in self.modules:
                raise Exception("No module named %s" % name)
            return self.modules[name]
        
    def getCurrentDatabase(self):
        """Return the database currently selected in the Data Manager"""
        return self.getModule("Data Manager").currentDatabase()
        
    def listDefinedModules(self):
        """List module configurations defined in the config file"""
        with self.lock:
<<<<<<< HEAD
            return list(self.definedModules.keys())

=======
            return self.definedModules.copy()
>>>>>>> 8ecac32f

    def loadDefinedModule(self, name, forceReload=False):
        """Load a module and configure as defined in the config file"""
        with self.lock:
            if name not in self.definedModules:
                print("Module '%s' is not defined. Options are: %s" % (name, str(list(self.definedModules.keys()))))
                return
            conf = self.definedModules[name]
        
        mod = conf['module']
        if 'config' in conf:
            config = conf['config']
        else:
            config = {}
            
        # Allow mechanisms for importing custom modules
        execPath = conf.get('exec', None)
        importMod = conf.get('import', None)
            
        mod = self.loadModule(mod, name, config, forceReload=forceReload, execPath=execPath, importMod=importMod)
        win = mod.window()
        if 'shortcut' in conf and win is not None:
            self.createWindowShortcut(conf['shortcut'], win)
<<<<<<< HEAD
        print("Loaded module '%s'" % mName)

=======
        print "Loaded module '%s'" % mod.name
>>>>>>> 8ecac32f
    
    def moduleHasQuit(self, mod):
        with self.lock:
            if mod.name in self.modules:
                del self.modules[mod.name]
                self.interfaceDir.removeObject(mod)
            else:
                return
        self.removeWindowShortcut(mod.window())
        self.sigModulesChanged.emit()
        self.sigModuleHasQuit.emit(mod.name)
        #print "Module", mod.name, "has quit"

    def unloadModule(self, name):
        try:
            #print "    request quit.."
            self.getModule(name).quit()
            #print "    request quit done"
        except:
            printExc("Error while requesting module '%s' quit." % name)
            
        ## Module should have called moduleHasQuit already, but just in case:
        with self.lock:
            if name in self.modules:
                del self.modules[name]
            else:
                return
        self.sigModulesChanged.emit()
        #print "Unloaded module", name

    def reloadAll(self):
        """Reload all python code"""
        #path = os.path.split(os.path.abspath(__file__))[0]
        #path = os.path.abspath(os.path.join(path, '..'))
        path = 'acq4'
        print("\n---- Reloading all libraries under %s ----" % path)
        reload.reloadAll(prefix=path, debug=True)
        print("Done reloading.\n")
        logMsg("Reloaded all libraries under %s." %path, msgType='status')
        
    def createWindowShortcut(self, keys, win):
        ## Note: this is probably not safe to call from other threads.
        try:
            sh = QtGui.QShortcut(QtGui.QKeySequence(keys), win)
            sh.setContext(QtCore.Qt.ApplicationShortcut)
            sh.activated.connect(lambda *args: win.raise_())
        except:
            printExc("Error creating shortcut '%s':" % keys)
        
        with self.lock:
            self.shortcuts.append((sh, keys, weakref.ref(win)))
            
    def removeWindowShortcut(self, win):
        ## Need to remove shortcuts after window is closed, because the shortcut is hanging on to all the widgets in the window
        ind = None
        for i, s in enumerate(self.shortcuts):
            if s[2]() == win:
                ind = i
                break
        
        if ind is not None:
            with self.lock:
                self.shortcuts.pop(ind)
    
    def runTask(self, cmd):
        """
        Convenience function that runs a task and returns its results.
        """
        t = Task(self, cmd)
        t.execute()
        return t.getResult()

    def createTask(self, cmd):
        """
        Creates a new Task instance from the specified command structure.
        """
        t = Task(self, cmd)
        self.sigTaskCreated.emit(cmd, t)
        return t

    def showGUI(self):
        """Show the Manager GUI"""
        if self.gui is None:
            self.gui = self.loadModule('Manager', 'Manager', {})
        self.gui.show()
    
    def getCurrentDir(self):
        """
        Return a directory handle to the currently-selected directory for data storage.
        """
        with self.lock:
            if self.currentDir is None:
                raise HelpfulException("Storage directory has not been set.", docs=["userGuide/modules/DataManager.html#acquired-data-storage"])
            return self.currentDir
    
    def setLogDir(self, d):
        """
        Set the directory to which log messages are stored.
        """
        self.logWindow.setLogDir(d)
        
    def setCurrentDir(self, d):
        """
        Set the currently-selected directory for data storage.
        """
        if self.currentDir is not None:
            try:
                self.currentDir.sigChanged.disconnect(self.currentDirChanged)
            except TypeError:
                pass
            
        if isinstance(d, six.string_types):
            self.currentDir = self.baseDir.getDir(d, create=True)
        elif isinstance(d, DataManager.DirHandle):
            self.currentDir = d
        else:
            raise Exception("Invalid argument type: ", type(d), d)
        
        p = self.currentDir
        
        ## Storage directory is about to change; 
        logDir = self.logWindow.getLogDir()
        while not p.info().get('expUnit', False) and p != self.baseDir and p != logDir:
            p = p.parent()
        if p != self.baseDir and p != logDir:
            self.setLogDir(p)
        else:
            if logDir is None:
                logMsg("No log directory set. Log messages will not be stored.", msgType='warning', importance=8, docs=["userGuide/dataManagement.html#notes-and-logs"])

        self.currentDir.sigChanged.connect(self.currentDirChanged)
        self.sigCurrentDirChanged.emit(None, None, None)

    def currentDirChanged(self, fh, change=None, args=()):
        """Handle situation where currentDir is moved or renamed"""
        self.sigCurrentDirChanged.emit(fh, change, args)
            
    def getBaseDir(self):
        """
        Return a directory handle to the base directory for data storage. 

        This is the highest-level directory where acquired data may be stored. If 
        the base directory has not been set, return None.
        """
        with self.lock:
            return self.baseDir

    def setBaseDir(self, d):
        """
        Set the base directory for data storage. 
        """
        with self.lock:
            if isinstance(d, six.string_types):
                self.baseDir = self.dirHandle(d, create=False)
            elif isinstance(d, DataManager.DirHandle):
                self.baseDir = d
            else:
                raise Exception("Invalid argument type: ", type(d), d)
            # Nah--only create the index if we really need it. Otherwise we get .index files left everywhere.
            # if not self.baseDir.isManaged():
            #     self.baseDir.createIndex()

        #self.emit(QtCore.SIGNAL('baseDirChanged'))
        self.sigBaseDirChanged.emit()
        self.setCurrentDir(self.baseDir)

    def dirHandle(self, d, create=False):
        """Return a directory handle for the specified directory string."""
        #return self.dataManager.getDirHandle(d, create)
        return DataManager.getDirHandle(d, create=create)

    def fileHandle(self, d):
        """Return a file or directory handle for d"""
        #return self.dataManager.getHandle(d)
        return DataManager.getFileHandle(d)
        
    def lockReserv(self):
        """Lock the reservation system so that only one task may reserve its set of devices at a time.
        This prevents deadlocks where two tasks use the same two devices but reserve them in opposite order."""
        if self.taskLock.tryLock(10e3):
            return True
        else:
            raise Exception("Timed out waiting for task reservation system")
        
    def unlockReserv(self):
        """Unlock reservation system"""
        self.taskLock.unlock()
        
    #def logMsg(self, msg, tags=None):
        #if tags is None:
            #tags = {}
        #cd = self.getCurrentDir()
        #cd.logMsg(msg, tags)
        
    #def logMsg(self, *args, **kwargs):
        #self.logWindow.logMsg(*args, currentDir=self.currentDir, **kwargs)
        
    #def logExc(self, *args, **kwargs):
        #self.logWindow.logExc(*args, currentDir=self.currentDir, **kwargs)
        
    def showLogWindow(self):
        self.logWindow.show()
        
    ## These functions just wrap the functionality of an InterfaceDirectory
    def declareInterface(self, *args, **kargs):  ## args should be name, [types..], object  
        with self.lock:
            return self.interfaceDir.declareInterface(*args, **kargs)
        
    def removeInterface(self, *args, **kargs):
        with self.lock:
            return self.interfaceDir.removeInterface(*args, **kargs)
        
    def listInterfaces(self, *args, **kargs):
        with self.lock:
            return self.interfaceDir.listInterfaces(*args, **kargs)
        
    def getInterface(self, *args, **kargs):
        with self.lock:
            return self.interfaceDir.getInterface(*args, **kargs)
    
    def suggestedDirFields(self, file):
        """Given a DirHandle with a dirType, suggest a set of meta-info fields to use."""
        with self.lock:
            fields = OrderedDict()
            if isinstance(file, DataManager.DirHandle):
                info = file.info()
                if 'dirType' in info:
                    #infoKeys.remove('dirType')
                    dt = info['dirType']
                    if dt in self.config['folderTypes']:
                        fields = self.config['folderTypes'][dt]['info']
        
        if 'notes' not in fields:
            fields['notes'] = 'text', 5
        if 'important' not in fields:
            fields['important'] = 'bool'
        
        return fields
        
    def showDocumentation(self, label=None):
        self.documentation.show(label)
        
    def quit(self):
        """Nicely request that all devices and modules shut down"""
        #app = QtGui.QApplication.instance()
        #def q():
            #print "all windows closed"
        #QtCore.QObject.connect(app, QtCore.SIGNAL('lastWindowClosed()'), q)
        if not self.alreadyQuit:  ## Need this because multiple triggers can call this function during quit
            self.alreadyQuit = True
            lm = len(self.modules)
            ld = len(self.devices)
            with pg.ProgressDialog("Shutting down..", 0, lm+ld, cancelText=None, wait=0) as dlg:
                self.documentation.quit()
                print("Requesting all modules shut down..")
                logMsg("Shutting Down.", importance=9)
                while len(self.modules) > 0:  ## Modules may disappear from self.modules as we ask them to quit
                    m = list(self.modules.keys())[0]
                    print("    %s" % m)
                    
                    self.unloadModule(m)
                    #print "Unloaded mod %s, modules left:" % m
                    #try:
                        #self.modules[m].quit()
                    #except:
                        #printExc("Error while requesting module '%s' quit." % m)
                    #if m in self.modules:
                        #del self.modules[m]
                    dlg.setValue(lm-len(self.modules))
                #pdb.set_trace()
                    
                print("Requesting all devices shut down..")
                for d in self.devices:
                    print("    %s" % d)
                    try:
                        self.devices[d].quit()
                    except:
                        printExc("Error while requesting device '%s' quit." % d)
                    #print "  done."
                    dlg.setValue(lm+ld-len(self.devices))
                    
                    
                print("Closing windows..")
                QtGui.QApplication.instance().closeAllWindows()
                QtGui.QApplication.instance().processEvents()
            #print "  done."
            print("\n    ciao.")
        QtGui.QApplication.quit()
        #pg.exit()  # pg.exit() causes python to exit before Qt has a chance to clean up. 
                    # this avoids otherwise irritating exit crashes.


class Task:
    id = 0
    
    
    def __init__(self, dm, command):
        self.dm = dm
        self.command = command
        self.result = None
        
        self.taskLock = Mutex(recursive=True)
        
        self.lockedDevs = []
        self.startedDevs = []
        self.startTime = None
        self.stopTime = None

        #self.reserved = False
        try:
            self.cfg = command['protocol']
        except:
            print("================== Manager Task.__init__ command: =================")
            print(command)
            print("===========================================================")
            raise Exception("Command specified for task is invalid. (Must be dictionary with 'protocol' key)")
        self.id = Task.id
        Task.id += 1
        
        ## TODO:  set up data storage with cfg['storeData'] and ['writeLocation']
        #print "Task command", command
        self.devNames = list(command.keys())
        self.devNames.remove('protocol')
        self.devs = {devName: self.dm.getDevice(devName) for devName in self.devNames}
        
        ## Create task objects. Each task object is a handle to the device which is unique for this task run.
        self.tasks = {}
        #print "devNames: ", self.devNames
        
        for devName in self.devNames:
            task = self.devs[devName].createTask(self.command[devName], self)
            if task is None:
                printExc("Device '%s' does not have a task interface; ignoring." % devName)
                continue
            self.tasks[devName] = task

    @staticmethod
    def getDevName(obj):
        if isinstance(obj, six.string_types):
            return obj
        elif isinstance(obj, Device):
            return obj.name()
        elif isinstance(obj, DeviceTask):
            return obj.dev.name()
            
    def getConfigOrder(self):
        ## determine the order in which tasks must be configured
        ## This is determined by tasks having called Task.addConfigDependency()
        ## when they were initialized.
            
        # request config order dependencies from devices
        deps = {devName: set() for devName in self.devNames}
        for devName, task in self.tasks.items():
            before, after = task.getConfigOrder()
            deps[devName] |= set(map(Task.getDevName, before))
            for t in map(self.getDevName, after):
                if t in deps:
                    deps[t].add(devName)
                
        # request estimated configure time
        cost = {devName: self.tasks[devName].getPrepTimeEstimate() for devName in self.devNames}
        
        # convert sets to lists
        deps = dict([(k, list(deps[k])) for k in deps.keys()])
        
        #return sorted order
        order = self.toposort(deps, cost)
        return order
        
    def getStartOrder(self):
        ## determine the order in which tasks must be started
        ## This is determined by tasks having called Task.addStartDependency()
        ## when they were initialized.
        deps = {devName: set() for devName in self.devNames}
        for devName, task in self.tasks.items():
            before, after = task.getStartOrder()
            deps[devName] |= set(map(Task.getDevName, before))
            for t in map(self.getDevName, after):
                deps[t].add(devName)
                
        deps = dict([(k, list(deps[k])) for k in deps.keys()])
        
        #return sorted order
        order = self.toposort(deps)
        return order
        
    def execute(self, block=True, processEvents=True):
        """Start the task.
        
        If block is true, then the function blocks until the task is complete.
        if processEvents is true, then Qt events are processed while waiting for the task to complete.        
        """
        with self.taskLock:
            self.lockedDevs = []
            self.startedDevs = []
            self.stopped = False  # whether sub-tasks have been stopped yet
            self.abortRequested = False
            self._done = False  # cached output of isDone()

            #print "======  Executing task %d:" % self.id
            #print self.cfg
            #print "======================="
            
            ## We need to make sure devices are stopped and unlocked properly if anything goes wrong..
            from acq4.util.debug import Profiler
            prof = Profiler('Manager.Task.execute', disabled=True)
            try:
            
                #print self.id, "Task.execute:", self.tasks
                ## Reserve all hardware
                self.dm.lockReserv()
                try:
                    for devName in self.tasks:
                        #print "  %d Task.execute: Reserving hardware" % self.id, devName
                        res = self.tasks[devName].reserve(block=True)
                        self.lockedDevs.append(devName)
                        #print "  %d Task.execute: reserved" % self.id, devName
                except:
                    #print "  %d Task.execute: problem reserving hardware; will unreserve these:"%self.id, self.lockedDevs
                    raise
                finally:
                    self.dm.unlockReserv()
                    
                prof.mark('reserve')

                ## Determine order of device configuration.
                configOrder = self.getConfigOrder()
                    

                ## Configure all subtasks. Some devices may need access to other tasks, so we make all available here.
                ## This is how we allow multiple devices to communicate and decide how to operate together.
                ## Each task may modify the startOrder list to suit its needs.
                #print "Configuring subtasks.."
                for devName in configOrder:
                    self.tasks[devName].configure()
                    prof.mark('configure %s' % devName)
                    
                startOrder = self.getStartOrder()
                #print "done"

                if 'leadTime' in self.cfg:
                    time.sleep(self.cfg['leadTime'])
                    
                prof.mark('leadSleep')

                self.result = None
                
                
                ## Start tasks in specific order
                #print "Starting tasks.."
                for devName in startOrder:
                    #print "  ", devName
                    try:
                        self.startedDevs.append(devName)
                        self.tasks[devName].start()
                    except:
                        self.startedDevs.remove(devName)
                        raise HelpfulException("Error starting device '%s'; aborting task." % devName)
                    prof.mark('start %s' % devName)
                self.startTime = ptime.time()
                
                #print "  %d Task started" % self.id
                    
                if not block:
                    prof.finish()
                    #print "  %d Not blocking; execute complete" % self.id
                    return
                
                ## Wait until all tasks are done
                #print "Waiting for all tasks to finish.."

                lastProcess = ptime.time()
                isGuiThread = QtCore.QThread.currentThread() == QtCore.QCoreApplication.instance().thread()
                #print "isGuiThread:", isGuiThread
                while not self.isDone():
                    now = ptime.time()
                    elapsed = now - self.startTime
                    if isGuiThread:
                        if processEvents and now-lastProcess > 20e-3:  ## only process Qt events every 20ms
                            QtGui.QApplication.processEvents()
                            lastProcess = ptime.time()
                        
                    if elapsed < self.cfg['duration']-10e-3:  ## If the task duration has not elapsed yet, only wake up every 10ms, and attempt to wake up 5ms before the end
                        sleep = min(10e-3, self.cfg['duration']-elapsed-5e-3)
                    else:
                        sleep = 1.0e-3  ## afterward, wake up more quickly so we can respond as soon as the task finishes
                    #print "sleep for", sleep
                    time.sleep(sleep)
                #print "all tasks finshed."
                
                self.stop()
                #print "  %d execute complete" % self.id
            except: 
                #printExc("==========  Error in task execution:  ==============")
                self.abort()
                self._releaseAll()
                raise
            finally:
                prof.finish()
        
        
    def isDone(self):
        """Return True if all tasks are completed and ready to return results.

        If the task run time exceeds the timeout duration, then raise RuntimeError.
        """
        with self.taskLock:
            # If we previously returned True or raised an exception, then 
            # just repeat that result.
            if self._done is True:
                return True
            elif self._done is not False:
                raise self._done

            # Check for timeout
            if self.startTime is not None:
                # By default, timeout occurs 10 sec after requested duration is elapsed.
                # Set timeout=None to disable the check.
                timeout = self.cfg.get('timeout', self.cfg['duration'] + 10.0)
                
                now = ptime.time()
                elapsed = now - self.startTime
                if timeout is not None and elapsed > timeout:
                    self.stop(abort=True)
                    self._done = RuntimeError("Task timed out (>%0.2fs)." % timeout)
                    raise self._done

            # For testing tasks that fail to complete
            if getattr(self, 'test_endless', False):
                return False

            #print "Manager.Task.isDone"
            if not self.abortRequested:
                t = ptime.time()
                if self.startTime is None or t - self.startTime < self.cfg['duration']:
                    #print "  not done yet"
                    return False
                #else:
                    #print "  duration elapsed; start:", self.startTime, "now:", t, "diff:", t-self.startTime, 'duration:', self.cfg['duration']
            #else:
                #print "  aborted, checking tasks.."
            d = self._tasksDone()
            #print "  tasks say:", d
            self._done = d
            return d
        
    def _tasksDone(self):
        for t in self.tasks:
            if not self.tasks[t].isDone():
                #print "Task %s not finished" % t
                return False
        if self.stopTime is None:
            self.stopTime = ptime.time()
        return True
    
    def duration(self):
        """Return the requested task duration, or None if it was not given."""
        return self.command.get('protocol', {}).get('duration', None)
    
    def runTime(self):
        """Return the length of time since this task began running.
        If the task has already finished, return the length of time the task ran for.
        If the task has not started yet, return None.
        """
        if self.startTime is None:
            return None
        if self.stopTime is None:
            return ptime.time() - self.startTime
        return self.stopTime - self.startTime
        
    def stop(self, abort=False):
        """Stop all tasks and read data. If abort is True, do not attempt to collect results from the task.
        """
        with self.taskLock:

            prof = Profiler("Manager.Task.stop", disabled=True)
            self.abortRequested = abort
            try:
                if not self.stopped:
                    ## Stop all device tasks
                    while len(self.startedDevs) > 0:
                        t = self.startedDevs.pop()
                        try:
                            self.tasks[t].stop(abort=abort)
                        except:
                            printExc("Error while stopping task %s:" % t)
                        prof.mark("   ..task "+ t+ " stopped")
                    self.stopped = True
                
                if not abort and not self._tasksDone():
                    raise Exception("Cannot get result; task is still running.")
                
                if not abort and self.result is None:
                    #print "Get results.."
                    ## Let each device generate its own output structure.
                    result = {'protocol': {'startTime': self.startTime}}
                    for devName in self.tasks:
                        try:
                            result[devName] = self.tasks[devName].getResult()
                        except:
                            printExc("Error getting result for task %s (will "
                                     "set result=None for this task):" % devName)
                            result[devName] = None
                        prof.mark("get result: "+devName)
                    self.result = result
                    #print "RESULT 1:", self.result
                    
                    ## Store data if requested
                    if 'storeData' in self.cfg and self.cfg['storeData'] is True:
                        self.cfg['storageDir'].setInfo(result['protocol'])
                        for t in self.tasks:
                            self.tasks[t].storeResult(self.cfg['storageDir'])
                    prof.mark("store data")
            finally:   
                ## Regardless of any other problems, at least make sure we 
                ## release hardware for future use
                if self.stopTime is None:
                    self.stopTime = ptime.time()
                
                self._releaseAll()
                prof.mark("release all")
                prof.finish()
                
            if abort:
                gc.collect()  ## it is often the case that now is a good time to garbage-collect.
            #print "tasks:", self.tasks
            #print "RESULT:", self.result        
        
    def getResult(self):
        with self.taskLock:
            self.stop()
            return self.result

    def _releaseAll(self):
        with self.taskLock:
            #print self.id,"Task.releaseAll:"
            for t in self.lockedDevs[:]:
                #print "  %d releasing" % self.id, t
                try:
                    self.tasks[t].release()
                    self.lockedDevs.remove(t)
                except:
                    printExc("Error while releasing hardware for task %s:" % t)
                    
                    #print "  %d released" % self.id, t

    def abort(self):
        """Stop all tasks, to not attempt to get data."""
        self.stop(abort=True)

    @staticmethod
    def toposort(deps, cost=None):
        """Topological sort. Arguments are:
        deps       Dictionary describing dependencies where a:[b,c] means "a 
                    depends on b and c"
        cost       Optional dictionary of per-node cost values. This will be used
                    to sort independent graph branches by total cost. 
                
        Examples::

            # Sort the following graph:
            # 
            #   B ──┬─────> C <── D
            #       │       │       
            #   E <─┴─> A <─┘
            #     
            deps = {'a': ['b', 'c'], 'c': ['b', 'd'], 'e': ['b']}
            toposort(deps)
            => ['b', 'e', 'd', 'c', 'a']
            
            # This example is underspecified; there are several orders
            # that correctly satisfy the graph. However, we may use the
            # 'cost' argument to impose more constraints on the sort order.
            
            # Let each node have the following cost:
            cost = {'a': 0, 'b': 0, 'c': 1, 'e': 1, 'd': 3}
            
            # Then the total cost of following any node is its own cost plus
            # the cost of all nodes that follow it:
            #   A = cost[a]
            #   B = cost[b] + cost[c] + cost[e] + cost[a]
            #   C = cost[c] + cost[a]
            #   D = cost[d] + cost[c] + cost[a]
            #   E = cost[e]
            # If we sort independent branches such that the highest cost comes 
            # first, the output is:
            toposort(deps, cost=cost)
            => ['d', 'b', 'c', 'e', 'a']
        """
        # copy deps and make sure all nodes have a key in deps
        deps0 = deps
        deps = {}
        for k,v in deps0.items():
            deps[k] = v[:]
            for k2 in v:
                if k2 not in deps:
                    deps[k2] = []

        # Compute total branch cost for each node
        key = None
        if cost is not None:
            order = Task.toposort(deps)
            allDeps = {n: set(n) for n in order}
            for n in order[::-1]:
                for n2 in deps.get(n, []):
                    allDeps[n2] |= allDeps.get(n, set())
                    
            totalCost = {n: sum([cost.get(x, 0) for x in allDeps[n]]) for n in allDeps}
            key = lambda x: totalCost.get(x, 0)

        # compute weighted order
        order = []
        while len(deps) > 0:
            # find all nodes with no remaining dependencies
            ready = [k for k in deps if len(deps[k]) == 0]
            
            # If no nodes are ready, then there must be a cycle in the graph
            if len(ready) == 0:
                print(deps)
                raise Exception("Cannot resolve requested device configure/start order.")
            
            # sort by branch cost
            if key is not None:
                ready.sort(key=key, reverse=True)
            
            # add the highest-cost node to the order, then remove it from the
            # entire set of dependencies
            order.append(ready[0])
            del deps[ready[0]]
            for v in deps.values():
                try:
                    v.remove(ready[0])
                except ValueError:
                    pass
        
        return order
        

DOC_ROOT = 'http://acq4.org/documentation/'

class Documentation(QtCore.QObject):
    def __init__(self):
        QtCore.QObject.__init__(self)

    def show(self, label=None):
        if label is None:
            url = DOC_ROOT
        else:
            url = DOC_ROOT + label
        QtGui.QDesktopServices.openUrl(QtCore.QUrl(url))


    def quit(self):
        pass


class QtDocumentation(QtCore.QObject):
    """Encapsulates documentation functionality.

    Note: this class is currently out of service in favor of 
    referencing online documentation instead.
    """
    def __init__(self):
        QtCore.QObject.__init__(self)
        path = os.path.abspath(os.path.dirname(__file__))
        self.docFile = os.path.normpath(os.path.join(path, '..', 'documentation', 'build', 'qthelp', 'ACQ4.qhc'))

        self.process = QtCore.QProcess()
        self.process.finished.connect(self.processFinished)
        

    def show(self, label=None):
        if self.process.state() == self.process.NotRunning:
            self.startProcess()
            if label is not None:
                QtCore.QTimer.singleShot(2000, lambda: self.activateId(label))
                return
        if label is not None:
            self.activateId(label)
                

    def expandToc(self, n=2):
        self.write('expandToc %d\n' % n)
        
    def startProcess(self):
        self.process.start('assistant', ['-collectionFile', self.docFile, '-enableRemoteControl'])
        if not self.process.waitForStarted():
            output = str(self.process.readAllStandardError())
            raise Exception("Error starting documentation viewer:  " +output)
        QtCore.QTimer.singleShot(1000, self.expandToc)
        
    def activateId(self, id):
        print("activate:", id)
        self.show()
        self.write('activateIdentifier %s\n' % id)
        
    def activateKeyword(self, kwd):
        self.show()
        self.write('activateKeyword %s\n' % kwd)
        
    def write(self, data):
        ba = QtCore.QByteArray(data)
        return self.process.write(ba)
        
    def quit(self):
        self.process.close()

    def processFinished(self):
        print("Doc viewer exited:", self.process.exitCode())
        print(str(self.process.readAllStandardError()))
    
    
    <|MERGE_RESOLUTION|>--- conflicted
+++ resolved
@@ -481,16 +481,7 @@
         if config is None:
             config = {}
         
-<<<<<<< HEAD
-        print('Loading module "%s" as "%s"...' % (module, name))
-        with self.lock:
-            if name in self.modules:
-                raise Exception('Module already exists with name "%s"' % name)
-            if config is None:
-                config = {}
-=======
-        print 'Loading module "%s" as "%s"...' % (moduleClassName, name)
->>>>>>> 8ecac32f
+        print('Loading module "%s" as "%s"...' % (moduleClassName, name))
         
         # deprecated args
         if importMod is not None:
@@ -539,12 +530,7 @@
     def listDefinedModules(self):
         """List module configurations defined in the config file"""
         with self.lock:
-<<<<<<< HEAD
-            return list(self.definedModules.keys())
-
-=======
             return self.definedModules.copy()
->>>>>>> 8ecac32f
 
     def loadDefinedModule(self, name, forceReload=False):
         """Load a module and configure as defined in the config file"""
@@ -568,12 +554,7 @@
         win = mod.window()
         if 'shortcut' in conf and win is not None:
             self.createWindowShortcut(conf['shortcut'], win)
-<<<<<<< HEAD
-        print("Loaded module '%s'" % mName)
-
-=======
-        print "Loaded module '%s'" % mod.name
->>>>>>> 8ecac32f
+        print("Loaded module '%s'" % mod.name)
     
     def moduleHasQuit(self, mod):
         with self.lock:
