--- conflicted
+++ resolved
@@ -445,15 +445,9 @@
                 print(deps)
                 raise Exception("Cannot resolve requested device configure/start order.")
 
-<<<<<<< HEAD
             # sort by branch cost
             if key is not None:
                 ready.sort(key=key, reverse=True)
-=======
-        """
-        devices = [self.getDevice(d) if isinstance(d, str) else d for d in devices]
-        return DeviceLocker(self, devices, timeout=timeout)
->>>>>>> 24d0b69b
 
             # add the highest-cost node to the order, then remove it from the
             # entire set of dependencies
@@ -517,24 +511,8 @@
             if Manager.CREATED:
                 raise Exception("Manager object already created!")
 
-<<<<<<< HEAD
             Manager.CREATED = True
             Manager.single = self
-=======
-    def getDirOfSelectedFile(self):
-        """Returns the directory that is currently selected, or the directory of the file that is currently selected in Data Manager."""
-        with self.lock:
-            try:
-                f = self.getModule("Data Manager").selectedFile()
-                if not isinstance(f, DirHandle):
-                    f = f.parent()
-            except Exception:
-                f = False
-                logMsg("Can't find currently selected directory, Data Manager has not been loaded.", msgType='warning')
-                if self.exitOnError:
-                    raise
-            return f
->>>>>>> 24d0b69b
 
             self.logWindow = createLogWindow(self)
 
@@ -671,7 +649,6 @@
                 return cf
         raise Exception("Could not find config file in: %s" % CONFIGPATH)
 
-<<<<<<< HEAD
     def _appDataDir(self):
         # return the user application data directory
         if sys.platform == 'win32':
@@ -680,12 +657,6 @@
             return os.path.join(os.environ['APPDATA'], 'acq4')
         elif sys.platform == 'darwin':
             return os.path.expanduser('~/Library/Preferences/acq4')
-=======
-        if isinstance(d, str):
-            self.currentDir = self.baseDir.getDir(d, create=True)
-        elif isinstance(d, DirHandle):
-            self.currentDir = d
->>>>>>> 24d0b69b
         else:
             return os.path.expanduser('~/.local/acq4')
 
@@ -713,24 +684,10 @@
         For more complex customizations, it is recommended to build an importable
         module instead.
 
-<<<<<<< HEAD
         Parameters
         ----------
         pyfile : str
             The full path to the python file to be exec'd
-=======
-    def setBaseDir(self, d):
-        """
-        Set the base directory for data storage. 
-        """
-        with self.lock:
-            if isinstance(d, str):
-                dh = self.dirHandle(d, create=False)
-            elif isinstance(d, DirHandle):
-                dh = d
-            else:
-                raise Exception("Invalid argument type: ", type(d), d)
->>>>>>> 24d0b69b
 
         Returns
         -------
@@ -817,24 +774,9 @@
                         raise Exception(
                             "'defaultCompression' option must be one of: None, 'gzip', 'szip', 'lzf', ('gzip', 0-9), or ('szip', opts). Got: '%s'" % comp)
 
-<<<<<<< HEAD
                     print("=== Setting default HDF5 compression: %s ===" % comp)
                     from MetaArray import MetaArray
                     MetaArray.defaultCompression = comp
-=======
-    def suggestedDirFields(self, file):
-        """Given a DirHandle with a dirType, suggest a set of meta-info fields to use."""
-        with self.lock:
-            fields = OrderedDict()
-            if isinstance(file, DirHandle):
-                info = file.info()
-                if 'dirType' in info:
-                    # infoKeys.remove('dirType')
-                    dt = info['dirType']
-                    folderTypesConfig = self._folderTypesConfig()
-                    if dt in folderTypesConfig:
-                        fields = folderTypesConfig[dt]['info']
->>>>>>> 24d0b69b
 
                 elif key == 'folderTypes':
                     self._folderTypes = val
@@ -1014,13 +956,12 @@
         with self.lock:
             return list(self.modules.keys())
 
-<<<<<<< HEAD
     def getDirOfSelectedFile(self):
         """Returns the directory that is currently selected, or the directory of the file that is currently selected in Data Manager."""
         with self.lock:
             try:
                 f = self.getModule("Data Manager").selectedFile()
-                if not isinstance(f, DataManager.DirHandle):
+                if not isinstance(f, DirHandle):
                     f = f.parent()
             except Exception:
                 f = False
@@ -1028,16 +969,6 @@
                 if self.exitOnError:
                     raise
             return f
-=======
-    @staticmethod
-    def getDevName(obj):
-        if isinstance(obj, str):
-            return obj
-        elif isinstance(obj, Device):
-            return obj.name()
-        elif isinstance(obj, DeviceTask):
-            return obj.dev.name()
->>>>>>> 24d0b69b
 
     def getModule(self, name: str):
         """Return a module"""
@@ -1197,7 +1128,7 @@
 
         if isinstance(d, str):
             self.currentDir = self.baseDir.getDir(d, create=True)
-        elif isinstance(d, DataManager.DirHandle):
+        elif isinstance(d, DirHandle):
             self.currentDir = d
         else:
             raise Exception("Invalid argument type: ", type(d), d)
@@ -1239,7 +1170,7 @@
         with self.lock:
             if isinstance(d, str):
                 dh = self.dirHandle(d, create=False)
-            elif isinstance(d, DataManager.DirHandle):
+            elif isinstance(d, DirHandle):
                 dh = d
             else:
                 raise Exception("Invalid argument type: ", type(d), d)
@@ -1289,7 +1220,7 @@
         """Given a DirHandle with a dirType, suggest a set of meta-info fields to use."""
         with self.lock:
             fields = OrderedDict()
-            if isinstance(file, DataManager.DirHandle):
+            if isinstance(file, DirHandle):
                 info = file.info()
                 if 'dirType' in info:
                     # infoKeys.remove('dirType')
