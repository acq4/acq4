import argparse
import atexit
import contextlib
import gc
import getpass
import json
import logging
import os
import socket
import sys
import threading
import time
import weakref
from collections import OrderedDict
from datetime import datetime

from MetaArray import MetaArray

import numpy as np

import pyqtgraph as pg
import pyqtgraph.reload as reload
from pyqtgraph import configfile
from pyqtgraph.debug import Profiler
from pyqtgraph.util.mutex import Mutex
from . import __version__
from . import devices, modules
from .Interfaces import InterfaceDirectory
from .devices.Device import Device, DeviceTask
from .logging_config import get_logger, setup_logging, HistoricLogRecord
from .util import DataManager, ptime, Qt
from .util.DataManager import DirHandle
from .util.HelpfulException import HelpfulException
from .util.LogWindow import get_log_window, get_error_dialog

TEMP_LOG = "temp_log.json"
setup_logging(TEMP_LOG, gui=False, console_level=logging.DEBUG)
logger = get_logger()


def __reload__(old):
    Manager.CREATED = old['Manager'].CREATED
    Manager.single = old['Manager'].single


class Manager(Qt.QObject):
    """Manager class is responsible for:
      - Loading/configuring device modules and storing their handles
      - Managing the device rack GUI
      - Creating acquisition task handles
      - Loading gui modules and storing their handles
      - Creating and managing DirectoryHandle objects
      - Providing unified timestamps
      - Making sure all devices/modules are properly shut down at the end of the program"""

    sigConfigChanged = Qt.Signal()
    sigModulesChanged = Qt.Signal()
    sigModuleHasQuit = Qt.Signal(object)  ## (module name)
    sigCurrentDirChanged = Qt.Signal(object, object, object)  # (file, change, args)
    sigBaseDirChanged = Qt.Signal()
    sigLogDirChanged = Qt.Signal(object)  # dir
    sigTaskCreated = Qt.Signal(object, object)  ## for debugger module
    sigAbortAll = Qt.Signal()  # User requested abort all tasks via ESC key

    CREATED = False
    single = None

    @classmethod
    def makeArgParser(cls):
        parser = argparse.ArgumentParser(description="CQ4 control script")
        parser.add_argument("--config", "-c", help="Configuration file to load", default=cls._getConfigFile())
        parser.add_argument("--config-name", "-a", help="Named configuration to load", action="append")
        parser.add_argument("--module", "-m", help="Module name to load", action="append")
        parser.add_argument("--base-dir", "-b", help="Base directory to use")
        parser.add_argument("--storage-dir", "-s", help="Storage directory to use")
        parser.add_argument("--log-level", action="store", help="Set the console log level", default="WARNING")
        parser.add_argument("--root-log-level", action="store", help="Set the root log level", default="DEBUG")
        parser.add_argument("--disable", "-d", help="Disable the device specified", action="append")
        parser.add_argument("--disable-all", "-D", help="Disable all devices", action="store_true")
        parser.add_argument("--exit-on-error", "-x", help="Whether to exit immidiately on the first exception during initial Manager setup", action="store_true")
        parser.add_argument("--no-manager", "-n", help="Do not load manager module", action="store_true")
        return parser

    @classmethod
    def runFromCommandLine(cls, args):
        """Run the Manager from the command line."""
        m = cls()
        m.initFromCommandLine(args)
        return m

    def __init__(self, configFile=None):
        self.moduleLock = Mutex(recursive=True)  ## used for keeping some basic methods thread-safe
        # self.devices = OrderedDict()  # all currently loaded devices
        self.isReady = threading.Event()
        self.modules = OrderedDict()  # all currently running modules
        self.devices = OrderedDict()  # all devices loaded via Manager
        self.definedModules = OrderedDict()  # all custom-defined module configurations
        self.config = OrderedDict()
        self.currentDir = None
        self.baseDir = None
        self.exitOnError = False
        self.gui = None
        self.shortcuts = []
        self.disableDevs = []
        self.disableAllDevs = False
        self.alreadyQuit = False
        self.taskLock = Mutex(Qt.QMutex.Recursive)
        self._folderTypes = None
        self._logFile = None
        self._consoleLogLevel = logging.WARNING
        self._rootLogLevel = logging.DEBUG

        try:
            if Manager.CREATED:
                raise ValueError("Manager object already created!")

            Manager.CREATED = True
            Manager.single = self
            self.logWindow = get_log_window()
            self.documentation = Documentation()

            Qt.QObject.__init__(self)
            atexit.register(self.quit)
            self.interfaceDir = InterfaceDirectory()

            # Import all built-in module classes
            modules.importBuiltinClasses()

            logger.info(f'ACQ4 version {__version__} started.')

        except:
            Manager.CREATED = False
            Manager.single = None
            if self.exitOnError:
                raise
            else:
                logger.exception(
                    "Error while configuring Manager",
                    extra={"docs": ["userGuide/configuration.html"]}
                )

    def initFromCommandLine(self, args: argparse.Namespace):
        self.exitOnError = args.exit_on_error
        self.disableDevs = args.disable or []
        self.disableAllDevs = args.disable_all
        self._consoleLogLevel = getattr(logging, args.log_level.upper(), logging.WARNING)
        self._rootLogLevel = getattr(logging, args.root_log_level.upper(), logging.DEBUG)

        self.configDir = os.path.dirname(args.config)
        self.readConfig(args.config)

        ## Act on options if they were specified..
        try:
            for name in (args.config_name or []):
                self.loadDefinedConfig(name)

            if args.base_dir is not None:
                self.setBaseDir(args.base_dir)
            if args.storage_dir is not None:
                self.setCurrentDir(args.storage_dir)
            if not args.no_manager:
                self.showGUI()
                self.createWindowShortcut('F1', self.gui.win)
            for m in (args.module or []):
                try:
                    if m in self.definedModules:
                        self.loadDefinedModule(m)
                    else:
                        self.loadModule(m)
                except Exception:
                    if args.no_manager:
                        # we have to show it now, otherwise we'll have no windows
                        self.showGUI()
                    raise
            setup_logging(
                TEMP_LOG, acq4_level=self._rootLogLevel, console_level=self._consoleLogLevel
            )

        except Exception:
            if self.exitOnError:
                raise
            else:
                logger.exception("Error while acting on command line options")
        finally:
            self.isReady.set()
            if len(self.modules) == 0:
                self.quit()
                raise RuntimeError(
                    "No modules loaded during startup (likely due to errors above). Exiting now.")

    @staticmethod
    def _getConfigFile():
        ## search all the default locations to find a configuration file.
        from acq4 import CONFIGPATH
        for path in CONFIGPATH:
            cf = os.path.join(path, 'default.cfg')
            if os.path.isfile(cf):
                return cf
        raise FileNotFoundError(f"Could not find default.cfg file in any of: {CONFIGPATH}")

    def _appDataDir(self):
        # return the user application data directory
        if sys.platform == 'win32':
            # resolves to "C:/Documents and Settings/User/Application Data/acq4" on XP
            # and "C:\User\Username\AppData\Roaming" on win7
            return os.path.join(os.environ['APPDATA'], 'acq4')
        elif sys.platform == 'darwin':
            return os.path.expanduser('~/Library/Preferences/acq4')
        else:
            return os.path.expanduser('~/.local/acq4')

    def readConfig(self, configFile):
        """Read configuration file, create device objects, add devices to list"""
        logger.info(f"============= Starting Manager configuration from {configFile} =================")
        ns = {
            'hostname': socket.gethostname(),
            'username': getpass.getuser(),
            'environ': os.environ,
        }
        cfg = configfile.readConfigFile(configFile, **ns)
        self.config.update(cfg)

        ## read modules, devices, and stylesheet out of config
        self.configure(self.config)

        self.configFile = configFile
        logger.info("============= Manager configuration complete =================")

    def exec_(self, pyfile):
        """Execute a Python file.

        This is used to enable easy loading of customizations from an externally defined file.
        Note that sys.path is temporarily modified to allow the external file to import from
        scripts in its own path.

        For more complex customizations, it is recommended to build an importable
        module instead.

        Parameters
        ----------
        pyfile : str
            The full path to the python file to be exec'd

        Returns
        -------
        globs : dict
            global namespace defined by the exec
        """
        modDir = os.path.dirname(pyfile)
        sys.path.insert(0, modDir)
        try:
            globs = {}
            with open(pyfile, 'rb') as fh:
                exec(fh.read(), globs)
        finally:
            sys.path.pop(0)
        return globs

    def configure(self, cfg):
        """Load the devices, modules, stylesheet, and storageDir defined in cfg"""

        self._loadConfig(cfg)

        self.sigConfigChanged.emit()

    def _loadConfig(self, cfg):
        # Handle custom import prior to loading devices
        if 'imports' in cfg:
            try:
                if isinstance(cfg["imports"], str):
                    cfg["imports"] = [cfg["imports"]]
                for mod in cfg["imports"]:
                    __import__(mod)
            except:
                if self.exitOnError:
                    raise
                else:
                    logger.exception("Unable to import module specified in config file")

        for key, val in cfg.items():
            try:
                # Hand custom exec
                if key == 'execFiles':
                    if isinstance(val, str):
                        val = [val]
                    for pyfile in val:
                        self.exec_(pyfile)

                ## configure new devices
                elif key == 'devices':
                    for k in cfg['devices']:
                        if self.disableAllDevs or k in self.disableDevs:
                            logger.info(f"    --> Ignoring device '{k}' -- disabled by request")
                            continue
                        logger.info(f"  === Configuring device '{k}' ===")
                        try:
                            conf = cfg['devices'][k]
                            try:
                                driverName = conf['driver']
                            except KeyError as exc:
                                raise KeyError(f"No driver specified for device {k}") from exc
                            if 'config' in conf:  # for backward compatibility
                                conf = conf['config']
                            self.loadDevice(driverName, conf, k)
                        except:
                            if self.exitOnError:
                                raise
                            else:
                                logger.exception(f"Error configuring device {k}")

                    logger.info("=== Device configuration complete ===")

                ## Copy in new module definitions
                elif key == 'modules':
                    for m in cfg['modules']:
                        self.definedModules[m] = cfg['modules'][m]

                ## set new storage directory
                elif key == 'storageDir':
                    logger.info(f"=== Setting base directory: {cfg['storageDir']} ===")
                    self.setBaseDir(cfg['storageDir'])

                elif key == 'defaultCompression':
                    comp = cfg['defaultCompression']
                    try:
                        if isinstance(comp, tuple):
                            cstr = comp[0]
                            assert isinstance(comp[1], int)
                        else:
                            cstr = comp
                        assert cstr in [None, 'gzip', 'szip', 'lzf']
                    except Exception as exc:
                        raise ValueError(
                            "'defaultCompression' option must be one of: None, 'gzip', 'szip',"
                            f" 'lzf', ('gzip', 0-9), or ('szip', opts). Got: '{comp}'"
                        ) from exc

                    logger.info(f"=== Setting default HDF5 compression: {comp} ===")
                    MetaArray.defaultCompression = comp

                elif key == 'folderTypes':
                    self._folderTypes = val

                ## load stylesheet
                elif key == 'stylesheet':
                    css = open(os.path.join(self.configDir, cfg['stylesheet'])).read()
                    Qt.QApplication.instance().setStyleSheet(css)

                elif key == 'disableErrorPopups':
                    get_error_dialog().disable(bool(cfg[key]))

                elif key == 'defaultMouseMode':
                    mode = cfg[key].lower()
                    if mode == 'onebutton':
                        pg.setConfigOption('leftButtonPan', False)
                    elif mode == 'threebutton':
                        pg.setConfigOption('leftButtonPan', True)
                    else:
                        logger.warning(
                            "Warning: ignored config option 'defaultMouseMode'; value must be"
                            "either 'oneButton' or 'threeButton'."
                        )
                elif key == 'useOpenGL':
                    pg.setConfigOption('useOpenGL', cfg[key])

                elif key == 'misc':
                    # Let's start moving things out of the top level, but stay backwards compatible
                    self._loadConfig(cfg[key])

            except:
                if self.exitOnError:
                    raise
                else:
                    logger.exception("Error in ACQ4 configuration", docs=["userGuide/configuration.html"])

    def listConfigurations(self):
        """Return a list of the named configurations available"""
        return list(self.config.get('configurations', {}).keys())

    def loadDefinedConfig(self, name):
        try:
            cfg = self.config['configurations'][name]
        except KeyError:
            raise KeyError(f"Could not find configuration named '{name}'")
        self.configure(cfg)

    def readConfigFile(self, fileName, missingOk=True):
        fileName = self.configFileName(fileName)
        if os.path.isfile(fileName):
            return configfile.readConfigFile(fileName, np=np)
        else:
            if missingOk:
                return {}
            else:
                raise FileNotFoundError(f'Config file "{fileName}" not found.')

    def writeConfigFile(self, data, fileName):
        """Write a file into the currently used config directory."""
        fileName = self.configFileName(fileName)
        dirName = os.path.dirname(fileName)
        if not os.path.exists(dirName):
            os.makedirs(dirName)
        return configfile.writeConfigFile(data, fileName)

    def appendConfigFile(self, data, fileName):
        fileName = self.configFileName(fileName)
        if os.path.exists(fileName):
            return configfile.appendConfigFile(data, fileName)
        else:
            raise FileNotFoundError(f"Could not find file '{fileName}'")

    def updateConfig(self, config: dict):
        self.config.update(config)

    def configFileName(self, name):
        return os.path.join(self.configDir, name)

    def loadDevice(self, devClassName, conf, name):
        """Create a new instance of a device.

        Parameters
        ----------
        devClassName : str
            The name of a device class that was registered using acq4.devices.registerDeviceClass().
            See acq4.devices.DEVICE_CLASSES for access to all available device classes.
        conf : dict
            A structure passed to the device providing configuration options
        name : str
            The name of this device. The instantiated device object will be retrievable using
            ``Manager.getDevice(name)``

        Returns
        -------
        device : Device instance
            The instantiated device object
        """
        devclass = devices.getDeviceClass(devClassName)
        dev = devclass(self, conf, name)
        self.devices[name] = dev  # just to prevent device being collected
        return dev

    def getDevice(self, name):
        """Return a device instance given its name.
        """
        name = str(name)
        try:
            return self.getInterface('device', name)
        except KeyError as exc:
            raise ValueError(f"No device named {name}. Options are {','.join(self.listDevices())}") from exc

    def listDevices(self):
        """Return a list of the names of available devices.
        """
        return self.listInterfaces('device')

    def reserveDevices(self, devices, timeout=10.0):
        """Return a DeviceLocker that can be used to reserve multiple devices simultaneously::

            with manager.reserveDevices(['Camera', 'Clamp1', 'Stage']):
                # .. do stuff

        """
        devices = [self.getDevice(d) if isinstance(d, str) else d for d in devices]
        return DeviceLocker(self, devices, timeout=timeout)

    def loadModule(self, moduleClassName, name=None, config=None, forceReload=False, importMod=None, execPath=None):
        """Create a new instance of an user interface module.

        Parameters
        ----------
        moduleClassName : str
            The name of the module *class* to instantiate. The class must have been
            registered by calling acq4.modules.registerModuleClass(). See
            acq4.modules.MODULE_CLASSES for access to all available module classes.
        name : str or None
            The name to assign to the newly instantiated module. If None, then the class
            name is used instead. Module names are automatically modified to avoid name
            collision with previously loaded modules.
        config : dict | None
            Configuration options to pass to the module constructor
        """
        if name is None:
            name = moduleClassName

        ## Find an unused name for this module
        baseName = name
        n = 0
        with self.moduleLock:
            while name in self.listInterfaces().get("module", []):
                name = "%s_%d" % (baseName, n)
                n += 1
            if name in self.modules:
                raise NameError(f"Module name '{name}' is already in use.")
            self.modules[name] = None  # reserve this spot

        try:
            if config is None:
                config = {}

<<<<<<< HEAD
            print(f'Loading module "{moduleClassName}" as "{name}"...')
=======
            logger.info(f'Loading module "{moduleClassName}" as "{name}"...')
>>>>>>> f3898d20

            # deprecated args
            if importMod is not None:
                __import__(importMod)
            elif execPath is not None:
                self.exec_(execPath)

            modclass = modules.getModuleClass(moduleClassName)

            mod = modclass(self, name, config)
            self.modules[name] = mod

            self.sigModulesChanged.emit()
        finally:
            # If the module failed to load, remove it from the list of modules
            with self.moduleLock:
                if self.modules[name] is None:
                    del self.modules[name]
        return mod

    def listModules(self):
        """List names of currently loaded modules. """
        return list(self.modules.keys())

    def getDirOfSelectedFile(self):
        """Returns the directory that is currently selected, or the directory of the file that is
        currently selected in Data Manager."""
        try:
            f = self.getModule("Data Manager").selectedFile()
            if not isinstance(f, DirHandle):
                f = f.parent()
        except Exception:
            f = False
            logger.warning("Can't find currently selected directory, Data Manager has not been loaded.")
            if self.exitOnError:
                raise
        return f

    def getModule(self, name: str):
        """Return a module"""
        with self.moduleLock:
            if name not in self.modules:
                self.loadDefinedModule(name)
        return self.modules[name]

    def getCurrentDatabase(self):
        """Return the database currently selected in the Data Manager"""
        return self.getModule("Data Manager").currentDatabase()

    def listDefinedModules(self):
        """List module configurations defined in the config file"""
        return self.definedModules.copy()

    def loadDefinedModule(self, name, forceReload=False):
        """Load a module and configure as defined in the config file"""
        if name not in self.definedModules:
            logger.error(f"Module '{name}' is not defined. Options are: {list(self.definedModules.keys())}")
            return
        conf = self.definedModules[name]

        mod = conf['module']
        config = conf.get('config', {})

        # Allow mechanisms for importing custom modules
        execPath = conf.get('exec', None)
        importMod = conf.get('import', None)

        mod = self.loadModule(mod, name, config, forceReload=forceReload, execPath=execPath, importMod=importMod)
        win = mod.window()
        if 'shortcut' in conf and win is not None:
            self.createWindowShortcut(conf['shortcut'], win)
        logger.info(f"Loaded module '{mod.name}'")

    def moduleHasQuit(self, mod):
        with self.moduleLock:
            if mod.name in self.modules:
                del self.modules[mod.name]
                self.interfaceDir.removeObject(mod)
            else:
                return
        self.removeWindowShortcut(mod.window())
        self.sigModulesChanged.emit()
        self.sigModuleHasQuit.emit(mod.name)

    def unloadModule(self, name):
        try:
            mod = self.getModule(name)
            if mod is not None:
                mod.quit()
        except:
            logger.exception(f"Error while requesting that module '{name}' quit.")

        ## Module should have called moduleHasQuit already, but just in case:
        mod = self.modules.pop(name, None)
        if mod is not None:
            self.sigModulesChanged.emit()

    def reloadAll(self):
        """Reload all python code"""
        # path = os.path.split(os.path.abspath(__file__))[0]
        # path = os.path.abspath(os.path.join(path, '..'))
        path = 'acq4'
        logger.info(f"---- Reloading all libraries under {path} ----")
        reload.reloadAll(debug=True)
        logger.info(f"Reloaded all libraries under {path}.")

    def createWindowShortcut(self, keys, win):
        ## Note: this is probably not safe to call from other threads.
        try:
            sh = Qt.QShortcut(Qt.QKeySequence(keys), win)
            sh.setContext(Qt.Qt.ApplicationShortcut)
            sh.activated.connect(lambda *args: win.raise_())
        except:
            if self.exitOnError:
                raise
            else:
                logger.exception(f"Error creating shortcut '{keys}'")

        self.shortcuts.append((sh, keys, weakref.ref(win)))

    def removeWindowShortcut(self, win):
        ## Need to remove shortcuts after window is closed, because the shortcut is hanging on to all the widgets in the window
        s = None
        for i, s in enumerate(self.shortcuts):
            if s[2]() == win:
                break

        if s is not None:
            self.shortcuts.remove(s)

    def runTask(self, cmd):
        """
        Convenience function that runs a task and returns its results.
        """
        t = Task(self, cmd)
        t.execute()
        return t.getResult()

    def createTask(self, cmd) -> "Task":
        """
        Creates a new Task instance from the specified command structure.
        """
        t = Task(self, cmd)
        self.sigTaskCreated.emit(cmd, t)
        return t

    def showGUI(self):
        """Show the Manager GUI"""
        if self.gui is None:
            self.gui = self.loadModule('Manager', 'Manager', {})
            # win = self.modules[list(self.modules.keys())[0]].window() ?
            win = self.gui.window()
            self.quitShortcut = Qt.QShortcut(Qt.QKeySequence('Ctrl+q'), win)
            self.quitShortcut.setContext(Qt.Qt.ApplicationShortcut)
            self.abortShortcut = Qt.QShortcut(Qt.QKeySequence('Esc'), win)
            self.abortShortcut.setContext(Qt.Qt.ApplicationShortcut)
            self.reloadShortcut = Qt.QShortcut(Qt.QKeySequence('Ctrl+r'), win)
            self.reloadShortcut.setContext(Qt.Qt.ApplicationShortcut)
            self.quitShortcut.activated.connect(self.quit)
            self.abortShortcut.activated.connect(self.sigAbortAll)
            self.reloadShortcut.activated.connect(self.reloadAll)

        self.gui.show()

    def getCurrentDir(self):
        """
        Return a directory handle to the currently-selected directory for data storage.
        """
        if self.currentDir is None:
            raise HelpfulException("Storage directory has not been set.",
                                    docs=["userGuide/modules/DataManager.html#acquired-data-storage"])
        return self.currentDir

    def setLogDir(self, d: DirHandle):
        """
        Set the directory to which log messages are stored.
        """
        was_temp = self._logFile is None
        self._logFile = d["log.json"]
        file_handler = setup_logging(
            self._logFile.name(),
            acq4_level=self._rootLogLevel,
            console_level=self._consoleLogLevel,
        )
        self.sigLogDirChanged.emit(d)
        if was_temp:
            try:
                with open(TEMP_LOG, 'r') as f:
                    for line in f:
                        file_handler.emit(HistoricLogRecord(**(json.loads(line))))
            finally:
                os.remove(TEMP_LOG)
            log_win = get_log_window()
            with open(self._logFile.name(), 'r') as f:
                for i, line in enumerate(f):
                    log_win.new_record(HistoricLogRecord(**(json.loads(line))), sort=False)
                    if i % 20 == 0:
                        Qt.QApplication.processEvents()
            log_win.ensure_chronological_sorting()

    def setCurrentDir(self, d):
        """
        Set the currently-selected directory for data storage.
        """
        if self.currentDir is not None:
            with contextlib.suppress(TypeError):
                self.currentDir.sigChanged.disconnect(self.currentDirChanged)
        if isinstance(d, str):
            d = self.baseDir.getDir(d, create=True)
        if not isinstance(d, DirHandle):
            raise TypeError(f"Argument must be a string or DirHandle. Got {type(d)}")
        self.currentDir = d

        # Storage directory is about to change;
        logDir = self._logFile.parent() if self._logFile else None
        while not d.info().get('expUnit', False) and d != self.baseDir and d != logDir:
            d = d.parent()
        if d not in [self.baseDir, logDir]:
            self.setLogDir(d)
        else:
            if logDir is None:
                docs = "userGuide/dataManagement.html#notes-and-logs"
                logger.warning(
                    "No log directory set. Log messages will not be stored.", extra={"docs": docs}
                )

        self.currentDir.sigChanged.connect(self.currentDirChanged)
        self.sigCurrentDirChanged.emit(None, None, None)

    def currentDirChanged(self, fh, change=None, args=()):
        """Handle situation where currentDir is moved or renamed"""
        self.sigCurrentDirChanged.emit(fh, change, args)

    def getBaseDir(self):
        """
        Return a directory handle to the base directory for data storage. 

        This is the highest-level directory where acquired data may be stored. If 
        the base directory has not been set, return None.
        """
        return self.baseDir

    def setBaseDir(self, d):
        """
        Set the base directory for data storage. 
        """
        if isinstance(d, str):
            dh = self.dirHandle(d, create=False)
        elif isinstance(d, DirHandle):
            dh = d
        else:
            raise TypeError("Invalid argument type: ", type(d), d)

        changed = False
        if self.baseDir is not dh:
            self.baseDir = dh
            changed = True

        if changed:
            self.sigBaseDirChanged.emit()
            self.setCurrentDir(self.baseDir)

    def dirHandle(self, d, create=False) -> DirHandle:
        """Return a directory handle for the specified directory string."""
        # return self.dataManager.getDirHandle(d, create)
        return DataManager.getDirHandle(d, create=create)

    def fileHandle(self, d):
        """Return a file or directory handle for d"""
        # return self.dataManager.getHandle(d)
        return DataManager.getFileHandle(d)

    ## These functions just wrap the functionality of an InterfaceDirectory
    def declareInterface(self, *args, **kargs):  ## args should be name, [types..], object  
        return self.interfaceDir.declareInterface(*args, **kargs)

    def removeInterface(self, *args, **kargs):
        return self.interfaceDir.removeInterface(*args, **kargs)

    def listInterfaces(self, *args, **kargs):
        return self.interfaceDir.listInterfaces(*args, **kargs)

    def getInterface(self, *args, **kargs):
        """Return the object that was previously declared with *name* and interface *type*.
        """
        return self.interfaceDir.getInterface(*args, **kargs)

    def suggestedDirFields(self, file):
        """Given a DirHandle with a dirType, suggest a set of meta-info fields to use."""
        fields = OrderedDict()
        if isinstance(file, DirHandle):
            info = file.info()
            if 'dirType' in info:
                # infoKeys.remove('dirType')
                dt = info['dirType']
                folderTypesConfig = self._folderTypesConfig()
                if dt in folderTypesConfig:
                    fields = folderTypesConfig[dt]['info']

        if 'notes' not in fields:
            fields['notes'] = 'text', 5
        if 'important' not in fields:
            fields['important'] = 'bool'

        return fields

    def _folderTypesConfig(self):
        return self._folderTypes

    def showDocumentation(self, label=None):
        self.documentation.show(label)

    def quit(self):
        """Nicely request that all devices and modules shut down"""
        if not self.alreadyQuit:  ## Need this because multiple triggers can call this function during quit
            self.alreadyQuit = True
            lm = len(self.modules)
            ld = len(self.listDevices())
            with pg.ProgressDialog("Shutting down..", 0, lm + ld, cancelText=None, wait=0) as dlg:
                self.documentation.quit()

                logger.debug("Requesting all modules shut down..")
                logger.info("Shutting Down.")
                while len(self.modules) > 0:  ## Modules may disappear from self.modules as we ask them to quit
                    m = list(self.modules.keys())[0]
                    logger.debug(f"    {m}")

                    self.unloadModule(m)
                    dlg.setValue(lm - len(self.modules))

                logger.debug("Requesting all devices shut down..")
                devs = Device._deviceCreationOrder[::-1]
                for d in devs:  # shut down in reverse order
                    d = d()
                    if d is None:
                        # device was already deleted
                        continue
                    logger.debug(f"    {d}")
                    try:
                        d.quit()
                    except:
                        logger.exception(f"Error while requesting device '{d.name()}' quit.")

                    dlg.setValue(lm + ld - len(devs))

                logger.debug("Closing windows..")
                Qt.QApplication.instance().closeAllWindows()
                Qt.QApplication.instance().processEvents()
            logger.debug("\n    ciao.")
        Qt.QApplication.quit()


# All other modules can use this function to get the manager instance
def getManager() -> Manager:
    if Manager.single is None:
        raise RuntimeError("No manager created yet")
    return Manager.single


class DeviceLocker(object):
    def __init__(self, manager, devices, timeout=10.0):
        # make sure we lock devices in a predictable order; this is what prevents deadlocks
        self.devices = sorted(devices, key=lambda d: d.name())
        self.locked = []
        self.timeout = timeout
        self.lockErr = None

    def tryLock(self, timeout=None):
        try:
            for device in self.devices:
                devLocked = device.reserve(block=True, timeout=timeout)
                if not devLocked:
                    self.lockErr = "Timed out waiting for %s" % device.name()
                    self.unlock()
                    return False
                self.locked.append(device)

            return True
        except Exception:
            self.unlock()
            raise

    def lock(self):
        locked = self.tryLock(timeout=self.timeout)
        if not locked:
            self.unlock()
            raise RuntimeError("Failed to lock devices: %s" % self.lockErr)

    def unlock(self):
        for device in self.locked:
            try:
                device.release()
            except:
                pass
        self.locked = []

    def __enter__(self):
        self.lock()
        return self

    def __exit__(self, *args):
        self.unlock()


class Task:
    id = 0

    def __init__(self, dm, command):
        self.dm = dm
        self.command = command
        self.result = None

        self.taskLock = Mutex(recursive=True)
        self.deviceLock = None

        self.startedDevs = []
        self.startTime = None
        self.stopTime = None
        self.stopped = False
        self.abortRequested = False
        self._done = False

        # self.reserved = False
        try:
            self.cfg = command['protocol']
        except:
            logger.error("================== Manager Task.__init__ command: =================")
            logger.error(command)
            logger.error("===========================================================")
            raise TypeError("Command specified for task is invalid. (Must be dictionary with 'protocol' key)")
        self.id = Task.id
        Task.id += 1

        ## TODO:  set up data storage with cfg['storeData'] and ['writeLocation']
        self.devNames = list(command.keys())
        self.devNames.remove('protocol')
        self.devs = {devName: self.dm.getDevice(devName) for devName in self.devNames}

        ## Create task objects. Each task object is a handle to the device which is unique for this task run.
        self.tasks = {}

        for devName in self.devNames:
            task = self.devs[devName].createTask(self.command[devName], self)
            if task is None:
                logger.warning(f"Device '{devName}' does not have a task interface; ignoring.")
                continue
            self.tasks[devName] = task

    @staticmethod
    def getDevName(obj):
        if isinstance(obj, str):
            return obj
        elif isinstance(obj, Device):
            return obj.name()
        elif isinstance(obj, DeviceTask):
            return obj.dev.name()

    def getConfigOrder(self):
        ## determine the order in which tasks must be configured
        ## This is determined by tasks having called Task.addConfigDependency()
        ## when they were initialized.

        # request config order dependencies from devices
        deps = {devName: set() for devName in self.devNames}
        for devName, task in self.tasks.items():
            before, after = task.getConfigOrder()
            deps[devName] |= set(map(Task.getDevName, before))
            for t in map(self.getDevName, after):
                if t in deps:
                    deps[t].add(devName)

        # request estimated configure time
        cost = {devName: self.tasks[devName].getPrepTimeEstimate() for devName in self.devNames}

        # convert sets to lists
        deps = dict([(k, list(deps[k])) for k in deps.keys()])

        # return sorted order
        order = self.toposort(deps, cost)
        return order

    def getStartOrder(self):
        ## determine the order in which tasks must be started
        ## This is determined by tasks having called Task.addStartDependency()
        ## when they were initialized.
        deps = {devName: set() for devName in self.devNames}
        for devName, task in self.tasks.items():
            before, after = task.getStartOrder()
            deps[devName] |= set(map(Task.getDevName, before))
            for t in map(self.getDevName, after):
                if t not in deps:
                    # device is not in task; don't worry about its start order
                    # (this happens, for example, with Trigger devices that do not need to be started by acq4)
                    continue
                deps[t].add(devName)

        deps = dict([(k, list(deps[k])) for k in deps.keys()])

        # return sorted order
        order = self.toposort(deps)
        return order

    def execute(self, block=True, processEvents=True):
        """Start the task.

        If block is true, then the function blocks until the task is complete.
        if processEvents is true, then Qt events are processed while waiting for the task to complete.
        """
        with self.taskLock:
            self.startedDevs = []
            self.stopped = False  # whether sub-tasks have been stopped yet
            self.abortRequested = False
            self._done = False  # cached output of isDone()


            ## We need to make sure devices are stopped and unlocked properly if anything goes wrong..
            prof = Profiler('Manager.Task.execute', disabled=True)
            try:

                ## Reserve all hardware
                self.reserveDevices()

                prof.mark('reserve')

                ## Determine order of device configuration.
                configOrder = self.getConfigOrder()

                ## Configure all subtasks. Some devices may need access to other tasks, so we make all available here.
                ## This is how we allow multiple devices to communicate and decide how to operate together.
                ## Each task may modify the startOrder list to suit its needs.
                for devName in configOrder:
                    self.tasks[devName].configure()
                    prof.mark(f'configure {devName}')

                startOrder = self.getStartOrder()

                if 'leadTime' in self.cfg:
                    time.sleep(self.cfg['leadTime'])

                prof.mark('leadSleep')

                self.result = None

                ## Start tasks in specific order
                for devName in startOrder:
                    try:
                        self.startedDevs.append(devName)
                        self.tasks[devName].start()
                    except:
                        self.startedDevs.remove(devName)
                        logger.error(f"Error starting device '{devName}'; aborting task.")
                        raise
                    prof.mark(f'start {devName}')
                self.startTime = ptime.time()

                if not block:
                    prof.finish()
                    return

                ## Wait until all tasks are done
                lastProcess = ptime.time()
                isGuiThread = Qt.QThread.currentThread() == Qt.QCoreApplication.instance().thread()
                while not self.isDone():
                    now = ptime.time()
                    elapsed = now - self.startTime
                    if isGuiThread:
                        if processEvents and now - lastProcess > 20e-3:  ## only process Qt events every 20ms
                            Qt.QApplication.processEvents()
                            lastProcess = ptime.time()

                    ## If the task duration has not elapsed yet, only wake up every 10ms, and attempt to wake up 5ms before the end
                    if elapsed < self.cfg['duration'] - 10e-3:
                        sleep = min(10e-3, self.cfg['duration'] - elapsed - 5e-3)
                    else:
                        sleep = 1.0e-3  ## afterward, wake up more quickly so we can respond as soon as the task finishes
                    time.sleep(sleep)

                self.stop()
            except:
                logger.exception("==========  Error in task execution:  ==============")
                self.abort()
                self.releaseDevices()
                raise
            finally:
                prof.finish()

    def isDone(self):
        """Return True if all tasks are completed and ready to return results.

        If the task run time exceeds the timeout duration, then raise RuntimeError.
        """
        with self.taskLock:
            # If we previously returned True or raised an exception, then
            # just repeat that result.
            if self._done is True:
                return True
            elif self._done is not False:
                raise self._done

            # Check for timeout
            if self.startTime is not None:
                # By default, timeout occurs 10 sec after requested duration is elapsed.
                # Set timeout=None to disable the check.
                timeout = self.cfg.get('timeout', self.cfg['duration'] + 10.0)

                now = ptime.time()
                elapsed = now - self.startTime
                if timeout is not None and elapsed > timeout:
                    self.stop(abort=True)
                    self._done = RuntimeError("Task timed out (>%0.2fs)." % timeout)
                    raise self._done

            # For testing tasks that fail to complete
            if getattr(self, 'test_endless', False):
                return False

            if not self.abortRequested:
                t = ptime.time()
                if self.startTime is None or t - self.startTime < self.cfg['duration']:
                    return False
            d = self._tasksDone()
            self._done = d
            return d

    def _tasksDone(self):
        for t in self.tasks:
            if not self.tasks[t].isDone():
                return False
        if self.stopTime is None:
            self.stopTime = ptime.time()
        return True

    def duration(self):
        """Return the requested task duration, or None if it was not given."""
        return self.command.get('protocol', {}).get('duration', None)

    def runTime(self):
        """Return the length of time since this task began running.
        If the task has already finished, return the length of time the task ran for.
        If the task has not started yet, return None.
        """
        if self.startTime is None:
            return None
        if self.stopTime is None:
            return ptime.time() - self.startTime
        return self.stopTime - self.startTime

    def stop(self, abort=False):
        """Stop all tasks and read data. If abort is True, do not attempt to collect results from the task.
        """
        with self.taskLock:

            prof = Profiler("Manager.Task.stop", disabled=True)
            self.abortRequested = abort
            try:
                if not self.stopped:
                    ## Stop all device tasks
                    while len(self.startedDevs) > 0:
                        t = self.startedDevs.pop()
                        try:
                            self.tasks[t].stop(abort=abort)
                        except:
                            logger.exception(f"Error while stopping task {t}")
                        prof.mark("   ..task " + t + " stopped")
                    self.stopped = True

                if not abort and not self._tasksDone():
                    raise RuntimeError("Cannot get result; task is still running.")

                if not abort and self.result is None:
                    ## Let each device generate its own output structure.
                    result = {'protocol': {'startTime': self.startTime}}
                    for devName in self.tasks:
                        try:
                            result[devName] = self.tasks[devName].getResult()
                        except:
                            logger.exception(
                                f"Error getting result for task {devName} (will set result=None for"
                                " this task)"
                            )
                            result[devName] = None
                        prof.mark("get result: " + devName)
                    self.result = result

                    ## Store data if requested
                    if 'storeData' in self.cfg and self.cfg['storeData'] is True:
                        self.cfg['storageDir'].setInfo(result['protocol'])
                        for t in self.tasks:
                            self.tasks[t].storeResult(self.cfg['storageDir'])
                    prof.mark("store data")
            finally:
                ## Regardless of any other problems, at least make sure we
                ## release hardware for future use
                if self.stopTime is None:
                    self.stopTime = ptime.time()

                self.releaseDevices()
                prof.mark("release all")
                prof.finish()

            if abort:
                gc.collect()  ## it is often the case that now is a good time to garbage-collect.

    def getResult(self):
        with self.taskLock:
            self.stop()
            return self.result

    def reserveDevices(self):
        if self.deviceLock is None:
            try:
                self.deviceLock = self.dm.reserveDevices(list(self.tasks.keys()))
                self.deviceLock.lock()
            except Exception:
                self.deviceLock = None
                raise

    def releaseDevices(self):
        if self.deviceLock is None:
            return
        self.deviceLock.unlock()
        self.deviceLock = None

    def abort(self):
        """Stop all tasks, to not attempt to get data."""
        self.stop(abort=True)

    @staticmethod
    def toposort(deps, cost=None):
        """Topological sort. Arguments are:
        deps       Dictionary describing dependencies where a:[b,c] means "a
                    depends on b and c"
        cost       Optional dictionary of per-node cost values. This will be used
                    to sort independent graph branches by total cost.

        Examples::

            # Sort the following graph:
            #
            #   B ──┬─────> C <── D
            #       │       │
            #   E <─┴─> A <─┘
            #
            deps = {'a': ['b', 'c'], 'c': ['b', 'd'], 'e': ['b']}
            toposort(deps)
            => ['b', 'e', 'd', 'c', 'a']

            # This example is underspecified; there are several orders
            # that correctly satisfy the graph. However, we may use the
            # 'cost' argument to impose more constraints on the sort order.

            # Let each node have the following cost:
            cost = {'a': 0, 'b': 0, 'c': 1, 'e': 1, 'd': 3}

            # Then the total cost of following any node is its own cost plus
            # the cost of all nodes that follow it:
            #   A = cost[a]
            #   B = cost[b] + cost[c] + cost[e] + cost[a]
            #   C = cost[c] + cost[a]
            #   D = cost[d] + cost[c] + cost[a]
            #   E = cost[e]
            # If we sort independent branches such that the highest cost comes
            # first, the output is:
            toposort(deps, cost=cost)
            => ['d', 'b', 'c', 'e', 'a']
        """
        # copy deps and make sure all nodes have a key in deps
        deps0 = deps
        deps = {}
        for k, v in deps0.items():
            deps[k] = v[:]
            for k2 in v:
                if k2 not in deps:
                    deps[k2] = []

        # Compute total branch cost for each node
        key = None
        if cost is not None:
            order = Task.toposort(deps)
            allDeps = {n: set(n) for n in order}
            for n in order[::-1]:
                for n2 in deps.get(n, []):
                    allDeps[n2] |= allDeps.get(n, set())

            totalCost = {n: sum([cost.get(x, 0) for x in allDeps[n]]) for n in allDeps}
            key = lambda x: totalCost.get(x, 0)

        # compute weighted order
        order = []
        while len(deps) > 0:
            # find all nodes with no remaining dependencies
            ready = [k for k in deps if len(deps[k]) == 0]

            # If no nodes are ready, then there must be a cycle in the graph
            if len(ready) == 0:
                logger.error(f"Cyclic graph of dependencies: {deps}")
                raise HelpfulException(
                    "Cannot resolve requested device configure/start order.",
                    docs=["userGuide/configuration.html#devices-configuration"],
                )

            # sort by branch cost
            if key is not None:
                ready.sort(key=key, reverse=True)

            # add the highest-cost node to the order, then remove it from the
            # entire set of dependencies
            order.append(ready[0])
            del deps[ready[0]]
            for v in deps.values():
                try:
                    v.remove(ready[0])
                except ValueError:
                    pass

        return order


DOC_ROOT = 'http://acq4.org/documentation/'


class Documentation(Qt.QObject):
    def __init__(self):
        Qt.QObject.__init__(self)

    def show(self, label=None):
        if label is None:
            url = DOC_ROOT
        else:
            url = DOC_ROOT + label
        Qt.QDesktopServices.openUrl(Qt.QUrl(url))

    def quit(self):
        pass


class QtDocumentation(Qt.QObject):
    """Encapsulates documentation functionality.

    Note: this class is currently out of service in favor of 
    referencing online documentation instead.
    """

    def __init__(self):
        Qt.QObject.__init__(self)
        path = os.path.abspath(os.path.dirname(__file__))
        self.docFile = os.path.normpath(os.path.join(path, '..', 'documentation', 'build', 'qthelp', 'ACQ4.qhc'))

        self.process = Qt.QProcess()
        self.process.finished.connect(self.processFinished)

    def show(self, label=None):
        if self.process.state() == self.process.NotRunning:
            self.startProcess()
            if label is not None:
                Qt.QTimer.singleShot(2000, lambda: self.activateId(label))
                return
        if label is not None:
            self.activateId(label)

    def expandToc(self, n=2):
        self.write('expandToc %d\n' % n)

    def startProcess(self):
        self.process.start('assistant', ['-collectionFile', self.docFile, '-enableRemoteControl'])
        if not self.process.waitForStarted():
            output = str(self.process.readAllStandardError())
            raise Exception("Error starting documentation viewer:  " + output)
        Qt.QTimer.singleShot(1000, self.expandToc)

    def activateId(self, id):
        logger.info("activate:", id)
        self.show()
        self.write('activateIdentifier %s\n' % id)

    def activateKeyword(self, kwd):
        self.show()
        self.write('activateKeyword %s\n' % kwd)

    def write(self, data):
        ba = Qt.QByteArray(data)
        return self.process.write(ba)

    def quit(self):
        self.process.close()

    def processFinished(self):
        logger.info(f"Doc viewer exited: {self.process.exitCode()}")
        logger.info(str(self.process.readAllStandardError()))<|MERGE_RESOLUTION|>--- conflicted
+++ resolved
@@ -497,11 +497,7 @@
             if config is None:
                 config = {}
 
-<<<<<<< HEAD
-            print(f'Loading module "{moduleClassName}" as "{name}"...')
-=======
             logger.info(f'Loading module "{moduleClassName}" as "{name}"...')
->>>>>>> f3898d20
 
             # deprecated args
             if importMod is not None:
