import argparse
import atexit
import contextlib
import gc
import getpass
import json
import logging
import os
import socket
import sys
import threading
import time
import weakref
from collections import OrderedDict

<<<<<<< HEAD
from MetaArray import MetaArray
=======
import numpy as np
>>>>>>> 009d2d6c

import pyqtgraph as pg
import pyqtgraph.reload as reload
from pyqtgraph import configfile
from pyqtgraph.debug import Profiler
from pyqtgraph.util.mutex import Mutex
from . import __version__
from . import devices, modules
from .Interfaces import InterfaceDirectory
from .devices.Device import Device, DeviceTask
from .logging_config import get_logger, setup_logging
from .util import DataManager, ptime, Qt
from .util.DataManager import DirHandle
from .util.HelpfulException import HelpfulException
from .util.LogWindow import get_log_window, get_error_dialog

TEMP_LOG = "temp_log.json"
setup_logging(TEMP_LOG, log_window=False, console_level=logging.DEBUG)
logger = get_logger()


def __reload__(old):
    Manager.CREATED = old['Manager'].CREATED
    Manager.single = old['Manager'].single


class Manager(Qt.QObject):
    """Manager class is responsible for:
      - Loading/configuring device modules and storing their handles
      - Managing the device rack GUI
      - Creating acquisition task handles
      - Loading gui modules and storing their handles
      - Creating and managing DirectoryHandle objects
      - Providing unified timestamps
      - Making sure all devices/modules are properly shut down at the end of the program"""

    sigConfigChanged = Qt.Signal()
    sigModulesChanged = Qt.Signal()
    sigModuleHasQuit = Qt.Signal(object)  ## (module name)
    sigCurrentDirChanged = Qt.Signal(object, object, object)  # (file, change, args)
    sigBaseDirChanged = Qt.Signal()
    sigLogDirChanged = Qt.Signal(object)  # dir
    sigTaskCreated = Qt.Signal(object, object)  ## for debugger module
    sigAbortAll = Qt.Signal()  # User requested abort all tasks via ESC key

    CREATED = False
    single = None

    @classmethod
    def makeArgParser(cls):
        parser = argparse.ArgumentParser(description="CQ4 control script")
        parser.add_argument("--config", "-c", help="Configuration file to load", default=cls._getConfigFile())
        parser.add_argument("--config-name", "-a", help="Named configuration to load", action="append")
        parser.add_argument("--module", "-m", help="Module name to load", action="append")
        parser.add_argument("--base-dir", "-b", help="Base directory to use")
        parser.add_argument("--storage-dir", "-s", help="Storage directory to use")
        parser.add_argument("--log-level", action="store", help="Set the console log level", default="WARNING")
        parser.add_argument("--root-log-level", action="store", help="Set the root log level", default="DEBUG")
        parser.add_argument("--disable", "-d", help="Disable the device specified", action="append")
        parser.add_argument("--disable-all", "-D", help="Disable all devices", action="store_true")
        parser.add_argument("--exit-on-error", "-x", help="Whether to exit immidiately on the first exception during initial Manager setup", action="store_true")
        parser.add_argument("--no-manager", "-n", help="Do not load manager module", action="store_true")
        return parser

    @classmethod
    def runFromCommandLine(cls, args):
        """Run the Manager from the command line."""
        m = cls()
        m.initFromCommandLine(args)
        return m

    def __init__(self, configFile=None):
        self.moduleLock = Mutex(recursive=True)  ## used for keeping some basic methods thread-safe
        # self.devices = OrderedDict()  # all currently loaded devices
        self.isReady = threading.Event()
        self.modules = OrderedDict()  # all currently running modules
        self.devices = OrderedDict()  # all devices loaded via Manager
        self.definedModules = OrderedDict()  # all custom-defined module configurations
        self.config = OrderedDict()
        self.currentDir = None
        self.baseDir = None
        self.exitOnError = False
        self.gui = None
        self.shortcuts = []
        self.disableDevs = []
        self.disableAllDevs = False
        self.alreadyQuit = False
        self.taskLock = Mutex(Qt.QMutex.Recursive)
        self._folderTypes = None
        self._logFile = None
        self._consoleLogLevel = logging.WARNING
        self._rootLogLevel = logging.DEBUG

        try:
            if Manager.CREATED:
                raise ValueError("Manager object already created!")

            Manager.CREATED = True
            Manager.single = self
            self.logWindow = get_log_window()
            self.documentation = Documentation()

            Qt.QObject.__init__(self)
            atexit.register(self.quit)
            self.interfaceDir = InterfaceDirectory()

            # Import all built-in module classes
            modules.importBuiltinClasses()

            logger.info(f'ACQ4 version {__version__} started.')

        except:
            Manager.CREATED = False
            Manager.single = None
            if self.exitOnError:
                raise
            else:
                logger.exception(
                    "Error while configuring Manager",
                    extra={"docs": ["userGuide/configuration.html"]}
                )

    def initFromCommandLine(self, args: argparse.Namespace):
        self.exitOnError = args.exit_on_error
        self.disableDevs = args.disable or []
        self.disableAllDevs = args.disable_all
        self._consoleLogLevel = getattr(logging, args.log_level.upper(), logging.WARNING)
        self._rootLogLevel = getattr(logging, args.root_log_level.upper(), logging.DEBUG)

        self.configDir = os.path.dirname(args.config)
        self.readConfig(args.config)

        ## Act on options if they were specified..
        try:
            for name in (args.config_name or []):
                self.loadDefinedConfig(name)

            if args.base_dir is not None:
                self.setBaseDir(args.base_dir)
            if args.storage_dir is not None:
                self.setCurrentDir(args.storage_dir)
            if not args.no_manager:
                self.showGUI()
                self.createWindowShortcut('F1', self.gui.win)
            for m in (args.module or []):
                try:
                    if m in self.definedModules:
                        self.loadDefinedModule(m)
                    else:
                        self.loadModule(m)
                except Exception:
                    if args.no_manager:
                        # we have to show it now, otherwise we'll have no windows
                        self.showGUI()
                    raise
            setup_logging(
                TEMP_LOG, root_level=self._rootLogLevel, console_level=self._consoleLogLevel
            )

        except Exception:
            if self.exitOnError:
                raise
            else:
                logger.exception("Error while acting on command line options")
        finally:
            self.isReady.set()
            if len(self.modules) == 0:
                self.quit()
                raise RuntimeError(
                    "No modules loaded during startup (likely due to errors above). Exiting now.")

    @staticmethod
    def _getConfigFile():
        ## search all the default locations to find a configuration file.
        from acq4 import CONFIGPATH
        for path in CONFIGPATH:
            cf = os.path.join(path, 'default.cfg')
            if os.path.isfile(cf):
                return cf
        raise FileNotFoundError(f"Could not find default.cfg file in any of: {CONFIGPATH}")

    def _appDataDir(self):
        # return the user application data directory
        if sys.platform == 'win32':
            # resolves to "C:/Documents and Settings/User/Application Data/acq4" on XP
            # and "C:\User\Username\AppData\Roaming" on win7
            return os.path.join(os.environ['APPDATA'], 'acq4')
        elif sys.platform == 'darwin':
            return os.path.expanduser('~/Library/Preferences/acq4')
        else:
            return os.path.expanduser('~/.local/acq4')

    def readConfig(self, configFile):
        """Read configuration file, create device objects, add devices to list"""
        logger.info(f"============= Starting Manager configuration from {configFile} =================")
        ns = {
            'hostname': socket.gethostname(),
            'username': getpass.getuser(),
            'environ': os.environ,
        }
        cfg = configfile.readConfigFile(configFile, **ns)
        self.config.update(cfg)

        ## read modules, devices, and stylesheet out of config
        self.configure(self.config)

        self.configFile = configFile
        logger.info("============= Manager configuration complete =================")

    def exec_(self, pyfile):
        """Execute a Python file.

        This is used to enable easy loading of customizations from an externally defined file.
        Note that sys.path is temporarily modified to allow the external file to import from
        scripts in its own path.

        For more complex customizations, it is recommended to build an importable
        module instead.

        Parameters
        ----------
        pyfile : str
            The full path to the python file to be exec'd

        Returns
        -------
        globs : dict
            global namespace defined by the exec
        """
        modDir = os.path.dirname(pyfile)
        sys.path.insert(0, modDir)
        try:
            globs = {}
            with open(pyfile, 'rb') as fh:
                exec(fh.read(), globs)
        finally:
            sys.path.pop(0)
        return globs

    def configure(self, cfg):
        """Load the devices, modules, stylesheet, and storageDir defined in cfg"""

        self._loadConfig(cfg)

        self.sigConfigChanged.emit()

    def _loadConfig(self, cfg):
        # Handle custom import prior to loading devices
        if 'imports' in cfg:
            try:
                if isinstance(cfg["imports"], str):
                    cfg["imports"] = [cfg["imports"]]
                for mod in cfg["imports"]:
                    __import__(mod)
            except:
                if self.exitOnError:
                    raise
                else:
                    logger.exception("Unable to import module specified in config file")

        for key, val in cfg.items():
            try:
                # Hand custom exec
                if key == 'execFiles':
                    if isinstance(val, str):
                        val = [val]
                    for pyfile in val:
                        self.exec_(pyfile)

                ## configure new devices
                elif key == 'devices':
                    for k in cfg['devices']:
                        if self.disableAllDevs or k in self.disableDevs:
                            logger.info(f"    --> Ignoring device '{k}' -- disabled by request")
                            continue
                        logger.info(f"  === Configuring device '{k}' ===")
                        try:
                            conf = cfg['devices'][k]
                            try:
                                driverName = conf['driver']
                            except KeyError as exc:
                                raise KeyError(f"No driver specified for device {k}") from exc
                            if 'config' in conf:  # for backward compatibility
                                conf = conf['config']
                            self.loadDevice(driverName, conf, k)
                        except:
                            if self.exitOnError:
                                raise
                            else:
                                logger.exception(f"Error configuring device {k}")

                    logger.info("=== Device configuration complete ===")

                ## Copy in new module definitions
                elif key == 'modules':
                    for m in cfg['modules']:
                        self.definedModules[m] = cfg['modules'][m]

                ## set new storage directory
                elif key == 'storageDir':
                    logger.info(f"=== Setting base directory: {cfg['storageDir']} ===")
                    self.setBaseDir(cfg['storageDir'])

                elif key == 'defaultCompression':
                    comp = cfg['defaultCompression']
                    try:
                        if isinstance(comp, tuple):
                            cstr = comp[0]
                            assert isinstance(comp[1], int)
                        else:
                            cstr = comp
                        assert cstr in [None, 'gzip', 'szip', 'lzf']
                    except Exception as exc:
                        raise ValueError(
                            "'defaultCompression' option must be one of: None, 'gzip', 'szip',"
                            f" 'lzf', ('gzip', 0-9), or ('szip', opts). Got: '{comp}'"
                        ) from exc

                    logger.info(f"=== Setting default HDF5 compression: {comp} ===")
                    MetaArray.defaultCompression = comp

                elif key == 'folderTypes':
                    self._folderTypes = val

                ## load stylesheet
                elif key == 'stylesheet':
                    css = open(os.path.join(self.configDir, cfg['stylesheet'])).read()
                    Qt.QApplication.instance().setStyleSheet(css)

                elif key == 'disableErrorPopups':
                    get_error_dialog().disable(bool(cfg[key]))

                elif key == 'defaultMouseMode':
                    mode = cfg[key].lower()
                    if mode == 'onebutton':
                        pg.setConfigOption('leftButtonPan', False)
                    elif mode == 'threebutton':
                        pg.setConfigOption('leftButtonPan', True)
                    else:
                        logger.warning(
                            "Warning: ignored config option 'defaultMouseMode'; value must be"
                            "either 'oneButton' or 'threeButton'."
                        )
                elif key == 'useOpenGL':
                    pg.setConfigOption('useOpenGL', cfg[key])

                elif key == 'misc':
                    # Let's start moving things out of the top level, but stay backwards compatible
                    self._loadConfig(cfg[key])

            except:
                if self.exitOnError:
                    raise
                else:
                    logger.exception("Error in ACQ4 configuration", docs=["userGuide/configuration.html"])

    def listConfigurations(self):
        """Return a list of the named configurations available"""
        return list(self.config.get('configurations', {}).keys())

    def loadDefinedConfig(self, name):
        try:
            cfg = self.config['configurations'][name]
        except KeyError:
            raise KeyError(f"Could not find configuration named '{name}'")
        self.configure(cfg)

    def readConfigFile(self, fileName, missingOk=True):
        fileName = self.configFileName(fileName)
        if os.path.isfile(fileName):
            return configfile.readConfigFile(fileName, np=np)
        else:
            if missingOk:
                return {}
            else:
                raise FileNotFoundError(f'Config file "{fileName}" not found.')

    def writeConfigFile(self, data, fileName):
        """Write a file into the currently used config directory."""
        fileName = self.configFileName(fileName)
        dirName = os.path.dirname(fileName)
        if not os.path.exists(dirName):
            os.makedirs(dirName)
        return configfile.writeConfigFile(data, fileName)

    def appendConfigFile(self, data, fileName):
        fileName = self.configFileName(fileName)
        if os.path.exists(fileName):
            return configfile.appendConfigFile(data, fileName)
        else:
            raise FileNotFoundError(f"Could not find file '{fileName}'")

    def updateConfig(self, config: dict):
        self.config.update(config)

    def configFileName(self, name):
        return os.path.join(self.configDir, name)

    def loadDevice(self, devClassName, conf, name):
        """Create a new instance of a device.
        
        Parameters
        ----------
        devClassName : str
            The name of a device class that was registered using acq4.devices.registerDeviceClass().
            See acq4.devices.DEVICE_CLASSES for access to all available device classes.
        conf : dict
            A structure passed to the device providing configuration options
        name : str
            The name of this device. The instantiated device object will be retrievable using
            ``Manager.getDevice(name)``

        Returns
        -------
        device : Device instance
            The instantiated device object
        """
        devclass = devices.getDeviceClass(devClassName)
        dev = devclass(self, conf, name)
        self.devices[name] = dev  # just to prevent device being collected
        return dev

    def getDevice(self, name):
        """Return a device instance given its name.
        """
        name = str(name)
        try:
            return self.getInterface('device', name)
        except KeyError as exc:
            raise ValueError(f"No device named {name}. Options are {','.join(self.listDevices())}") from exc

    def listDevices(self):
        """Return a list of the names of available devices.
        """
        return self.listInterfaces('device')

    def reserveDevices(self, devices, timeout=10.0):
        """Return a DeviceLocker that can be used to reserve multiple devices simultaneously::

            with manager.reserveDevices(['Camera', 'Clamp1', 'Stage']):
                # .. do stuff

        """
        devices = [self.getDevice(d) if isinstance(d, str) else d for d in devices]
        return DeviceLocker(self, devices, timeout=timeout)

    def loadModule(self, moduleClassName, name=None, config=None, forceReload=False, importMod=None, execPath=None):
        """Create a new instance of an user interface module. 

        Parameters
        ----------
        moduleClassName : str
            The name of the module *class* to instantiate. The class must have been
            registered by calling acq4.modules.registerModuleClass(). See
            acq4.modules.MODULE_CLASSES for access to all available module classes.
        name : str or None
            The name to assign to the newly instantiated module. If None, then the class
            name is used instead. Module names are automatically modified to avoid name
            collision with previously loaded modules.
        config : dict | None
            Configuration options to pass to the module constructor
        """
        if name is None:
            name = moduleClassName

        ## Find an unused name for this module
        baseName = name
        n = 0
        with self.moduleLock:
            while name in self.listInterfaces().get("module", []):
                name = "%s_%d" % (baseName, n)
                n += 1
            if name in self.modules:
                raise NameError(f"Module name '{name}' is already in use.")
            self.modules[name] = None  # reserve this spot

        if config is None:
            config = {}

        logger.info(f'Loading module "{moduleClassName}" as "{name}"...')

        # deprecated args
        if importMod is not None:
            __import__(importMod)
        elif execPath is not None:
            self.exec_(execPath)

        modclass = modules.getModuleClass(moduleClassName)

        mod = modclass(self, name, config)
        self.modules[name] = mod

        self.sigModulesChanged.emit()
        return mod

    def listModules(self):
        """List names of currently loaded modules. """
        return list(self.modules.keys())

    def getDirOfSelectedFile(self):
        """Returns the directory that is currently selected, or the directory of the file that is
        currently selected in Data Manager."""
        try:
            f = self.getModule("Data Manager").selectedFile()
            if not isinstance(f, DirHandle):
                f = f.parent()
        except Exception:
            f = False
            logger.warning("Can't find currently selected directory, Data Manager has not been loaded.")
            if self.exitOnError:
                raise
        return f

    def getModule(self, name: str):
        """Return a module"""
        with self.moduleLock:
            if name not in self.modules:
                self.loadDefinedModule(name)
        return self.modules[name]

    def getCurrentDatabase(self):
        """Return the database currently selected in the Data Manager"""
        return self.getModule("Data Manager").currentDatabase()

    def listDefinedModules(self):
        """List module configurations defined in the config file"""
        return self.definedModules.copy()

    def loadDefinedModule(self, name, forceReload=False):
        """Load a module and configure as defined in the config file"""
        if name not in self.definedModules:
            logger.error(f"Module '{name}' is not defined. Options are: {list(self.definedModules.keys())}")
            return
        conf = self.definedModules[name]

        mod = conf['module']
        config = conf.get('config', {})

        # Allow mechanisms for importing custom modules
        execPath = conf.get('exec', None)
        importMod = conf.get('import', None)

        mod = self.loadModule(mod, name, config, forceReload=forceReload, execPath=execPath, importMod=importMod)
        win = mod.window()
        if 'shortcut' in conf and win is not None:
            self.createWindowShortcut(conf['shortcut'], win)
        logger.info(f"Loaded module '{mod.name}'")

    def moduleHasQuit(self, mod):
        with self.moduleLock:
            if mod.name in self.modules:
                del self.modules[mod.name]
                self.interfaceDir.removeObject(mod)
            else:
                return
        self.removeWindowShortcut(mod.window())
        self.sigModulesChanged.emit()
        self.sigModuleHasQuit.emit(mod.name)

    def unloadModule(self, name):
        try:
            mod = self.getModule(name)
            if mod is not None:
                mod.quit()
        except:
            logger.exception(f"Error while requesting that module '{name}' quit.")

        ## Module should have called moduleHasQuit already, but just in case:
        mod = self.modules.pop(name, None)
        if mod is not None:
            self.sigModulesChanged.emit()

    def reloadAll(self):
        """Reload all python code"""
        # path = os.path.split(os.path.abspath(__file__))[0]
        # path = os.path.abspath(os.path.join(path, '..'))
        path = 'acq4'
        logger.info(f"---- Reloading all libraries under {path} ----")
        reload.reloadAll(debug=True)
        logger.info(f"Reloaded all libraries under {path}.")

    def createWindowShortcut(self, keys, win):
        ## Note: this is probably not safe to call from other threads.
        try:
            sh = Qt.QShortcut(Qt.QKeySequence(keys), win)
            sh.setContext(Qt.Qt.ApplicationShortcut)
            sh.activated.connect(lambda *args: win.raise_())
        except:
            if self.exitOnError:
                raise
            else:
                logger.exception(f"Error creating shortcut '{keys}'")

        self.shortcuts.append((sh, keys, weakref.ref(win)))

    def removeWindowShortcut(self, win):
        ## Need to remove shortcuts after window is closed, because the shortcut is hanging on to all the widgets in the window
        s = None
        for i, s in enumerate(self.shortcuts):
            if s[2]() == win:
                break

        if s is not None:
            self.shortcuts.remove(s)

    def runTask(self, cmd):
        """
        Convenience function that runs a task and returns its results.
        """
        t = Task(self, cmd)
        t.execute()
        return t.getResult()

    def createTask(self, cmd) -> "Task":
        """
        Creates a new Task instance from the specified command structure.
        """
        t = Task(self, cmd)
        self.sigTaskCreated.emit(cmd, t)
        return t

    def showGUI(self):
        """Show the Manager GUI"""
        if self.gui is None:
            self.gui = self.loadModule('Manager', 'Manager', {})
            # win = self.modules[list(self.modules.keys())[0]].window() ?
            win = self.gui.window()
            self.quitShortcut = Qt.QShortcut(Qt.QKeySequence('Ctrl+q'), win)
            self.quitShortcut.setContext(Qt.Qt.ApplicationShortcut)
            self.abortShortcut = Qt.QShortcut(Qt.QKeySequence('Esc'), win)
            self.abortShortcut.setContext(Qt.Qt.ApplicationShortcut)
            self.reloadShortcut = Qt.QShortcut(Qt.QKeySequence('Ctrl+r'), win)
            self.reloadShortcut.setContext(Qt.Qt.ApplicationShortcut)
            self.quitShortcut.activated.connect(self.quit)
            self.abortShortcut.activated.connect(self.sigAbortAll)
            self.reloadShortcut.activated.connect(self.reloadAll)

        self.gui.show()

    def getCurrentDir(self):
        """
        Return a directory handle to the currently-selected directory for data storage.
        """
        if self.currentDir is None:
            raise HelpfulException("Storage directory has not been set.",
                                    docs=["userGuide/modules/DataManager.html#acquired-data-storage"])
        return self.currentDir

    def setLogDir(self, d: DirHandle):
        """
        Set the directory to which log messages are stored.
        """
        was_temp = self._logFile is None
        self._logFile = d["log.json"]
        file_handler = setup_logging(
            self._logFile.name(),
            root_level=self._rootLogLevel,
            console_level=self._consoleLogLevel,
        )
        self.sigLogDirChanged.emit(d)
        if was_temp:
            try:
                with open(TEMP_LOG, 'r') as f:
                    for line in f:
                        record = logging.LogRecord(**json.loads(line))
                        file_handler.emit(record)
            finally:
                os.remove(TEMP_LOG)
            log_win = get_log_window()
            with open(self._logFile.name(), 'r') as f:
                for i, line in enumerate(f):
                    record = logging.LogRecord(**json.loads(line))
                    log_win.new_record(record, sort=False)
                    if i % 20 == 0:
                        Qt.QApplication.processEvents()
            log_win.ensure_chronological_sorting()

    def setCurrentDir(self, d):
        """
        Set the currently-selected directory for data storage.
        """
        if self.currentDir is not None:
            with contextlib.suppress(TypeError):
                self.currentDir.sigChanged.disconnect(self.currentDirChanged)
        if isinstance(d, str):
            d = self.baseDir.getDir(d, create=True)
        if not isinstance(d, DirHandle):
            raise TypeError(f"Argument must be a string or DirHandle. Got {type(d)}")
        self.currentDir = d

        # Storage directory is about to change;
        logDir = self._logFile.parent() if self._logFile else None
        while not d.info().get('expUnit', False) and d != self.baseDir and d != logDir:
            d = d.parent()
        if d not in [self.baseDir, logDir]:
            self.setLogDir(d)
        else:
            if logDir is None:
                docs = "userGuide/dataManagement.html#notes-and-logs"
                logger.warning(
                    "No log directory set. Log messages will not be stored.", extra={"docs": docs}
                )

        self.currentDir.sigChanged.connect(self.currentDirChanged)
        self.sigCurrentDirChanged.emit(None, None, None)

    def currentDirChanged(self, fh, change=None, args=()):
        """Handle situation where currentDir is moved or renamed"""
        self.sigCurrentDirChanged.emit(fh, change, args)

    def getBaseDir(self):
        """
        Return a directory handle to the base directory for data storage. 

        This is the highest-level directory where acquired data may be stored. If 
        the base directory has not been set, return None.
        """
        return self.baseDir

    def setBaseDir(self, d):
        """
        Set the base directory for data storage. 
        """
        if isinstance(d, str):
            dh = self.dirHandle(d, create=False)
        elif isinstance(d, DirHandle):
            dh = d
        else:
            raise TypeError("Invalid argument type: ", type(d), d)

        changed = False
        if self.baseDir is not dh:
            self.baseDir = dh
            changed = True

        if changed:
            self.sigBaseDirChanged.emit()
            self.setCurrentDir(self.baseDir)

    def dirHandle(self, d, create=False) -> DirHandle:
        """Return a directory handle for the specified directory string."""
        # return self.dataManager.getDirHandle(d, create)
        return DataManager.getDirHandle(d, create=create)

    def fileHandle(self, d):
        """Return a file or directory handle for d"""
        # return self.dataManager.getHandle(d)
        return DataManager.getFileHandle(d)

    ## These functions just wrap the functionality of an InterfaceDirectory
    def declareInterface(self, *args, **kargs):  ## args should be name, [types..], object  
        return self.interfaceDir.declareInterface(*args, **kargs)

    def removeInterface(self, *args, **kargs):
        return self.interfaceDir.removeInterface(*args, **kargs)

    def listInterfaces(self, *args, **kargs):
        return self.interfaceDir.listInterfaces(*args, **kargs)

    def getInterface(self, *args, **kargs):
        """Return the object that was previously declared with *name* and interface *type*.
        """
        return self.interfaceDir.getInterface(*args, **kargs)

    def suggestedDirFields(self, file):
        """Given a DirHandle with a dirType, suggest a set of meta-info fields to use."""
        fields = OrderedDict()
        if isinstance(file, DirHandle):
            info = file.info()
            if 'dirType' in info:
                # infoKeys.remove('dirType')
                dt = info['dirType']
                folderTypesConfig = self._folderTypesConfig()
                if dt in folderTypesConfig:
                    fields = folderTypesConfig[dt]['info']

        if 'notes' not in fields:
            fields['notes'] = 'text', 5
        if 'important' not in fields:
            fields['important'] = 'bool'

        return fields

    def _folderTypesConfig(self):
        return self._folderTypes

    def showDocumentation(self, label=None):
        self.documentation.show(label)

    def quit(self):
        """Nicely request that all devices and modules shut down"""
        if not self.alreadyQuit:  ## Need this because multiple triggers can call this function during quit
            self.alreadyQuit = True
            lm = len(self.modules)
            ld = len(self.listDevices())
            with pg.ProgressDialog("Shutting down..", 0, lm + ld, cancelText=None, wait=0) as dlg:
                self.documentation.quit()

                logger.debug("Requesting all modules shut down..")
                logger.info("Shutting Down.")
                while len(self.modules) > 0:  ## Modules may disappear from self.modules as we ask them to quit
                    m = list(self.modules.keys())[0]
                    logger.debug(f"    {m}")

                    self.unloadModule(m)
                    dlg.setValue(lm - len(self.modules))

                logger.debug("Requesting all devices shut down..")
                devs = Device._deviceCreationOrder[::-1]
                for d in devs:  # shut down in reverse order
                    d = d()
                    if d is None:
                        # device was already deleted
                        continue
                    logger.debug(f"    {d}")
                    try:
                        d.quit()
                    except:
                        logger.exception(f"Error while requesting device '{d.name()}' quit.")

                    dlg.setValue(lm + ld - len(devs))

                logger.debug("Closing windows..")
                Qt.QApplication.instance().closeAllWindows()
                Qt.QApplication.instance().processEvents()
            logger.debug("\n    ciao.")
        Qt.QApplication.quit()


# All other modules can use this function to get the manager instance
def getManager() -> Manager:
    if Manager.single is None:
        raise RuntimeError("No manager created yet")
    return Manager.single


class DeviceLocker(object):
    def __init__(self, manager, devices, timeout=10.0):
        # make sure we lock devices in a predictable order; this is what prevents deadlocks
        self.devices = sorted(devices, key=lambda d: d.name())
        self.locked = []
        self.timeout = timeout
        self.lockErr = None

    def tryLock(self, timeout=None):
        try:
            for device in self.devices:
                devLocked = device.reserve(block=True, timeout=timeout)
                if not devLocked:
                    self.lockErr = "Timed out waiting for %s" % device.name()
                    self.unlock()
                    return False
                self.locked.append(device)

            return True
        except Exception:
            self.unlock()
            raise

    def lock(self):
        locked = self.tryLock(timeout=self.timeout)
        if not locked:
            self.unlock()
            raise RuntimeError("Failed to lock devices: %s" % self.lockErr)

    def unlock(self):
        for device in self.locked:
            try:
                device.release()
            except:
                pass
        self.locked = []

    def __enter__(self):
        self.lock()
        return self

    def __exit__(self, *args):
        self.unlock()


class Task:
    id = 0

    def __init__(self, dm, command):
        self.dm = dm
        self.command = command
        self.result = None

        self.taskLock = Mutex(recursive=True)
        self.deviceLock = None

        self.startedDevs = []
        self.startTime = None
        self.stopTime = None
        self.stopped = False
        self.abortRequested = False
        self._done = False

        # self.reserved = False
        try:
            self.cfg = command['protocol']
        except:
            logger.error("================== Manager Task.__init__ command: =================")
            logger.error(command)
            logger.error("===========================================================")
            raise TypeError("Command specified for task is invalid. (Must be dictionary with 'protocol' key)")
        self.id = Task.id
        Task.id += 1

        ## TODO:  set up data storage with cfg['storeData'] and ['writeLocation']
        self.devNames = list(command.keys())
        self.devNames.remove('protocol')
        self.devs = {devName: self.dm.getDevice(devName) for devName in self.devNames}

        ## Create task objects. Each task object is a handle to the device which is unique for this task run.
        self.tasks = {}

        for devName in self.devNames:
            task = self.devs[devName].createTask(self.command[devName], self)
            if task is None:
                logger.warning(f"Device '{devName}' does not have a task interface; ignoring.")
                continue
            self.tasks[devName] = task

    @staticmethod
    def getDevName(obj):
        if isinstance(obj, str):
            return obj
        elif isinstance(obj, Device):
            return obj.name()
        elif isinstance(obj, DeviceTask):
            return obj.dev.name()

    def getConfigOrder(self):
        ## determine the order in which tasks must be configured
        ## This is determined by tasks having called Task.addConfigDependency()
        ## when they were initialized.

        # request config order dependencies from devices
        deps = {devName: set() for devName in self.devNames}
        for devName, task in self.tasks.items():
            before, after = task.getConfigOrder()
            deps[devName] |= set(map(Task.getDevName, before))
            for t in map(self.getDevName, after):
                if t in deps:
                    deps[t].add(devName)

        # request estimated configure time
        cost = {devName: self.tasks[devName].getPrepTimeEstimate() for devName in self.devNames}

        # convert sets to lists
        deps = dict([(k, list(deps[k])) for k in deps.keys()])

        # return sorted order
        order = self.toposort(deps, cost)
        return order

    def getStartOrder(self):
        ## determine the order in which tasks must be started
        ## This is determined by tasks having called Task.addStartDependency()
        ## when they were initialized.
        deps = {devName: set() for devName in self.devNames}
        for devName, task in self.tasks.items():
            before, after = task.getStartOrder()
            deps[devName] |= set(map(Task.getDevName, before))
            for t in map(self.getDevName, after):
                if t not in deps:
                    # device is not in task; don't worry about its start order
                    # (this happens, for example, with Trigger devices that do not need to be started by acq4)
                    continue
                deps[t].add(devName)

        deps = dict([(k, list(deps[k])) for k in deps.keys()])

        # return sorted order
        order = self.toposort(deps)
        return order

    def execute(self, block=True, processEvents=True):
        """Start the task.

        If block is true, then the function blocks until the task is complete.
        if processEvents is true, then Qt events are processed while waiting for the task to complete.
        """
        with self.taskLock:
            self.startedDevs = []
            self.stopped = False  # whether sub-tasks have been stopped yet
            self.abortRequested = False
            self._done = False  # cached output of isDone()


            ## We need to make sure devices are stopped and unlocked properly if anything goes wrong..
            prof = Profiler('Manager.Task.execute', disabled=True)
            try:

                ## Reserve all hardware
                self.reserveDevices()

                prof.mark('reserve')

                ## Determine order of device configuration.
                configOrder = self.getConfigOrder()

                ## Configure all subtasks. Some devices may need access to other tasks, so we make all available here.
                ## This is how we allow multiple devices to communicate and decide how to operate together.
                ## Each task may modify the startOrder list to suit its needs.
                for devName in configOrder:
                    self.tasks[devName].configure()
                    prof.mark(f'configure {devName}')

                startOrder = self.getStartOrder()

                if 'leadTime' in self.cfg:
                    time.sleep(self.cfg['leadTime'])

                prof.mark('leadSleep')

                self.result = None

                ## Start tasks in specific order
                for devName in startOrder:
                    try:
                        self.startedDevs.append(devName)
                        self.tasks[devName].start()
                    except:
                        self.startedDevs.remove(devName)
                        logger.error(f"Error starting device '{devName}'; aborting task.")
                        raise
                    prof.mark(f'start {devName}')
                self.startTime = ptime.time()

                if not block:
                    prof.finish()
                    return

                ## Wait until all tasks are done
                lastProcess = ptime.time()
                isGuiThread = Qt.QThread.currentThread() == Qt.QCoreApplication.instance().thread()
                while not self.isDone():
                    now = ptime.time()
                    elapsed = now - self.startTime
                    if isGuiThread:
                        if processEvents and now - lastProcess > 20e-3:  ## only process Qt events every 20ms
                            Qt.QApplication.processEvents()
                            lastProcess = ptime.time()

                    ## If the task duration has not elapsed yet, only wake up every 10ms, and attempt to wake up 5ms before the end
                    if elapsed < self.cfg['duration'] - 10e-3:
                        sleep = min(10e-3, self.cfg['duration'] - elapsed - 5e-3)
                    else:
                        sleep = 1.0e-3  ## afterward, wake up more quickly so we can respond as soon as the task finishes
                    time.sleep(sleep)

                self.stop()
            except:
                logger.exception("==========  Error in task execution:  ==============")
                self.abort()
                self.releaseDevices()
                raise
            finally:
                prof.finish()

    def isDone(self):
        """Return True if all tasks are completed and ready to return results.

        If the task run time exceeds the timeout duration, then raise RuntimeError.
        """
        with self.taskLock:
            # If we previously returned True or raised an exception, then
            # just repeat that result.
            if self._done is True:
                return True
            elif self._done is not False:
                raise self._done

            # Check for timeout
            if self.startTime is not None:
                # By default, timeout occurs 10 sec after requested duration is elapsed.
                # Set timeout=None to disable the check.
                timeout = self.cfg.get('timeout', self.cfg['duration'] + 10.0)

                now = ptime.time()
                elapsed = now - self.startTime
                if timeout is not None and elapsed > timeout:
                    self.stop(abort=True)
                    self._done = RuntimeError("Task timed out (>%0.2fs)." % timeout)
                    raise self._done

            # For testing tasks that fail to complete
            if getattr(self, 'test_endless', False):
                return False

            if not self.abortRequested:
                t = ptime.time()
                if self.startTime is None or t - self.startTime < self.cfg['duration']:
                    return False
            d = self._tasksDone()
            self._done = d
            return d

    def _tasksDone(self):
        for t in self.tasks:
            if not self.tasks[t].isDone():
                return False
        if self.stopTime is None:
            self.stopTime = ptime.time()
        return True

    def duration(self):
        """Return the requested task duration, or None if it was not given."""
        return self.command.get('protocol', {}).get('duration', None)

    def runTime(self):
        """Return the length of time since this task began running.
        If the task has already finished, return the length of time the task ran for.
        If the task has not started yet, return None.
        """
        if self.startTime is None:
            return None
        if self.stopTime is None:
            return ptime.time() - self.startTime
        return self.stopTime - self.startTime

    def stop(self, abort=False):
        """Stop all tasks and read data. If abort is True, do not attempt to collect results from the task.
        """
        with self.taskLock:

            prof = Profiler("Manager.Task.stop", disabled=True)
            self.abortRequested = abort
            try:
                if not self.stopped:
                    ## Stop all device tasks
                    while len(self.startedDevs) > 0:
                        t = self.startedDevs.pop()
                        try:
                            self.tasks[t].stop(abort=abort)
                        except:
                            logger.exception(f"Error while stopping task {t}")
                        prof.mark("   ..task " + t + " stopped")
                    self.stopped = True

                if not abort and not self._tasksDone():
                    raise RuntimeError("Cannot get result; task is still running.")

                if not abort and self.result is None:
                    ## Let each device generate its own output structure.
                    result = {'protocol': {'startTime': self.startTime}}
                    for devName in self.tasks:
                        try:
                            result[devName] = self.tasks[devName].getResult()
                        except:
                            logger.exception(
                                f"Error getting result for task {devName} (will set result=None for"
                                " this task)"
                            )
                            result[devName] = None
                        prof.mark("get result: " + devName)
                    self.result = result

                    ## Store data if requested
                    if 'storeData' in self.cfg and self.cfg['storeData'] is True:
                        self.cfg['storageDir'].setInfo(result['protocol'])
                        for t in self.tasks:
                            self.tasks[t].storeResult(self.cfg['storageDir'])
                    prof.mark("store data")
            finally:
                ## Regardless of any other problems, at least make sure we
                ## release hardware for future use
                if self.stopTime is None:
                    self.stopTime = ptime.time()

                self.releaseDevices()
                prof.mark("release all")
                prof.finish()

            if abort:
                gc.collect()  ## it is often the case that now is a good time to garbage-collect.

    def getResult(self):
        with self.taskLock:
            self.stop()
            return self.result

    def reserveDevices(self):
        if self.deviceLock is None:
            try:
                self.deviceLock = self.dm.reserveDevices(list(self.tasks.keys()))
                self.deviceLock.lock()
            except Exception:
                self.deviceLock = None
                raise

    def releaseDevices(self):
        if self.deviceLock is None:
            return
        self.deviceLock.unlock()
        self.deviceLock = None

    def abort(self):
        """Stop all tasks, to not attempt to get data."""
        self.stop(abort=True)

    @staticmethod
    def toposort(deps, cost=None):
        """Topological sort. Arguments are:
        deps       Dictionary describing dependencies where a:[b,c] means "a
                    depends on b and c"
        cost       Optional dictionary of per-node cost values. This will be used
                    to sort independent graph branches by total cost.

        Examples::

            # Sort the following graph:
            #
            #   B ──┬─────> C <── D
            #       │       │
            #   E <─┴─> A <─┘
            #
            deps = {'a': ['b', 'c'], 'c': ['b', 'd'], 'e': ['b']}
            toposort(deps)
            => ['b', 'e', 'd', 'c', 'a']

            # This example is underspecified; there are several orders
            # that correctly satisfy the graph. However, we may use the
            # 'cost' argument to impose more constraints on the sort order.

            # Let each node have the following cost:
            cost = {'a': 0, 'b': 0, 'c': 1, 'e': 1, 'd': 3}

            # Then the total cost of following any node is its own cost plus
            # the cost of all nodes that follow it:
            #   A = cost[a]
            #   B = cost[b] + cost[c] + cost[e] + cost[a]
            #   C = cost[c] + cost[a]
            #   D = cost[d] + cost[c] + cost[a]
            #   E = cost[e]
            # If we sort independent branches such that the highest cost comes
            # first, the output is:
            toposort(deps, cost=cost)
            => ['d', 'b', 'c', 'e', 'a']
        """
        # copy deps and make sure all nodes have a key in deps
        deps0 = deps
        deps = {}
        for k, v in deps0.items():
            deps[k] = v[:]
            for k2 in v:
                if k2 not in deps:
                    deps[k2] = []

        # Compute total branch cost for each node
        key = None
        if cost is not None:
            order = Task.toposort(deps)
            allDeps = {n: set(n) for n in order}
            for n in order[::-1]:
                for n2 in deps.get(n, []):
                    allDeps[n2] |= allDeps.get(n, set())

            totalCost = {n: sum([cost.get(x, 0) for x in allDeps[n]]) for n in allDeps}
            key = lambda x: totalCost.get(x, 0)

        # compute weighted order
        order = []
        while len(deps) > 0:
            # find all nodes with no remaining dependencies
            ready = [k for k in deps if len(deps[k]) == 0]

            # If no nodes are ready, then there must be a cycle in the graph
            if len(ready) == 0:
                logger.error(f"Cyclic graph of dependencies: {deps}")
                raise HelpfulException(
                    "Cannot resolve requested device configure/start order.",
                    docs=["userGuide/configuration.html#devices-configuration"],
                )

            # sort by branch cost
            if key is not None:
                ready.sort(key=key, reverse=True)

            # add the highest-cost node to the order, then remove it from the
            # entire set of dependencies
            order.append(ready[0])
            del deps[ready[0]]
            for v in deps.values():
                try:
                    v.remove(ready[0])
                except ValueError:
                    pass

        return order


DOC_ROOT = 'http://acq4.org/documentation/'


class Documentation(Qt.QObject):
    def __init__(self):
        Qt.QObject.__init__(self)

    def show(self, label=None):
        if label is None:
            url = DOC_ROOT
        else:
            url = DOC_ROOT + label
        Qt.QDesktopServices.openUrl(Qt.QUrl(url))

    def quit(self):
        pass


class QtDocumentation(Qt.QObject):
    """Encapsulates documentation functionality.

    Note: this class is currently out of service in favor of 
    referencing online documentation instead.
    """

    def __init__(self):
        Qt.QObject.__init__(self)
        path = os.path.abspath(os.path.dirname(__file__))
        self.docFile = os.path.normpath(os.path.join(path, '..', 'documentation', 'build', 'qthelp', 'ACQ4.qhc'))

        self.process = Qt.QProcess()
        self.process.finished.connect(self.processFinished)

    def show(self, label=None):
        if self.process.state() == self.process.NotRunning:
            self.startProcess()
            if label is not None:
                Qt.QTimer.singleShot(2000, lambda: self.activateId(label))
                return
        if label is not None:
            self.activateId(label)

    def expandToc(self, n=2):
        self.write('expandToc %d\n' % n)

    def startProcess(self):
        self.process.start('assistant', ['-collectionFile', self.docFile, '-enableRemoteControl'])
        if not self.process.waitForStarted():
            output = str(self.process.readAllStandardError())
            raise Exception("Error starting documentation viewer:  " + output)
        Qt.QTimer.singleShot(1000, self.expandToc)

    def activateId(self, id):
        logger.info("activate:", id)
        self.show()
        self.write('activateIdentifier %s\n' % id)

    def activateKeyword(self, kwd):
        self.show()
        self.write('activateKeyword %s\n' % kwd)

    def write(self, data):
        ba = Qt.QByteArray(data)
        return self.process.write(ba)

    def quit(self):
        self.process.close()

    def processFinished(self):
        logger.info(f"Doc viewer exited: {self.process.exitCode()}")
        logger.info(str(self.process.readAllStandardError()))<|MERGE_RESOLUTION|>--- conflicted
+++ resolved
@@ -13,11 +13,9 @@
 import weakref
 from collections import OrderedDict
 
-<<<<<<< HEAD
 from MetaArray import MetaArray
-=======
+
 import numpy as np
->>>>>>> 009d2d6c
 
 import pyqtgraph as pg
 import pyqtgraph.reload as reload
