import argparse
import atexit
import contextlib
import gc
import getpass
import json
import logging
import os
import socket
import sys
import threading
import time
import weakref
from collections import OrderedDict
from datetime import datetime

from MetaArray import MetaArray

import numpy as np

import pyqtgraph as pg
import pyqtgraph.reload as reload
from pyqtgraph import configfile
from pyqtgraph.debug import Profiler
from pyqtgraph.util.mutex import Mutex
from . import __version__
from . import devices, modules
from .Interfaces import InterfaceDirectory
from .devices.Device import Device, DeviceTask
<<<<<<< HEAD
from .logging_config import get_logger, setup_logging
from .util import DataManager, ptime, Qt
from .util.DataManager import DirHandle
from .util.HelpfulException import HelpfulException
from .util.LogWindow import get_log_window

TEMP_LOG = "temp_log.json"
setup_logging(TEMP_LOG, log_window=False, console_level=logging.DEBUG)
=======
from .logging_config import get_logger, setup_logging, HistoricLogRecord
from .util import DataManager, ptime, Qt
from .util.DataManager import DirHandle
from .util.HelpfulException import HelpfulException
from .util.LogWindow import get_log_window, get_error_dialog

TEMP_LOG = "temp_log.json"
setup_logging(TEMP_LOG, gui=False, console_level=logging.DEBUG)
>>>>>>> f3898d20
logger = get_logger()


def __reload__(old):
    Manager.CREATED = old['Manager'].CREATED
    Manager.single = old['Manager'].single


class Manager(Qt.QObject):
    """Manager class is responsible for:
      - Loading/configuring device modules and storing their handles
      - Managing the device rack GUI
      - Creating acquisition task handles
      - Loading gui modules and storing their handles
      - Creating and managing DirectoryHandle objects
      - Providing unified timestamps
      - Making sure all devices/modules are properly shut down at the end of the program"""

    sigConfigChanged = Qt.Signal()
    sigModulesChanged = Qt.Signal()
    sigModuleHasQuit = Qt.Signal(object)  ## (module name)
    sigCurrentDirChanged = Qt.Signal(object, object, object)  # (file, change, args)
    sigBaseDirChanged = Qt.Signal()
    sigLogDirChanged = Qt.Signal(object)  # dir
    sigTaskCreated = Qt.Signal(object, object)  ## for debugger module
    sigAbortAll = Qt.Signal()  # User requested abort all tasks via ESC key

    CREATED = False
    single = None

    @classmethod
    def makeArgParser(cls):
        parser = argparse.ArgumentParser(description="CQ4 control script")
        parser.add_argument("--config", "-c", help="Configuration file to load", default=cls._getConfigFile())
        parser.add_argument("--config-name", "-a", help="Named configuration to load", action="append")
        parser.add_argument("--module", "-m", help="Module name to load", action="append")
        parser.add_argument("--base-dir", "-b", help="Base directory to use")
        parser.add_argument("--storage-dir", "-s", help="Storage directory to use")
        parser.add_argument("--log-level", action="store", help="Set the console log level", default="WARNING")
        parser.add_argument("--root-log-level", action="store", help="Set the root log level", default="DEBUG")
        parser.add_argument("--disable", "-d", help="Disable the device specified", action="append")
        parser.add_argument("--disable-all", "-D", help="Disable all devices", action="store_true")
        parser.add_argument("--exit-on-error", "-x", help="Whether to exit immidiately on the first exception during initial Manager setup", action="store_true")
        parser.add_argument("--no-manager", "-n", help="Do not load manager module", action="store_true")
        return parser

    @classmethod
    def runFromCommandLine(cls, args):
        """Run the Manager from the command line."""
        m = cls()
        m.initFromCommandLine(args)
        return m

    def __init__(self, configFile=None):
        self.moduleLock = Mutex(recursive=True)  ## used for keeping some basic methods thread-safe
        # self.devices = OrderedDict()  # all currently loaded devices
        self.isReady = threading.Event()
        self.modules = OrderedDict()  # all currently running modules
        self.devices = OrderedDict()  # all devices loaded via Manager
        self.definedModules = OrderedDict()  # all custom-defined module configurations
        self.config = OrderedDict()
        self.currentDir = None
        self.baseDir = None
        self.exitOnError = False
        self.gui = None
        self.shortcuts = []
        self.disableDevs = []
        self.disableAllDevs = False
        self.alreadyQuit = False
        self.taskLock = Mutex(Qt.QMutex.Recursive)
        self._folderTypes = None
        self._logFile = None
        self._consoleLogLevel = logging.WARNING
        self._rootLogLevel = logging.DEBUG

        try:
            if Manager.CREATED:
                raise ValueError("Manager object already created!")

            Manager.CREATED = True
            Manager.single = self
            self.logWindow = get_log_window()
            self.documentation = Documentation()

            Qt.QObject.__init__(self)
            atexit.register(self.quit)
            self.interfaceDir = InterfaceDirectory()

            # Import all built-in module classes
            modules.importBuiltinClasses()

            logger.info(f'ACQ4 version {__version__} started.')

        except:
            Manager.CREATED = False
            Manager.single = None
            if self.exitOnError:
                raise
            else:
<<<<<<< HEAD
                logger.exception("Error while configuring Manager:")
=======
                logger.exception(
                    "Error while configuring Manager",
                    extra={"docs": ["userGuide/configuration.html"]}
                )
>>>>>>> f3898d20

    def initFromCommandLine(self, args: argparse.Namespace):
        self.exitOnError = args.exit_on_error
        self.disableDevs = args.disable or []
        self.disableAllDevs = args.disable_all
        self._consoleLogLevel = getattr(logging, args.log_level.upper(), logging.WARNING)
        self._rootLogLevel = getattr(logging, args.root_log_level.upper(), logging.DEBUG)

        self.configDir = os.path.dirname(args.config)
        self.readConfig(args.config)

        ## Act on options if they were specified..
        try:
            for name in (args.config_name or []):
                self.loadDefinedConfig(name)

            if args.base_dir is not None:
                self.setBaseDir(args.base_dir)
            if args.storage_dir is not None:
                self.setCurrentDir(args.storage_dir)
            if not args.no_manager:
                self.showGUI()
                self.createWindowShortcut('F1', self.gui.win)
            for m in (args.module or []):
                try:
                    if m in self.definedModules:
                        self.loadDefinedModule(m)
                    else:
                        self.loadModule(m)
                except Exception:
                    if args.no_manager:
                        # we have to show it now, otherwise we'll have no windows
                        self.showGUI()
                    raise
            setup_logging(
<<<<<<< HEAD
                TEMP_LOG, root_level=self._rootLogLevel, console_level=self._consoleLogLevel
=======
                TEMP_LOG, acq4_level=self._rootLogLevel, console_level=self._consoleLogLevel
>>>>>>> f3898d20
            )

        except Exception:
            if self.exitOnError:
                raise
            else:
<<<<<<< HEAD
                logger.exception("Error while acting on command line options: (but continuing on anyway..)")
=======
                logger.exception("Error while acting on command line options")
>>>>>>> f3898d20
        finally:
            self.isReady.set()
            if len(self.modules) == 0:
                self.quit()
<<<<<<< HEAD
                raise RuntimeError("No modules loaded during startup, exiting now.")
=======
                raise RuntimeError(
                    "No modules loaded during startup (likely due to errors above). Exiting now.")
>>>>>>> f3898d20

    @staticmethod
    def _getConfigFile():
        ## search all the default locations to find a configuration file.
        from acq4 import CONFIGPATH
        for path in CONFIGPATH:
            cf = os.path.join(path, 'default.cfg')
            if os.path.isfile(cf):
                return cf
        raise FileNotFoundError(f"Could not find default.cfg file in any of: {CONFIGPATH}")

    def _appDataDir(self):
        # return the user application data directory
        if sys.platform == 'win32':
            # resolves to "C:/Documents and Settings/User/Application Data/acq4" on XP
            # and "C:\User\Username\AppData\Roaming" on win7
            return os.path.join(os.environ['APPDATA'], 'acq4')
        elif sys.platform == 'darwin':
            return os.path.expanduser('~/Library/Preferences/acq4')
        else:
            return os.path.expanduser('~/.local/acq4')

    def readConfig(self, configFile):
        """Read configuration file, create device objects, add devices to list"""
        logger.info(f"============= Starting Manager configuration from {configFile} =================")
        ns = {
            'hostname': socket.gethostname(),
            'username': getpass.getuser(),
            'environ': os.environ,
        }
        cfg = configfile.readConfigFile(configFile, **ns)
        self.config.update(cfg)

        ## read modules, devices, and stylesheet out of config
        self.configure(self.config)

        self.configFile = configFile
        logger.info("============= Manager configuration complete =================")

    def exec_(self, pyfile):
        """Execute a Python file.

        This is used to enable easy loading of customizations from an externally defined file.
        Note that sys.path is temporarily modified to allow the external file to import from
        scripts in its own path.

        For more complex customizations, it is recommended to build an importable
        module instead.

        Parameters
        ----------
        pyfile : str
            The full path to the python file to be exec'd

        Returns
        -------
        globs : dict
            global namespace defined by the exec
        """
        modDir = os.path.dirname(pyfile)
        sys.path.insert(0, modDir)
        try:
            globs = {}
            with open(pyfile, 'rb') as fh:
                exec(fh.read(), globs)
        finally:
            sys.path.pop(0)
        return globs

    def configure(self, cfg):
        """Load the devices, modules, stylesheet, and storageDir defined in cfg"""

        self._loadConfig(cfg)

        self.sigConfigChanged.emit()

    def _loadConfig(self, cfg):
        # Handle custom import prior to loading devices
        if 'imports' in cfg:
            try:
                if isinstance(cfg["imports"], str):
                    cfg["imports"] = [cfg["imports"]]
                for mod in cfg["imports"]:
                    __import__(mod)
            except:
                if self.exitOnError:
                    raise
                else:
<<<<<<< HEAD
                    logger.exception("Error in ACQ4 configuration:")
=======
                    logger.exception("Unable to import module specified in config file")
>>>>>>> f3898d20

        for key, val in cfg.items():
            try:
                # Hand custom exec
                if key == 'execFiles':
                    if isinstance(val, str):
                        val = [val]
                    for pyfile in val:
                        self.exec_(pyfile)

                ## configure new devices
                elif key == 'devices':
                    for k in cfg['devices']:
                        if self.disableAllDevs or k in self.disableDevs:
                            logger.info(f"    --> Ignoring device '{k}' -- disabled by request")
                            continue
                        logger.info(f"  === Configuring device '{k}' ===")
                        try:
                            conf = cfg['devices'][k]
                            try:
                                driverName = conf['driver']
                            except KeyError as exc:
                                raise KeyError(f"No driver specified for device {k}") from exc
                            if 'config' in conf:  # for backward compatibility
                                conf = conf['config']
                            self.loadDevice(driverName, conf, k)
                        except:
                            if self.exitOnError:
                                raise
                            else:
<<<<<<< HEAD
                                logger.exception(f"Error configuring device {k}:")
=======
                                logger.exception(f"Error configuring device {k}")
>>>>>>> f3898d20

                    logger.info("=== Device configuration complete ===")

                ## Copy in new module definitions
                elif key == 'modules':
                    for m in cfg['modules']:
                        self.definedModules[m] = cfg['modules'][m]

                ## set new storage directory
                elif key == 'storageDir':
                    logger.info(f"=== Setting base directory: {cfg['storageDir']} ===")
                    self.setBaseDir(cfg['storageDir'])

                elif key == 'defaultCompression':
                    comp = cfg['defaultCompression']
                    try:
                        if isinstance(comp, tuple):
                            cstr = comp[0]
                            assert isinstance(comp[1], int)
                        else:
                            cstr = comp
                        assert cstr in [None, 'gzip', 'szip', 'lzf']
                    except Exception as exc:
                        raise ValueError(
                            "'defaultCompression' option must be one of: None, 'gzip', 'szip',"
                            f" 'lzf', ('gzip', 0-9), or ('szip', opts). Got: '{comp}'"
                        ) from exc

                    logger.info(f"=== Setting default HDF5 compression: {comp} ===")
                    MetaArray.defaultCompression = comp

                elif key == 'folderTypes':
                    self._folderTypes = val

                ## load stylesheet
                elif key == 'stylesheet':
                    css = open(os.path.join(self.configDir, cfg['stylesheet'])).read()
                    Qt.QApplication.instance().setStyleSheet(css)

<<<<<<< HEAD
                # TODO how will this work in the new logging scheme?
                # elif key == 'disableErrorPopups':
                #     if cfg[key] is True:
                #         self.logWindow.disablePopups(True)
                #     elif cfg[key] is False:
                #         self.logWindow.disablePopups(False)
                #     else:
                #         print(
                #             "Warning: ignored config option 'disableErrorPopups'; value must be either True or False.")
=======
                elif key == 'disableErrorPopups':
                    get_error_dialog().disable(bool(cfg[key]))
>>>>>>> f3898d20

                elif key == 'defaultMouseMode':
                    mode = cfg[key].lower()
                    if mode == 'onebutton':
                        pg.setConfigOption('leftButtonPan', False)
                    elif mode == 'threebutton':
                        pg.setConfigOption('leftButtonPan', True)
                    else:
                        logger.warning(
                            "Warning: ignored config option 'defaultMouseMode'; value must be"
                            "either 'oneButton' or 'threeButton'."
                        )
                elif key == 'useOpenGL':
                    pg.setConfigOption('useOpenGL', cfg[key])

                elif key == 'misc':
                    # Let's start moving things out of the top level, but stay backwards compatible
                    self._loadConfig(cfg[key])

            except:
                if self.exitOnError:
                    raise
                else:
<<<<<<< HEAD
                    logger.exception("Error in ACQ4 configuration:")
=======
                    logger.exception("Error in ACQ4 configuration", docs=["userGuide/configuration.html"])
>>>>>>> f3898d20

    def listConfigurations(self):
        """Return a list of the named configurations available"""
        return list(self.config.get('configurations', {}).keys())

    def loadDefinedConfig(self, name):
        try:
            cfg = self.config['configurations'][name]
        except KeyError:
            raise KeyError(f"Could not find configuration named '{name}'")
        self.configure(cfg)

    def readConfigFile(self, fileName, missingOk=True):
        fileName = self.configFileName(fileName)
        if os.path.isfile(fileName):
            return configfile.readConfigFile(fileName, np=np)
        else:
            if missingOk:
                return {}
            else:
                raise FileNotFoundError(f'Config file "{fileName}" not found.')

    def writeConfigFile(self, data, fileName):
        """Write a file into the currently used config directory."""
        fileName = self.configFileName(fileName)
        dirName = os.path.dirname(fileName)
        if not os.path.exists(dirName):
            os.makedirs(dirName)
        return configfile.writeConfigFile(data, fileName)

    def appendConfigFile(self, data, fileName):
        fileName = self.configFileName(fileName)
        if os.path.exists(fileName):
            return configfile.appendConfigFile(data, fileName)
        else:
            raise FileNotFoundError(f"Could not find file '{fileName}'")

    def updateConfig(self, config: dict):
        self.config.update(config)

    def configFileName(self, name):
        return os.path.join(self.configDir, name)

    def loadDevice(self, devClassName, conf, name):
        """Create a new instance of a device.

        Parameters
        ----------
        devClassName : str
            The name of a device class that was registered using acq4.devices.registerDeviceClass().
            See acq4.devices.DEVICE_CLASSES for access to all available device classes.
        conf : dict
            A structure passed to the device providing configuration options
        name : str
            The name of this device. The instantiated device object will be retrievable using
            ``Manager.getDevice(name)``

        Returns
        -------
        device : Device instance
            The instantiated device object
        """
        devclass = devices.getDeviceClass(devClassName)
        dev = devclass(self, conf, name)
        self.devices[name] = dev  # just to prevent device being collected
        return dev

    def getDevice(self, name):
        """Return a device instance given its name.
        """
        name = str(name)
        try:
            return self.getInterface('device', name)
        except KeyError as exc:
            raise ValueError(f"No device named {name}. Options are {','.join(self.listDevices())}") from exc

    def listDevices(self):
        """Return a list of the names of available devices.
        """
        return self.listInterfaces('device')

    def reserveDevices(self, devices, timeout=10.0):
        """Return a DeviceLocker that can be used to reserve multiple devices simultaneously::

            with manager.reserveDevices(['Camera', 'Clamp1', 'Stage']):
                # .. do stuff

        """
        devices = [self.getDevice(d) if isinstance(d, str) else d for d in devices]
        return DeviceLocker(self, devices, timeout=timeout)

    def loadModule(self, moduleClassName, name=None, config=None, forceReload=False, importMod=None, execPath=None):
        """Create a new instance of an user interface module.

        Parameters
        ----------
        moduleClassName : str
            The name of the module *class* to instantiate. The class must have been
            registered by calling acq4.modules.registerModuleClass(). See
            acq4.modules.MODULE_CLASSES for access to all available module classes.
        name : str or None
            The name to assign to the newly instantiated module. If None, then the class
            name is used instead. Module names are automatically modified to avoid name
            collision with previously loaded modules.
        config : dict | None
            Configuration options to pass to the module constructor
        """
        if name is None:
            name = moduleClassName

        ## Find an unused name for this module
        baseName = name
        n = 0
        with self.moduleLock:
            while name in self.listInterfaces().get("module", []):
                name = "%s_%d" % (baseName, n)
                n += 1
            if name in self.modules:
                raise NameError(f"Module name '{name}' is already in use.")
            self.modules[name] = None  # reserve this spot

        try:
            if config is None:
                config = {}

<<<<<<< HEAD
            print(f'Loading module "{moduleClassName}" as "{name}"...')
=======
            logger.info(f'Loading module "{moduleClassName}" as "{name}"...')
>>>>>>> f3898d20

            # deprecated args
            if importMod is not None:
                __import__(importMod)
            elif execPath is not None:
                self.exec_(execPath)

            modclass = modules.getModuleClass(moduleClassName)

            mod = modclass(self, name, config)
            self.modules[name] = mod

            self.sigModulesChanged.emit()
        finally:
            # If the module failed to load, remove it from the list of modules
            with self.moduleLock:
                if self.modules[name] is None:
                    del self.modules[name]
        return mod

    def listModules(self):
        """List names of currently loaded modules. """
        return list(self.modules.keys())

    def getDirOfSelectedFile(self):
        """Returns the directory that is currently selected, or the directory of the file that is
        currently selected in Data Manager."""
        try:
            f = self.getModule("Data Manager").selectedFile()
            if not isinstance(f, DirHandle):
                f = f.parent()
        except Exception:
            f = False
            logger.warning("Can't find currently selected directory, Data Manager has not been loaded.")
            if self.exitOnError:
                raise
        return f

    def getModule(self, name: str):
        """Return a module"""
        with self.moduleLock:
            if name not in self.modules:
                self.loadDefinedModule(name)
        return self.modules[name]

    def getCurrentDatabase(self):
        """Return the database currently selected in the Data Manager"""
        return self.getModule("Data Manager").currentDatabase()

    def listDefinedModules(self):
        """List module configurations defined in the config file"""
        return self.definedModules.copy()

    def loadDefinedModule(self, name, forceReload=False):
        """Load a module and configure as defined in the config file"""
        if name not in self.definedModules:
            logger.error(f"Module '{name}' is not defined. Options are: {list(self.definedModules.keys())}")
            return
        conf = self.definedModules[name]

        mod = conf['module']
        config = conf.get('config', {})

        # Allow mechanisms for importing custom modules
        execPath = conf.get('exec', None)
        importMod = conf.get('import', None)

        mod = self.loadModule(mod, name, config, forceReload=forceReload, execPath=execPath, importMod=importMod)
        win = mod.window()
        if 'shortcut' in conf and win is not None:
            self.createWindowShortcut(conf['shortcut'], win)
        logger.info(f"Loaded module '{mod.name}'")

    def moduleHasQuit(self, mod):
        with self.moduleLock:
            if mod.name in self.modules:
                del self.modules[mod.name]
                self.interfaceDir.removeObject(mod)
            else:
                return
        self.removeWindowShortcut(mod.window())
        self.sigModulesChanged.emit()
        self.sigModuleHasQuit.emit(mod.name)

    def unloadModule(self, name):
        try:
            mod = self.getModule(name)
            if mod is not None:
                mod.quit()
        except:
<<<<<<< HEAD
            if self.exitOnError:
                raise
            else:
                logger.exception(f"Error while requesting module '{name}' quit.")
=======
            logger.exception(f"Error while requesting that module '{name}' quit.")
>>>>>>> f3898d20

        ## Module should have called moduleHasQuit already, but just in case:
        mod = self.modules.pop(name, None)
        if mod is not None:
            self.sigModulesChanged.emit()

    def reloadAll(self):
        """Reload all python code"""
        # path = os.path.split(os.path.abspath(__file__))[0]
        # path = os.path.abspath(os.path.join(path, '..'))
        path = 'acq4'
        logger.info(f"---- Reloading all libraries under {path} ----")
        reload.reloadAll(debug=True)
        logger.info(f"Reloaded all libraries under {path}.")

    def createWindowShortcut(self, keys, win):
        ## Note: this is probably not safe to call from other threads.
        try:
            sh = Qt.QShortcut(Qt.QKeySequence(keys), win)
            sh.setContext(Qt.Qt.ApplicationShortcut)
            sh.activated.connect(lambda *args: win.raise_())
        except:
            if self.exitOnError:
                raise
            else:
<<<<<<< HEAD
                logger.exception(f"Error creating shortcut '{keys}':")
=======
                logger.exception(f"Error creating shortcut '{keys}'")
>>>>>>> f3898d20

        self.shortcuts.append((sh, keys, weakref.ref(win)))

    def removeWindowShortcut(self, win):
        ## Need to remove shortcuts after window is closed, because the shortcut is hanging on to all the widgets in the window
        s = None
        for i, s in enumerate(self.shortcuts):
            if s[2]() == win:
                break

        if s is not None:
            self.shortcuts.remove(s)

    def runTask(self, cmd):
        """
        Convenience function that runs a task and returns its results.
        """
        t = Task(self, cmd)
        t.execute()
        return t.getResult()

    def createTask(self, cmd) -> "Task":
        """
        Creates a new Task instance from the specified command structure.
        """
        t = Task(self, cmd)
        self.sigTaskCreated.emit(cmd, t)
        return t

    def showGUI(self):
        """Show the Manager GUI"""
        if self.gui is None:
            self.gui = self.loadModule('Manager', 'Manager', {})
            # win = self.modules[list(self.modules.keys())[0]].window() ?
            win = self.gui.window()
            self.quitShortcut = Qt.QShortcut(Qt.QKeySequence('Ctrl+q'), win)
            self.quitShortcut.setContext(Qt.Qt.ApplicationShortcut)
            self.abortShortcut = Qt.QShortcut(Qt.QKeySequence('Esc'), win)
            self.abortShortcut.setContext(Qt.Qt.ApplicationShortcut)
            self.reloadShortcut = Qt.QShortcut(Qt.QKeySequence('Ctrl+r'), win)
            self.reloadShortcut.setContext(Qt.Qt.ApplicationShortcut)
            self.quitShortcut.activated.connect(self.quit)
            self.abortShortcut.activated.connect(self.sigAbortAll)
            self.reloadShortcut.activated.connect(self.reloadAll)

        self.gui.show()

    def getCurrentDir(self):
        """
        Return a directory handle to the currently-selected directory for data storage.
        """
        if self.currentDir is None:
            raise HelpfulException("Storage directory has not been set.",
                                    docs=["userGuide/modules/DataManager.html#acquired-data-storage"])
        return self.currentDir

    def setLogDir(self, d: DirHandle):
        """
        Set the directory to which log messages are stored.
        """
        was_temp = self._logFile is None
        self._logFile = d["log.json"]
        file_handler = setup_logging(
            self._logFile.name(),
<<<<<<< HEAD
            root_level=self._rootLogLevel,
=======
            acq4_level=self._rootLogLevel,
>>>>>>> f3898d20
            console_level=self._consoleLogLevel,
        )
        self.sigLogDirChanged.emit(d)
        if was_temp:
            try:
                with open(TEMP_LOG, 'r') as f:
                    for line in f:
<<<<<<< HEAD
                        record = logging.LogRecord(**json.loads(line))
                        file_handler.emit(record)
=======
                        file_handler.emit(HistoricLogRecord(**(json.loads(line))))
>>>>>>> f3898d20
            finally:
                os.remove(TEMP_LOG)
            log_win = get_log_window()
            with open(self._logFile.name(), 'r') as f:
                for i, line in enumerate(f):
<<<<<<< HEAD
                    record = logging.LogRecord(**json.loads(line))
                    log_win.new_record(record, sort=False)
=======
                    log_win.new_record(HistoricLogRecord(**(json.loads(line))), sort=False)
>>>>>>> f3898d20
                    if i % 20 == 0:
                        Qt.QApplication.processEvents()
            log_win.ensure_chronological_sorting()

    def setCurrentDir(self, d):
        """
        Set the currently-selected directory for data storage.
        """
        if self.currentDir is not None:
            with contextlib.suppress(TypeError):
                self.currentDir.sigChanged.disconnect(self.currentDirChanged)
        if isinstance(d, str):
            d = self.baseDir.getDir(d, create=True)
        if not isinstance(d, DirHandle):
            raise TypeError(f"Argument must be a string or DirHandle. Got {type(d)}")
        self.currentDir = d

        # Storage directory is about to change;
        logDir = self._logFile.parent() if self._logFile else None
        while not d.info().get('expUnit', False) and d != self.baseDir and d != logDir:
            d = d.parent()
        if d not in [self.baseDir, logDir]:
            self.setLogDir(d)
        else:
            if logDir is None:
                docs = "userGuide/dataManagement.html#notes-and-logs"
                logger.warning(
                    "No log directory set. Log messages will not be stored.", extra={"docs": docs}
                )

        self.currentDir.sigChanged.connect(self.currentDirChanged)
        self.sigCurrentDirChanged.emit(None, None, None)

    def currentDirChanged(self, fh, change=None, args=()):
        """Handle situation where currentDir is moved or renamed"""
        self.sigCurrentDirChanged.emit(fh, change, args)

    def getBaseDir(self):
        """
        Return a directory handle to the base directory for data storage. 

        This is the highest-level directory where acquired data may be stored. If 
        the base directory has not been set, return None.
        """
        return self.baseDir

    def setBaseDir(self, d):
        """
        Set the base directory for data storage. 
        """
        if isinstance(d, str):
            dh = self.dirHandle(d, create=False)
        elif isinstance(d, DirHandle):
            dh = d
        else:
            raise TypeError("Invalid argument type: ", type(d), d)

        changed = False
        if self.baseDir is not dh:
            self.baseDir = dh
            changed = True

        if changed:
            self.sigBaseDirChanged.emit()
            self.setCurrentDir(self.baseDir)

    def dirHandle(self, d, create=False) -> DirHandle:
        """Return a directory handle for the specified directory string."""
        # return self.dataManager.getDirHandle(d, create)
        return DataManager.getDirHandle(d, create=create)

    def fileHandle(self, d):
        """Return a file or directory handle for d"""
        # return self.dataManager.getHandle(d)
        return DataManager.getFileHandle(d)

    ## These functions just wrap the functionality of an InterfaceDirectory
    def declareInterface(self, *args, **kargs):  ## args should be name, [types..], object  
        return self.interfaceDir.declareInterface(*args, **kargs)

    def removeInterface(self, *args, **kargs):
        return self.interfaceDir.removeInterface(*args, **kargs)

    def listInterfaces(self, *args, **kargs):
        return self.interfaceDir.listInterfaces(*args, **kargs)

    def getInterface(self, *args, **kargs):
        """Return the object that was previously declared with *name* and interface *type*.
        """
        return self.interfaceDir.getInterface(*args, **kargs)

    def suggestedDirFields(self, file):
        """Given a DirHandle with a dirType, suggest a set of meta-info fields to use."""
        fields = OrderedDict()
        if isinstance(file, DirHandle):
            info = file.info()
            if 'dirType' in info:
                # infoKeys.remove('dirType')
                dt = info['dirType']
                folderTypesConfig = self._folderTypesConfig()
                if dt in folderTypesConfig:
                    fields = folderTypesConfig[dt]['info']

        if 'notes' not in fields:
            fields['notes'] = 'text', 5
        if 'important' not in fields:
            fields['important'] = 'bool'

        return fields

    def _folderTypesConfig(self):
        return self._folderTypes

    def showDocumentation(self, label=None):
        self.documentation.show(label)

    def quit(self):
        """Nicely request that all devices and modules shut down"""
        if not self.alreadyQuit:  ## Need this because multiple triggers can call this function during quit
            self.alreadyQuit = True
            lm = len(self.modules)
            ld = len(self.listDevices())
            with pg.ProgressDialog("Shutting down..", 0, lm + ld, cancelText=None, wait=0) as dlg:
                self.documentation.quit()

                logger.debug("Requesting all modules shut down..")
                logger.info("Shutting Down.")
                while len(self.modules) > 0:  ## Modules may disappear from self.modules as we ask them to quit
                    m = list(self.modules.keys())[0]
                    logger.debug(f"    {m}")

                    self.unloadModule(m)
                    dlg.setValue(lm - len(self.modules))

                logger.debug("Requesting all devices shut down..")
                devs = Device._deviceCreationOrder[::-1]
                for d in devs:  # shut down in reverse order
                    d = d()
                    if d is None:
                        # device was already deleted
                        continue
                    logger.debug(f"    {d}")
                    try:
                        d.quit()
                    except:
<<<<<<< HEAD
                        if self.exitOnError:
                            raise
                        else:
                            logger.exception(f"Error while requesting device '{d.name()}' quit.")
=======
                        logger.exception(f"Error while requesting device '{d.name()}' quit.")
>>>>>>> f3898d20

                    dlg.setValue(lm + ld - len(devs))

                logger.debug("Closing windows..")
                Qt.QApplication.instance().closeAllWindows()
                Qt.QApplication.instance().processEvents()
            logger.debug("\n    ciao.")
        Qt.QApplication.quit()


# All other modules can use this function to get the manager instance
def getManager() -> Manager:
    if Manager.single is None:
        raise RuntimeError("No manager created yet")
    return Manager.single


class DeviceLocker(object):
    def __init__(self, manager, devices, timeout=10.0):
        # make sure we lock devices in a predictable order; this is what prevents deadlocks
        self.devices = sorted(devices, key=lambda d: d.name())
        self.locked = []
        self.timeout = timeout
        self.lockErr = None

    def tryLock(self, timeout=None):
        try:
            for device in self.devices:
                devLocked = device.reserve(block=True, timeout=timeout)
                if not devLocked:
                    self.lockErr = "Timed out waiting for %s" % device.name()
                    self.unlock()
                    return False
                self.locked.append(device)

            return True
        except Exception:
            self.unlock()
            raise

    def lock(self):
        locked = self.tryLock(timeout=self.timeout)
        if not locked:
            self.unlock()
            raise RuntimeError("Failed to lock devices: %s" % self.lockErr)

    def unlock(self):
        for device in self.locked:
            try:
                device.release()
            except:
                pass
        self.locked = []

    def __enter__(self):
        self.lock()
        return self

    def __exit__(self, *args):
        self.unlock()


class Task:
    id = 0

    def __init__(self, dm, command):
        self.dm = dm
        self.command = command
        self.result = None

        self.taskLock = Mutex(recursive=True)
        self.deviceLock = None

        self.startedDevs = []
        self.startTime = None
        self.stopTime = None
        self.stopped = False
        self.abortRequested = False
        self._done = False

        # self.reserved = False
        try:
            self.cfg = command['protocol']
        except:
            logger.error("================== Manager Task.__init__ command: =================")
            logger.error(command)
            logger.error("===========================================================")
            raise TypeError("Command specified for task is invalid. (Must be dictionary with 'protocol' key)")
        self.id = Task.id
        Task.id += 1

        ## TODO:  set up data storage with cfg['storeData'] and ['writeLocation']
        self.devNames = list(command.keys())
        self.devNames.remove('protocol')
        self.devs = {devName: self.dm.getDevice(devName) for devName in self.devNames}

        ## Create task objects. Each task object is a handle to the device which is unique for this task run.
        self.tasks = {}

        for devName in self.devNames:
            task = self.devs[devName].createTask(self.command[devName], self)
            if task is None:
<<<<<<< HEAD
                logger.exception(f"Device '{devName}' does not have a task interface; ignoring.")
=======
                logger.warning(f"Device '{devName}' does not have a task interface; ignoring.")
>>>>>>> f3898d20
                continue
            self.tasks[devName] = task

    @staticmethod
    def getDevName(obj):
        if isinstance(obj, str):
            return obj
        elif isinstance(obj, Device):
            return obj.name()
        elif isinstance(obj, DeviceTask):
            return obj.dev.name()

    def getConfigOrder(self):
        ## determine the order in which tasks must be configured
        ## This is determined by tasks having called Task.addConfigDependency()
        ## when they were initialized.

        # request config order dependencies from devices
        deps = {devName: set() for devName in self.devNames}
        for devName, task in self.tasks.items():
            before, after = task.getConfigOrder()
            deps[devName] |= set(map(Task.getDevName, before))
            for t in map(self.getDevName, after):
                if t in deps:
                    deps[t].add(devName)

        # request estimated configure time
        cost = {devName: self.tasks[devName].getPrepTimeEstimate() for devName in self.devNames}

        # convert sets to lists
        deps = dict([(k, list(deps[k])) for k in deps.keys()])

        # return sorted order
        order = self.toposort(deps, cost)
        return order

    def getStartOrder(self):
        ## determine the order in which tasks must be started
        ## This is determined by tasks having called Task.addStartDependency()
        ## when they were initialized.
        deps = {devName: set() for devName in self.devNames}
        for devName, task in self.tasks.items():
            before, after = task.getStartOrder()
            deps[devName] |= set(map(Task.getDevName, before))
            for t in map(self.getDevName, after):
                if t not in deps:
                    # device is not in task; don't worry about its start order
                    # (this happens, for example, with Trigger devices that do not need to be started by acq4)
                    continue
                deps[t].add(devName)

        deps = dict([(k, list(deps[k])) for k in deps.keys()])

        # return sorted order
        order = self.toposort(deps)
        return order

    def execute(self, block=True, processEvents=True):
        """Start the task.

        If block is true, then the function blocks until the task is complete.
        if processEvents is true, then Qt events are processed while waiting for the task to complete.
        """
        with self.taskLock:
            self.startedDevs = []
            self.stopped = False  # whether sub-tasks have been stopped yet
            self.abortRequested = False
            self._done = False  # cached output of isDone()


            ## We need to make sure devices are stopped and unlocked properly if anything goes wrong..
            prof = Profiler('Manager.Task.execute', disabled=True)
            try:

                ## Reserve all hardware
                self.reserveDevices()

                prof.mark('reserve')

                ## Determine order of device configuration.
                configOrder = self.getConfigOrder()

                ## Configure all subtasks. Some devices may need access to other tasks, so we make all available here.
                ## This is how we allow multiple devices to communicate and decide how to operate together.
                ## Each task may modify the startOrder list to suit its needs.
                for devName in configOrder:
                    self.tasks[devName].configure()
                    prof.mark(f'configure {devName}')

                startOrder = self.getStartOrder()

                if 'leadTime' in self.cfg:
                    time.sleep(self.cfg['leadTime'])

                prof.mark('leadSleep')

                self.result = None

                ## Start tasks in specific order
                for devName in startOrder:
                    try:
                        self.startedDevs.append(devName)
                        self.tasks[devName].start()
                    except:
                        self.startedDevs.remove(devName)
                        logger.error(f"Error starting device '{devName}'; aborting task.")
                        raise
                    prof.mark(f'start {devName}')
                self.startTime = ptime.time()

                if not block:
                    prof.finish()
                    return

                ## Wait until all tasks are done
                lastProcess = ptime.time()
                isGuiThread = Qt.QThread.currentThread() == Qt.QCoreApplication.instance().thread()
                while not self.isDone():
                    now = ptime.time()
                    elapsed = now - self.startTime
                    if isGuiThread:
                        if processEvents and now - lastProcess > 20e-3:  ## only process Qt events every 20ms
                            Qt.QApplication.processEvents()
                            lastProcess = ptime.time()

                    ## If the task duration has not elapsed yet, only wake up every 10ms, and attempt to wake up 5ms before the end
                    if elapsed < self.cfg['duration'] - 10e-3:
                        sleep = min(10e-3, self.cfg['duration'] - elapsed - 5e-3)
                    else:
                        sleep = 1.0e-3  ## afterward, wake up more quickly so we can respond as soon as the task finishes
                    time.sleep(sleep)

                self.stop()
            except:
                logger.exception("==========  Error in task execution:  ==============")
                self.abort()
                self.releaseDevices()
                raise
            finally:
                prof.finish()

    def isDone(self):
        """Return True if all tasks are completed and ready to return results.

        If the task run time exceeds the timeout duration, then raise RuntimeError.
        """
        with self.taskLock:
            # If we previously returned True or raised an exception, then
            # just repeat that result.
            if self._done is True:
                return True
            elif self._done is not False:
                raise self._done

            # Check for timeout
            if self.startTime is not None:
                # By default, timeout occurs 10 sec after requested duration is elapsed.
                # Set timeout=None to disable the check.
                timeout = self.cfg.get('timeout', self.cfg['duration'] + 10.0)

                now = ptime.time()
                elapsed = now - self.startTime
                if timeout is not None and elapsed > timeout:
                    self.stop(abort=True)
                    self._done = RuntimeError("Task timed out (>%0.2fs)." % timeout)
                    raise self._done

            # For testing tasks that fail to complete
            if getattr(self, 'test_endless', False):
                return False

            if not self.abortRequested:
                t = ptime.time()
                if self.startTime is None or t - self.startTime < self.cfg['duration']:
                    return False
            d = self._tasksDone()
            self._done = d
            return d

    def _tasksDone(self):
        for t in self.tasks:
            if not self.tasks[t].isDone():
                return False
        if self.stopTime is None:
            self.stopTime = ptime.time()
        return True

    def duration(self):
        """Return the requested task duration, or None if it was not given."""
        return self.command.get('protocol', {}).get('duration', None)

    def runTime(self):
        """Return the length of time since this task began running.
        If the task has already finished, return the length of time the task ran for.
        If the task has not started yet, return None.
        """
        if self.startTime is None:
            return None
        if self.stopTime is None:
            return ptime.time() - self.startTime
        return self.stopTime - self.startTime

    def stop(self, abort=False):
        """Stop all tasks and read data. If abort is True, do not attempt to collect results from the task.
        """
        with self.taskLock:

            prof = Profiler("Manager.Task.stop", disabled=True)
            self.abortRequested = abort
            try:
                if not self.stopped:
                    ## Stop all device tasks
                    while len(self.startedDevs) > 0:
                        t = self.startedDevs.pop()
                        try:
                            self.tasks[t].stop(abort=abort)
                        except:
<<<<<<< HEAD
                            logger.exception(f"Error while stopping task {t}:")
=======
                            logger.exception(f"Error while stopping task {t}")
>>>>>>> f3898d20
                        prof.mark("   ..task " + t + " stopped")
                    self.stopped = True

                if not abort and not self._tasksDone():
                    raise RuntimeError("Cannot get result; task is still running.")

                if not abort and self.result is None:
                    ## Let each device generate its own output structure.
                    result = {'protocol': {'startTime': self.startTime}}
                    for devName in self.tasks:
                        try:
                            result[devName] = self.tasks[devName].getResult()
                        except:
<<<<<<< HEAD
                            logger.exception(f"Error getting result for task {devName} (will set result=None for this task):")
=======
                            logger.exception(
                                f"Error getting result for task {devName} (will set result=None for"
                                " this task)"
                            )
>>>>>>> f3898d20
                            result[devName] = None
                        prof.mark("get result: " + devName)
                    self.result = result

                    ## Store data if requested
                    if 'storeData' in self.cfg and self.cfg['storeData'] is True:
                        self.cfg['storageDir'].setInfo(result['protocol'])
                        for t in self.tasks:
                            self.tasks[t].storeResult(self.cfg['storageDir'])
                    prof.mark("store data")
            finally:
                ## Regardless of any other problems, at least make sure we
                ## release hardware for future use
                if self.stopTime is None:
                    self.stopTime = ptime.time()

                self.releaseDevices()
                prof.mark("release all")
                prof.finish()

            if abort:
                gc.collect()  ## it is often the case that now is a good time to garbage-collect.

    def getResult(self):
        with self.taskLock:
            self.stop()
            return self.result

    def reserveDevices(self):
        if self.deviceLock is None:
            try:
                self.deviceLock = self.dm.reserveDevices(list(self.tasks.keys()))
                self.deviceLock.lock()
            except Exception:
                self.deviceLock = None
                raise

    def releaseDevices(self):
        if self.deviceLock is None:
            return
        self.deviceLock.unlock()
        self.deviceLock = None

    def abort(self):
        """Stop all tasks, to not attempt to get data."""
        self.stop(abort=True)

    @staticmethod
    def toposort(deps, cost=None):
        """Topological sort. Arguments are:
        deps       Dictionary describing dependencies where a:[b,c] means "a
                    depends on b and c"
        cost       Optional dictionary of per-node cost values. This will be used
                    to sort independent graph branches by total cost.

        Examples::

            # Sort the following graph:
            #
            #   B ──┬─────> C <── D
            #       │       │
            #   E <─┴─> A <─┘
            #
            deps = {'a': ['b', 'c'], 'c': ['b', 'd'], 'e': ['b']}
            toposort(deps)
            => ['b', 'e', 'd', 'c', 'a']

            # This example is underspecified; there are several orders
            # that correctly satisfy the graph. However, we may use the
            # 'cost' argument to impose more constraints on the sort order.

            # Let each node have the following cost:
            cost = {'a': 0, 'b': 0, 'c': 1, 'e': 1, 'd': 3}

            # Then the total cost of following any node is its own cost plus
            # the cost of all nodes that follow it:
            #   A = cost[a]
            #   B = cost[b] + cost[c] + cost[e] + cost[a]
            #   C = cost[c] + cost[a]
            #   D = cost[d] + cost[c] + cost[a]
            #   E = cost[e]
            # If we sort independent branches such that the highest cost comes
            # first, the output is:
            toposort(deps, cost=cost)
            => ['d', 'b', 'c', 'e', 'a']
        """
        # copy deps and make sure all nodes have a key in deps
        deps0 = deps
        deps = {}
        for k, v in deps0.items():
            deps[k] = v[:]
            for k2 in v:
                if k2 not in deps:
                    deps[k2] = []

        # Compute total branch cost for each node
        key = None
        if cost is not None:
            order = Task.toposort(deps)
            allDeps = {n: set(n) for n in order}
            for n in order[::-1]:
                for n2 in deps.get(n, []):
                    allDeps[n2] |= allDeps.get(n, set())

            totalCost = {n: sum([cost.get(x, 0) for x in allDeps[n]]) for n in allDeps}
            key = lambda x: totalCost.get(x, 0)

        # compute weighted order
        order = []
        while len(deps) > 0:
            # find all nodes with no remaining dependencies
            ready = [k for k in deps if len(deps[k]) == 0]

            # If no nodes are ready, then there must be a cycle in the graph
            if len(ready) == 0:
                logger.error(f"Cyclic graph of dependencies: {deps}")
                raise HelpfulException(
                    "Cannot resolve requested device configure/start order.",
                    docs=["userGuide/configuration.html#devices-configuration"],
                )

            # sort by branch cost
            if key is not None:
                ready.sort(key=key, reverse=True)

            # add the highest-cost node to the order, then remove it from the
            # entire set of dependencies
            order.append(ready[0])
            del deps[ready[0]]
            for v in deps.values():
                try:
                    v.remove(ready[0])
                except ValueError:
                    pass

        return order


DOC_ROOT = 'http://acq4.org/documentation/'


class Documentation(Qt.QObject):
    def __init__(self):
        Qt.QObject.__init__(self)

    def show(self, label=None):
        if label is None:
            url = DOC_ROOT
        else:
            url = DOC_ROOT + label
        Qt.QDesktopServices.openUrl(Qt.QUrl(url))

    def quit(self):
        pass


class QtDocumentation(Qt.QObject):
    """Encapsulates documentation functionality.

    Note: this class is currently out of service in favor of 
    referencing online documentation instead.
    """

    def __init__(self):
        Qt.QObject.__init__(self)
        path = os.path.abspath(os.path.dirname(__file__))
        self.docFile = os.path.normpath(os.path.join(path, '..', 'documentation', 'build', 'qthelp', 'ACQ4.qhc'))

        self.process = Qt.QProcess()
        self.process.finished.connect(self.processFinished)

    def show(self, label=None):
        if self.process.state() == self.process.NotRunning:
            self.startProcess()
            if label is not None:
                Qt.QTimer.singleShot(2000, lambda: self.activateId(label))
                return
        if label is not None:
            self.activateId(label)

    def expandToc(self, n=2):
        self.write('expandToc %d\n' % n)

    def startProcess(self):
        self.process.start('assistant', ['-collectionFile', self.docFile, '-enableRemoteControl'])
        if not self.process.waitForStarted():
            output = str(self.process.readAllStandardError())
            raise Exception("Error starting documentation viewer:  " + output)
        Qt.QTimer.singleShot(1000, self.expandToc)

    def activateId(self, id):
        logger.info("activate:", id)
        self.show()
        self.write('activateIdentifier %s\n' % id)

    def activateKeyword(self, kwd):
        self.show()
        self.write('activateKeyword %s\n' % kwd)

    def write(self, data):
        ba = Qt.QByteArray(data)
        return self.process.write(ba)

    def quit(self):
        self.process.close()

    def processFinished(self):
        logger.info(f"Doc viewer exited: {self.process.exitCode()}")
        logger.info(str(self.process.readAllStandardError()))<|MERGE_RESOLUTION|>--- conflicted
+++ resolved
@@ -27,16 +27,6 @@
 from . import devices, modules
 from .Interfaces import InterfaceDirectory
 from .devices.Device import Device, DeviceTask
-<<<<<<< HEAD
-from .logging_config import get_logger, setup_logging
-from .util import DataManager, ptime, Qt
-from .util.DataManager import DirHandle
-from .util.HelpfulException import HelpfulException
-from .util.LogWindow import get_log_window
-
-TEMP_LOG = "temp_log.json"
-setup_logging(TEMP_LOG, log_window=False, console_level=logging.DEBUG)
-=======
 from .logging_config import get_logger, setup_logging, HistoricLogRecord
 from .util import DataManager, ptime, Qt
 from .util.DataManager import DirHandle
@@ -45,7 +35,6 @@
 
 TEMP_LOG = "temp_log.json"
 setup_logging(TEMP_LOG, gui=False, console_level=logging.DEBUG)
->>>>>>> f3898d20
 logger = get_logger()
 
 
@@ -145,14 +134,10 @@
             if self.exitOnError:
                 raise
             else:
-<<<<<<< HEAD
-                logger.exception("Error while configuring Manager:")
-=======
                 logger.exception(
                     "Error while configuring Manager",
                     extra={"docs": ["userGuide/configuration.html"]}
                 )
->>>>>>> f3898d20
 
     def initFromCommandLine(self, args: argparse.Namespace):
         self.exitOnError = args.exit_on_error
@@ -188,32 +173,20 @@
                         self.showGUI()
                     raise
             setup_logging(
-<<<<<<< HEAD
-                TEMP_LOG, root_level=self._rootLogLevel, console_level=self._consoleLogLevel
-=======
                 TEMP_LOG, acq4_level=self._rootLogLevel, console_level=self._consoleLogLevel
->>>>>>> f3898d20
             )
 
         except Exception:
             if self.exitOnError:
                 raise
             else:
-<<<<<<< HEAD
-                logger.exception("Error while acting on command line options: (but continuing on anyway..)")
-=======
                 logger.exception("Error while acting on command line options")
->>>>>>> f3898d20
         finally:
             self.isReady.set()
             if len(self.modules) == 0:
                 self.quit()
-<<<<<<< HEAD
-                raise RuntimeError("No modules loaded during startup, exiting now.")
-=======
                 raise RuntimeError(
                     "No modules loaded during startup (likely due to errors above). Exiting now.")
->>>>>>> f3898d20
 
     @staticmethod
     def _getConfigFile():
@@ -302,11 +275,7 @@
                 if self.exitOnError:
                     raise
                 else:
-<<<<<<< HEAD
-                    logger.exception("Error in ACQ4 configuration:")
-=======
                     logger.exception("Unable to import module specified in config file")
->>>>>>> f3898d20
 
         for key, val in cfg.items():
             try:
@@ -337,11 +306,7 @@
                             if self.exitOnError:
                                 raise
                             else:
-<<<<<<< HEAD
-                                logger.exception(f"Error configuring device {k}:")
-=======
                                 logger.exception(f"Error configuring device {k}")
->>>>>>> f3898d20
 
                     logger.info("=== Device configuration complete ===")
 
@@ -381,20 +346,8 @@
                     css = open(os.path.join(self.configDir, cfg['stylesheet'])).read()
                     Qt.QApplication.instance().setStyleSheet(css)
 
-<<<<<<< HEAD
-                # TODO how will this work in the new logging scheme?
-                # elif key == 'disableErrorPopups':
-                #     if cfg[key] is True:
-                #         self.logWindow.disablePopups(True)
-                #     elif cfg[key] is False:
-                #         self.logWindow.disablePopups(False)
-                #     else:
-                #         print(
-                #             "Warning: ignored config option 'disableErrorPopups'; value must be either True or False.")
-=======
                 elif key == 'disableErrorPopups':
                     get_error_dialog().disable(bool(cfg[key]))
->>>>>>> f3898d20
 
                 elif key == 'defaultMouseMode':
                     mode = cfg[key].lower()
@@ -418,11 +371,7 @@
                 if self.exitOnError:
                     raise
                 else:
-<<<<<<< HEAD
-                    logger.exception("Error in ACQ4 configuration:")
-=======
                     logger.exception("Error in ACQ4 configuration", docs=["userGuide/configuration.html"])
->>>>>>> f3898d20
 
     def listConfigurations(self):
         """Return a list of the named configurations available"""
@@ -548,11 +497,7 @@
             if config is None:
                 config = {}
 
-<<<<<<< HEAD
-            print(f'Loading module "{moduleClassName}" as "{name}"...')
-=======
             logger.info(f'Loading module "{moduleClassName}" as "{name}"...')
->>>>>>> f3898d20
 
             # deprecated args
             if importMod is not None:
@@ -643,14 +588,7 @@
             if mod is not None:
                 mod.quit()
         except:
-<<<<<<< HEAD
-            if self.exitOnError:
-                raise
-            else:
-                logger.exception(f"Error while requesting module '{name}' quit.")
-=======
             logger.exception(f"Error while requesting that module '{name}' quit.")
->>>>>>> f3898d20
 
         ## Module should have called moduleHasQuit already, but just in case:
         mod = self.modules.pop(name, None)
@@ -676,11 +614,7 @@
             if self.exitOnError:
                 raise
             else:
-<<<<<<< HEAD
-                logger.exception(f"Error creating shortcut '{keys}':")
-=======
                 logger.exception(f"Error creating shortcut '{keys}'")
->>>>>>> f3898d20
 
         self.shortcuts.append((sh, keys, weakref.ref(win)))
 
@@ -745,11 +679,7 @@
         self._logFile = d["log.json"]
         file_handler = setup_logging(
             self._logFile.name(),
-<<<<<<< HEAD
-            root_level=self._rootLogLevel,
-=======
             acq4_level=self._rootLogLevel,
->>>>>>> f3898d20
             console_level=self._consoleLogLevel,
         )
         self.sigLogDirChanged.emit(d)
@@ -757,23 +687,13 @@
             try:
                 with open(TEMP_LOG, 'r') as f:
                     for line in f:
-<<<<<<< HEAD
-                        record = logging.LogRecord(**json.loads(line))
-                        file_handler.emit(record)
-=======
                         file_handler.emit(HistoricLogRecord(**(json.loads(line))))
->>>>>>> f3898d20
             finally:
                 os.remove(TEMP_LOG)
             log_win = get_log_window()
             with open(self._logFile.name(), 'r') as f:
                 for i, line in enumerate(f):
-<<<<<<< HEAD
-                    record = logging.LogRecord(**json.loads(line))
-                    log_win.new_record(record, sort=False)
-=======
                     log_win.new_record(HistoricLogRecord(**(json.loads(line))), sort=False)
->>>>>>> f3898d20
                     if i % 20 == 0:
                         Qt.QApplication.processEvents()
             log_win.ensure_chronological_sorting()
@@ -919,14 +839,7 @@
                     try:
                         d.quit()
                     except:
-<<<<<<< HEAD
-                        if self.exitOnError:
-                            raise
-                        else:
-                            logger.exception(f"Error while requesting device '{d.name()}' quit.")
-=======
                         logger.exception(f"Error while requesting device '{d.name()}' quit.")
->>>>>>> f3898d20
 
                     dlg.setValue(lm + ld - len(devs))
 
@@ -1029,11 +942,7 @@
         for devName in self.devNames:
             task = self.devs[devName].createTask(self.command[devName], self)
             if task is None:
-<<<<<<< HEAD
-                logger.exception(f"Device '{devName}' does not have a task interface; ignoring.")
-=======
                 logger.warning(f"Device '{devName}' does not have a task interface; ignoring.")
->>>>>>> f3898d20
                 continue
             self.tasks[devName] = task
 
@@ -1251,11 +1160,7 @@
                         try:
                             self.tasks[t].stop(abort=abort)
                         except:
-<<<<<<< HEAD
-                            logger.exception(f"Error while stopping task {t}:")
-=======
                             logger.exception(f"Error while stopping task {t}")
->>>>>>> f3898d20
                         prof.mark("   ..task " + t + " stopped")
                     self.stopped = True
 
@@ -1269,14 +1174,10 @@
                         try:
                             result[devName] = self.tasks[devName].getResult()
                         except:
-<<<<<<< HEAD
-                            logger.exception(f"Error getting result for task {devName} (will set result=None for this task):")
-=======
                             logger.exception(
                                 f"Error getting result for task {devName} (will set result=None for"
                                 " this task)"
                             )
->>>>>>> f3898d20
                             result[devName] = None
                         prof.mark("get result: " + devName)
                     self.result = result
