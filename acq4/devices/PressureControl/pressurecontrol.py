from __future__ import print_function
import time
from acq4.util import Qt
from ..Device import Device


class PressureControl(Device):
    """A device for controlling pressure to a single port.

    Pressure control may be implemented by a combination of a pressure regulator
    and multiple valves.
    """
    sigPressureChanged = Qt.Signal(object, object, object)  # self, source, pressure

    def __init__(self, manager, config, name):
        Device.__init__(self, manager, config, name)
        self.source = None
        self.pressure = None
<<<<<<< HEAD
        self.sources = config.get('sources', ())
=======
        self.regulatorSettlingTime = config.get('regulatorSettlingTime', 0.3)
>>>>>>> 8ceb73d6

    def setPressure(self, source=None, pressure=None):
        """Set the output pressure (float; in Pa) and/or pressure source (str).
        """
        if source is not None and source not in self.sources:
            raise ValueError('Pressure source "%s" is not valid; available sources are: %s' % (source, self.sources))

        # order of operations depends on the requested source
        if source is not None and source != 'regulator':
            self._setSource(source)
        if pressure is not None:
            self._setPressure(pressure)
        if source == 'regulator':
            if pressure is not None:
                time.sleep(self.regulatorSettlingTime) # let pressure settle before switching valves
            self._setSource(source)

        self.sigPressureChanged.emit(self, self.source, self.pressure)

    def _setPressure(self, p):
        """Set the regulated output pressure (in Pascals).

        Note: this does _not_ change the configuration of any valves.
        """
        self.pressure = p

    def _setSource(self, source):
        """Configure valves for the specified pressure source: "atmosphere", "user", or "regulator"
        """
        self.source = source<|MERGE_RESOLUTION|>--- conflicted
+++ resolved
@@ -16,11 +16,8 @@
         Device.__init__(self, manager, config, name)
         self.source = None
         self.pressure = None
-<<<<<<< HEAD
         self.sources = config.get('sources', ())
-=======
         self.regulatorSettlingTime = config.get('regulatorSettlingTime', 0.3)
->>>>>>> 8ceb73d6
 
     def setPressure(self, source=None, pressure=None):
         """Set the output pressure (float; in Pa) and/or pressure source (str).
