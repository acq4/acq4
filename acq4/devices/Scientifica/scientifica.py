--- conflicted
+++ resolved
@@ -276,31 +276,23 @@
 class ScientificaMoveFuture(MoveFuture):
     """Provides access to a move-in-progress on a Scientifica manipulator.
     """
-<<<<<<< HEAD
     def __init__(self, dev: Scientifica, pos, speed: float, name=None, **kwds):
-        self._moveReq = dev.driver.moveTo(np.array(pos), speed / 1e-6, name=name, **kwds)
-        targetPos = self._moveReq.target_pos  # will have None values filled in with current position
-        super().__init__(dev, targetPos, speed, name=name)
-        self._moveReq.set_callback(self._requestFinished)
-=======
-    def __init__(self, dev: Scientifica, pos, speed: float, **kwds):
         self._moveReq = None
 
         minSpeed = 1e-6 * dev.driver.getParam('minSpeed')
         if speed < minSpeed:
             # device _can't_ move this slow; we need to break the move into steps
-            self.stepwiseThread = threading.Thread(target=self._stepwiseMove, daemon=True)
+            self.stepwiseThread = threading.Thread(target=self._stepwiseMove, daemon=True, name=name)
             self.doStepwise = True
             currentPos = dev.getPosition()
             targetPos = [currentPos[i] if pos[i] is None else pos[i] for i in range(len(pos))]
             super().__init__(dev, targetPos, speed)
             self.stepwiseThread.start()
         else:
-            self._moveReq = dev.driver.moveTo(np.array(pos), speed / 1e-6, **kwds)
+            self._moveReq = dev.driver.moveTo(np.array(pos), speed / 1e-6, name=name, **kwds)
             targetPos = self._moveReq.target_pos  # will have None values filled in with current position
-            super().__init__(dev, targetPos, speed)
+            super().__init__(dev, targetPos, speed, name=name)
             self._moveReq.set_callback(self._requestFinished)
->>>>>>> 009d2d6c
 
     def _requestFinished(self, moveReq):
         try:
@@ -318,7 +310,7 @@
             self.doStepwise = False
         else:
             self._moveReq.cancel()
-        
+
     def _stepwiseMove(self):
         try:
             minSpeed = self.dev.driver.getParam('minSpeed')
