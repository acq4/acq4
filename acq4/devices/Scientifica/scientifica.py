--- conflicted
+++ resolved
@@ -276,12 +276,6 @@
     """Provides access to a move-in-progress on a Scientifica manipulator.
     """
     def __init__(self, dev: Scientifica, pos, speed: float, name=None, **kwds):
-<<<<<<< HEAD
-        self._moveReq = dev.driver.moveTo(np.array(pos), speed / 1e-6, name=name, **kwds)
-        targetPos = self._moveReq.target_pos  # will have None values filled in with current position
-        super().__init__(dev, targetPos, speed, name=name)
-        self._moveReq.set_callback(self._requestFinished)
-=======
         self._moveReq = None
 
         minSpeed = 1e-6 * dev.driver.getParam('minSpeed')
@@ -298,7 +292,6 @@
             targetPos = self._moveReq.target_pos  # will have None values filled in with current position
             super().__init__(dev, targetPos, speed, name=name)
             self._moveReq.set_callback(self._requestFinished)
->>>>>>> f3898d20
 
     def _requestFinished(self, moveReq):
         try:
