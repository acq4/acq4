--- conflicted
+++ resolved
@@ -1,12 +1,9 @@
-<<<<<<< HEAD
+from __future__ import annotations
+
+import contextlib
 from typing import Optional
 
 import numpy as np
-=======
-from __future__ import annotations
-
-import contextlib
->>>>>>> 303bb720
 import time
 
 import numpy as np
@@ -37,15 +34,9 @@
     """
 
     def __init__(self, man, config, name):
-<<<<<<< HEAD
-        # can specify 
-        port = config.pop('port', None)
-        name = config.pop('name', name)
-=======
         # can specify
         port = config.pop("port", None)
-        name = config.pop("name", None)
->>>>>>> 303bb720
+        name = config.pop("name", name)
 
         # if user has not provided scale values, we can make a guess
         config.setdefault("scale", (1e-6, 1e-6, 1e-6))
@@ -95,12 +86,8 @@
             else:
                 self.dev.setParam(param, val)
 
-<<<<<<< HEAD
         self.userSpeed = None
-        self.setUserSpeed(config.get('userSpeed', self.dev.getSpeed() * 1e-6))
-=======
         self.setUserSpeed(config.get("userSpeed", self.dev.getSpeed() * 1e-6))
->>>>>>> 303bb720
 
         # whether to monitor for changes to a MOC
         self.monitorObj = config.get("monitorObjective", False)
@@ -256,13 +243,9 @@
                     interval = self.minInterval
                     lastPos = pos
                 else:
-<<<<<<< HEAD
                     # we just refreshed our position, so no need to do it again immediately
                     self.dev.checkForMoveComplete(refresh=False)
-                    interval = min(maxInterval, interval*2)
-=======
                     interval = min(maxInterval, interval * 2)
->>>>>>> 303bb720
 
                 if self._monitorObjective is True:
                     self.dev.checkObjective()
@@ -274,18 +257,10 @@
 
 
 class ScientificaMoveFuture(MoveFuture):
-<<<<<<< HEAD
     """Provides access to a move-in-progress on a Scientifica manipulator.
     """
     def __init__(self, dev: Scientifica, pos, speed: float, userSpeed: float):
         super().__init__(dev, pos, speed)
-=======
-    """Provides access to a move-in-progress on a Scientifica manipulator."""
-
-    def __init__(self, dev, pos, speed, userSpeed):
-        MoveFuture.__init__(self, dev, pos, speed)
-        self._interrupted = False
->>>>>>> 303bb720
         self._errorMsg = None
         pos = np.array(pos)
         with self.dev.dev.lock:
@@ -293,7 +268,6 @@
             # reset to user speed immediately after starting move
             # (the move itself will run with the previous speed)
             self.dev.dev.setSpeed(userSpeed / 1e-6)
-<<<<<<< HEAD
 
     def checkForComplete(self, refresh=True):
         if self.isDone():
@@ -303,16 +277,6 @@
             self._taskDone()
         elif status == -1:
             self._taskDone(interrupted=True, error=self._errorMsg)
-=======
-
-    def wasInterrupted(self):
-        """Return True if the move was interrupted before completing."""
-        return self._interrupted
-
-    def isDone(self):
-        """Return True if the move is complete."""
-        return self._getStatus() != 0
->>>>>>> 303bb720
 
     def _getStatus(self, refresh=True):
         """Check status of move unless we already know it is complete.
@@ -328,14 +292,8 @@
             # Still moving
             return 0
         # did we reach target?
-<<<<<<< HEAD
         pos = self.dev.getPosition(refresh=refresh)
         dif = np.linalg.norm(np.array(pos) - np.array(self.targetPos))
-=======
-        pos = self.dev._getPosition()
-        dif = ((np.array(pos) - np.array(self.targetPos)) ** 2).sum() ** 0.5
-        self._finished = True
->>>>>>> 303bb720
         if dif < 1.0:  # reached target
             return 1
         # missed
