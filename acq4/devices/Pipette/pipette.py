--- conflicted
+++ resolved
@@ -17,10 +17,6 @@
 from acq4.util import Qt, ptime
 from acq4.util.future import future_wrap
 from acq4.util.target import Target
-<<<<<<< HEAD
-from acq4_automation.feature_tracking.cell import Cell
-=======
->>>>>>> bf36cdb6
 from pyqtgraph import Point, siFormat
 from .planners import PipettePathGenerator
 from .planners import defaultMotionPlanners
