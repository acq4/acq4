--- conflicted
+++ resolved
@@ -1140,12 +1140,8 @@
         'numTestPulseAverage': {'type': 'int', 'value': 3},
         'fallbackState': {'type': 'str', 'value': 'whole cell'},
         'maxPressure': {'type': 'float', 'value': -4e3, 'suffix': 'Pa'},
-<<<<<<< HEAD
-        'pressureChangeRate': {'type': 'float', 'value': -0.5e-3 / 60, 'suffix': 'Pa/s'},
+        'pressureChangeRate': {'type': 'float', 'value': -0.5e3 / 60, 'suffix': 'Pa/s'},
         'slowDetectionThreshold': {'value': 0.2e6, 'type': 'float', 'suffix': 'Ω'},
-=======
-        'pressureChangeRate': {'type': 'float', 'value': -0.5e3 / 60, 'suffix': 'Pa/s'},
->>>>>>> 00e58d25
     }
 
     def __init__(self, *args, **kwds):
