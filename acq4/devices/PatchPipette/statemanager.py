--- conflicted
+++ resolved
@@ -92,16 +92,11 @@
 
     @staticmethod
     def buildPatchProfilesParameters():
-<<<<<<< HEAD
         params = []
         for profile in PatchPipetteStateManager.listProfiles():
             params.append(ProfileParameter(profile))
             Qt.QApplication.processEvents()
-        return Parameter.create(name='profiles', type='group', children=params)
-=======
-        params = [ProfileParameter(profile) for profile in PatchPipetteStateManager.listProfiles()]
         return Parameter.create(name='profiles', type='group', value=None, children=params)
->>>>>>> d1eb3c9e
 
     @staticmethod
     def _loadGlobalProfilesOnce():
@@ -345,7 +340,7 @@
             if param_name in defaults:
                 param_config['default'] = defaults[param_name]
             param_config['pinValueToDefault'] = True
-<<<<<<< HEAD
+            param_config.setdefault('value', None)
             if param_config['type'] == 'float' and param_config.get('suffix') is not None:
                 param_config.setdefault('siPrefix', True)
             if param_name not in tooltips:
@@ -353,12 +348,6 @@
             param = Parameter.create(**param_config, tooltip=tooltips.get(param_name))
             if config.get(param_name) is not None:
                 param.setValue(config[param_name])
-=======
-            param_config.setdefault('value', None)
-            param = Parameter.create(**param_config)
-            if config.get(param.name()) is not None:
-                param.setValue(config[param.name()])
->>>>>>> d1eb3c9e
             self.addChild(param)
 
     def reinitialize(self):
