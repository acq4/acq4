--- conflicted
+++ resolved
@@ -154,21 +154,14 @@
 
             dt = start_time - last_measurement['time']
 
-<<<<<<< HEAD
-            detect_avg, detection_ratio = self.exponential_decay_avg(
+            detect_avg, detection_ratio = exponential_decay_avg(
                 dt, last_measurement['detect_avg'], resistance, self._detection_tau
             )
             detection_ratio = np.log10(detection_ratio)
-            repair_avg, repair_ratio = self.exponential_decay_avg(
+            repair_avg, repair_ratio = exponential_decay_avg(
                 dt, last_measurement['repair_avg'], resistance, self._repair_tau
             )
             repair_ratio = np.log10(repair_ratio)
-=======
-            detect_avg, detection_ratio = exponential_decay_avg(
-                dt, last_measurement['detect_avg'], resistance, self._detection_tau)
-            repair_avg, repair_ratio = exponential_decay_avg(
-                dt, last_measurement['repair_avg'], resistance, self._repair_tau)
->>>>>>> 7fd4e9d5
 
             is_stretching = (
                 detection_ratio > self._stretch_threshold or repair_ratio > self._stretch_threshold
