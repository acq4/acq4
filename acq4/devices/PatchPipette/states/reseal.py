from __future__ import annotations

import contextlib

import numpy as np

import pyqtgraph as pg
from acq4.util import ptime
from acq4.util.debug import except_and_print
from acq4.util.functions import plottable_booleans
from acq4.util.future import Future, future_wrap
from ._base import PatchPipetteState, SteadyStateAnalysisBase


class ResealAnalysis(SteadyStateAnalysisBase):
    """Class to analyze test pulses and determine reseal behavior."""

    @classmethod
    def plot_items(cls, *args, **kwargs):
        representative = cls(*args, **kwargs)
        return {
            '': [
                pg.InfiniteLine(
                    movable=False, pos=representative._stretch_threshold, angle=0, pen=pg.mkPen('w')
                ),
                pg.InfiniteLine(
                    movable=False, pos=representative._tearing_threshold, angle=0, pen=pg.mkPen('w')
                ),
            ]
        }

    @classmethod
    def plots_for_data(cls, data, *args, **kwargs):
        plots = {'Ω': [], '': []}
        names = False
        for d in data:
            analyzer = ResealAnalysis(*args, **kwargs)
            analysis = analyzer.process_measurements(d)
            plots['Ω'].append(
                dict(
                    x=analysis["time"],
                    y=analysis["detect_avg"],
                    pen=pg.mkPen('b'),
                    name=None if names else 'Detect Avg',
                )
            )
            plots['Ω'].append(
                dict(
                    x=analysis["time"],
                    y=analysis["repair_avg"],
                    pen=pg.mkPen(90, 140, 255),
                    name=None if names else 'Repair Avg',
                )
            )
            plots[''].append(
                dict(
                    x=analysis["time"],
                    y=analysis["detect_ratio"],
                    pen=pg.mkPen('b'),
                    name=None if names else 'Detect Ratio',
                )
            )
            plots[''].append(
                dict(
                    x=analysis["time"],
                    y=analysis["repair_ratio"],
                    pen=pg.mkPen(90, 140, 255),
                    name=None if names else 'Repair Ratio',
                )
            )
            plots[''].append(
                dict(
                    x=analysis["time"],
                    y=plottable_booleans(analysis["stretching"]),
                    pen=pg.mkPen('y'),
                    symbol='x',
                    name=None if names else 'Stretching',
                )
            )
            plots[''].append(
                dict(
                    x=analysis["time"],
                    y=plottable_booleans(analysis["tearing"]),
                    pen=pg.mkPen('r'),
                    symbol='o',
                    name=None if names else 'Tearing',
                )
            )
            plots[''].append(
                dict(
                    x=analysis["time"],
                    y=plottable_booleans(analysis["torn"]),
                    pen=pg.mkPen('r'),
                    symbol='x',
                    name=None if names else 'Torn',
                )
            )
            names = True
        return plots

    def __init__(
        self,
        stretch_threshold: float,
        tearing_threshold: float,
        torn_threshold: float,
        detection_tau: float,
        repair_tau: float,
    ):
        super().__init__()
        self._stretch_threshold = stretch_threshold
        self._tearing_threshold = tearing_threshold
        self._torn_threshold = torn_threshold
        self._detection_tau = detection_tau
        self._repair_tau = repair_tau

    def is_stretching(self) -> bool:
        """Return True if the resistance is increasing too quickly."""
        return self._last_measurement and self._last_measurement['stretching']

    def is_tearing(self) -> bool:
        """Return True if the resistance is decreasing."""
        return self._last_measurement and self._last_measurement['tearing']

    def is_torn(self) -> bool:
        """Return True if the resistance is consistently too low."""
        return self._last_measurement and self._last_measurement['torn']

    def process_measurements(self, measurements: np.ndarray) -> np.ndarray:
        ret_array = np.zeros(
            len(measurements),
            dtype=[
                ('time', float),
                ('resistance', float),
                ('detect_avg', float),
                ('repair_avg', float),
                ('detect_ratio', float),
                ('repair_ratio', float),
                ('stretching', bool),
                ('tearing', bool),
                ('torn', bool),
            ],
        )
        for i, measurement in enumerate(measurements):
            start_time, resistance = measurement
            if i == 0:
                if self._last_measurement is None:
                    ret_array[i] = (start_time, resistance, 1, 1, 0, 0, False, False, False)
                    self._last_measurement = ret_array[i]
                    continue
                else:
                    last_measurement = self._last_measurement
            else:
                last_measurement = ret_array[i - 1]

            dt = start_time - last_measurement['time']

            detect_avg, detection_ratio = self.exponential_decay_avg(
                dt, last_measurement['detect_avg'], resistance, self._detection_tau
            )
            repair_avg, repair_ratio = self.exponential_decay_avg(
                dt, last_measurement['repair_avg'], resistance, self._repair_tau
            )

            is_stretching = (
                detection_ratio > self._stretch_threshold or repair_ratio > self._stretch_threshold
            )
            is_tearing = (
                detection_ratio < self._tearing_threshold or repair_ratio < self._tearing_threshold
            )
            is_torn = repair_avg < self._torn_threshold
            ret_array[i] = (
                start_time,
                resistance,
                detect_avg,
                repair_avg,
                detection_ratio,
                repair_ratio,
                is_stretching,
                is_tearing,
                is_torn,
            )
            self._last_measurement = ret_array[i]
        return ret_array


class ResealState(PatchPipetteState):
    """State that retracts pipette slowly to attempt to reseal the cell.

    Negative pressure may optionally be applied to attempt nucleus extraction

    State name: "reseal"

    Parameters
    ----------
    extractNucleus : bool
        Whether to attempt nucleus extraction during reseal (default True)
    nuzzlePressureLimit : float
        Largest vacuum pressure (pascals, expected negative) to apply during nuzzling (default is -2 kPa)
    nuzzleDuration : float
        Duration (seconds) to spend nuzzling (default is 30s)
    nuzzleInitialPressure : float
        Initial pressure (Pa) to apply during nuzzling (default is 0 Pa)
    nuzzleLateralWiggleRadius : float
        Radius of lateral wiggle during nuzzling (default is 5 µm)
    nuzzleRepetitions : int
        Number of times to repeat the nuzzling sequence (default is 2)
    nuzzleSpeed : float
        Speed to move pipette during nuzzling (default is 5 µm / s)
    initialPressure : float
        Initial pressure (Pa) to apply after nucleus nuzzling, before retraction (default is -0.5 kPa)
    retractionPressure : float
        Pressure (Pa) to apply during retraction (default is -7 kPa)
    pressureChangeRate : float
        Rate at which pressure should change from initial/nuzzleLimit to retraction (default is 0.5 kPa / min)
    maxRetractionSpeed : float
        Speed in m/s to move pipette during each stepwise movement of the retraction (default is 10 um / s)
    retractionStepInterval : float
        Interval (seconds) between stepwise movements of the retraction (default is 5s)
    resealTimeout : float
        Seconds before reseal attempt exits, not including grabbing the nucleus and baseline measurements (default is
        10 min)
    detectionTau : float
        Seconds of resistence measurements to average when detecting tears and stretches (default 1s)
    repairTau : float
        Seconds of resistence measurements to average when determining when a tear or stretch has been corrected
        (default 10s)
    fallbackState : str
        State to transition to if reseal fails (default is 'whole cell')
    stretchDetectionThreshold : float
        Maximum access resistance ratio before the membrane is considered to be stretching (default is 1.05)
    tearDetectionThreshold : float
        Minimum access resistance ratio before the membrane is considered to be tearing (default is 1)
    tornDetectionThreshold : float
        Ratio of resistance divided by initial resistance below which the membrane is considered to be torn, using the
        repairTau (default is 0.5)
    retractionSuccessDistance : float
        Distance (meters) to deem reseal successful regardless of resistance (default is 200 µm)
    minimumSuccessDistance : float
        Minimum distance (meters) to retract before checking for successful reseal, regardless of
        resistance (default is 20µm)
    resealSuccessResistanceMultiplier : float
        The reseal is considered successful when resistance exceeds initial resistance times this
        value (default is 4)
    minimumSuccessResistance : float
        Minimum resistance (Ohms) to consider the reseal successful, regardless of initial
        resistance (default is 500 MOhm)
    resealSuccessDuration : float
        Duration (seconds) to wait after successful reseal before transitioning to the slurp (default is 5s)
    postSuccessRetractionSpeed : float
        Speed in m/s to move pipette after successful reseal (default is 6 µm / s)
    slurpPressure : float
        Pressure (Pa) to apply when trying to get the nucleus into the pipette (default is -10 kPa)
    slurpRetractionSpeed : float
        Speed in m/s to move pipette during nucleus slurping (default is 10 µm / s)
    slurpDuration : float
        Duration (seconds) to apply suction when trying to get the nucleus into the pipette (default is 10s)
    slurpHeight : float
        Height (meters) above the surface to conduct nucleus slurping and visual check (default is 50 µm)
    """

    stateName = 'reseal'

    _parameterDefaultOverrides = {
        'initialClampMode': 'VC',
        'initialVCHolding': -55e-3,
        'initialTestPulseEnable': True,
        'initialPressure': -0.5e3,
        'initialPressureSource': 'regulator',
    }
    _parameterTreeConfig = {
        'extractNucleus': {'type': 'bool', 'default': True},
        'fallbackState': {'type': 'str', 'default': 'whole cell'},
        'nuzzleDuration': {'type': 'float', 'default': 30, 'suffix': 's'},
        'nuzzleInitialPressure': {'type': 'float', 'default': 0, 'suffix': 'Pa'},
        'nuzzleLateralWiggleRadius': {'type': 'float', 'default': 5e-6, 'suffix': 'm'},
        'nuzzlePressureLimit': {'type': 'float', 'default': -2e3, 'suffix': 'Pa'},
        'nuzzleRepetitions': {'type': 'int', 'default': 2},
        'nuzzleSpeed': {'type': 'float', 'default': 5e-6, 'suffix': 'm/s'},
        'pressureChangeRate': {'type': 'float', 'default': 0.5e3 / 60, 'suffix': 'Pa/s'},
        'resealTimeout': {'type': 'float', 'default': 10 * 60, 'suffix': 's'},
        'retractionPressure': {'type': 'float', 'default': -7e3, 'suffix': 'Pa'},
        'maxRetractionSpeed': {'type': 'float', 'default': 10e-6, 'suffix': 'm/s'},
        'retractionStepInterval': {'type': 'float', 'default': 5, 'suffix': 's'},
        'retractionSuccessDistance': {'type': 'float', 'default': 200e-6, 'suffix': 'm'},
        'minimumSuccessDistance': {'type': 'float', 'default': 20e-6, 'suffix': 'm'},
        'resealSuccessResistanceMultiplier': {'type': 'float', 'default': 4.0},
        'minimumSuccessResistance': {'type': 'float', 'default': 500e6, 'suffix': 'Ω'},
        'resealSuccessDuration': {'type': 'float', 'default': 5, 'suffix': 's'},
        'postSuccessRetractionSpeed': {'type': 'float', 'default': 6e-6, 'suffix': 'm/s'},
        'detectionTau': {'type': 'float', 'default': 1, 'suffix': 's'},
        'repairTau': {'type': 'float', 'default': 10, 'suffix': 's'},
        'stretchDetectionThreshold': {'type': 'float', 'default': 0.005, 'suffix': '%'},
        'tearDetectionThreshold': {'type': 'float', 'default': -0.00128, 'suffix': '%'},
        'tornDetectionThreshold': {'type': 'float', 'default': 0.5, 'suffix': '%'},
        'slurpPressure': {'type': 'float', 'default': -10e3, 'suffix': 'Pa'},
        'slurpRetractionSpeed': {'type': 'float', 'default': 10e-6, 'suffix': 'm/s'},
        'slurpDuration': {'type': 'float', 'default': 10, 'suffix': 's'},
        'slurpHeight': {'type': 'float', 'default': 50e-6, 'suffix': 'm'},
    }

    def __init__(self, *args, **kwds):
        super().__init__(*args, **kwds)
        self._pressureFuture = None
        self._moveFuture = None
        self._lastResistance = None
        self._firstSuccessTime = None
        self._startPosition = np.array(self.dev.pipetteDevice.globalPosition())
        self._analysis = None
        self._preAnalysisTpss = []

    def nuzzle(self):
        """Wiggle the pipette around inside the cell to clear space for a nucleus to be extracted."""
        self.setState("nuzzling")

        @contextlib.contextmanager
        def pressure_ramp():
            self.dev.pressureDevice.setPressure(
                source='regulator', pressure=self.config['nuzzleInitialPressure']
            )
            self._pressureFuture = self.dev.pressureDevice.rampPressure(
                target=self.config['nuzzlePressureLimit'], duration=self.config['nuzzleDuration']
            )
            yield
            self.waitFor(self._pressureFuture)

        self.waitFor(
            self.dev.pipetteDevice.wiggle(
                speed=self.config['nuzzleSpeed'],
                radius=self.config['nuzzleLateralWiggleRadius'],
                duration=self.config['nuzzleDuration'],
                repetitions=self.config['nuzzleRepetitions'],
                extra=pressure_ramp,
            ),
            timeout=None,
        )

    @future_wrap
    def startRollingResistanceThresholds(self, _future: Future):
        """Start a rolling average of the resistance to detect stretching and tearing. Load the first 20s of data."""
        self.monitorTestPulse()
        start = ptime.time()
        while ptime.time() - start < self.config['repairTau']:
            _future.checkStop()
            self.processAtLeastOneTestPulse()

    def isStretching(self) -> bool:
        """Return True if the resistance is increasing too quickly."""
        return self._analysis and self._analysis.is_stretching()

    def isTearing(self) -> bool:
        """Return True if the resistance is decreasing."""
        return self._analysis and self._analysis.is_tearing()

    def isTorn(self) -> bool:
        """Return True if the resistance is way too low."""
        return self._analysis and self._analysis.is_torn()

    def successResistanceThreshold(self):
        """Return the resistance threshold for a successful reseal."""
        if self._lastResistance is None:
            return np.inf
        return self.config["resealSuccessResistanceMultiplier"] * self.preAnalysisResistance()

    def preAnalysisResistance(self):
        if len(self._preAnalysisTpss) < 10:
            return np.inf
        return np.mean([tp.analysis['steady_state_resistance'] for tp in self._preAnalysisTpss])

    def isRetractionSuccessful(self):
        distance = self.retractionDistance()
        if distance > self.config['retractionSuccessDistance']:
            self.setState("retraction distance sufficient for success")
            return True

        success = (
            distance > self.config['minimumSuccessDistance']
            and self._lastResistance is not None
            and self._lastResistance > self.successResistanceThreshold()
        )

        if not success:
            self._firstSuccessTime = None
        elif self._firstSuccessTime is None:
            success = False
            self._firstSuccessTime = ptime.time()
        elif ptime.time() - (self._firstSuccessTime or 0) < self.config['resealSuccessDuration']:
            success = False
        else:  # sustained success!
            self.setState("resistance sufficient for success")
        return success

    def processAtLeastOneTestPulse(self):
        """Wait for at least one test pulse to be processed."""
        tps = super().processAtLeastOneTestPulse()
        if self._analysis is None:
            self._preAnalysisTpss += tps
            if len(self._preAnalysisTpss) >= 10:
                torn_if = self.preAnalysisResistance() * self.config['tornDetectionThreshold']
                self._analysis = ResealAnalysis(
                    stretch_threshold=self.config['stretchDetectionThreshold'],
                    tearing_threshold=self.config['tearDetectionThreshold'],
                    torn_threshold=torn_if,
                    detection_tau=self.config['detectionTau'],
                    repair_tau=self.config['repairTau'],
                )
        else:
            self._lastResistance = self._analysis.process_test_pulses(tps)['resistance'][-1]
        return tps

    def run(self):
        config = self.config
        dev = self.dev
        baseline_future = self.startRollingResistanceThresholds()
        if config['extractNucleus'] is True:
            self.nuzzle()
        self.checkStop()
        self.setState("measuring baseline resistance")
        self.waitFor(baseline_future, timeout=self.config['repairTau'])
        dev.pressureDevice.setPressure(source='regulator', pressure=config['retractionPressure'])

        start_time = ptime.time()  # getting the nucleus and baseline measurements doesn't count
        recovery_future = None
        retraction_future = None
        while not self.isRetractionSuccessful():
            if (
                config['resealTimeout'] is not None
                and ptime.time() - start_time > config['resealTimeout']
            ):
                self._taskDone(interrupted=True, error="Timed out attempting to reseal.")
                return config['fallbackState']

            self.processAtLeastOneTestPulse()

            if self.isStretching():
                if retraction_future and not retraction_future.isDone():
                    self.setState("handling stretch")
                    retraction_future.stop()
            elif self.isTearing():
                if retraction_future and not retraction_future.isDone():
                    self.setState("handling tear")
                    retraction_future.stop()
                    self._moveFuture = recovery_future = dev.pipetteDevice.stepwiseAdvance(
                        depth=self._startPosition[2],
                        speed=self.config['maxRetractionSpeed'],
                        interval=config['retractionStepInterval'],
                        step=1e-6,
                    )
            elif self.isTorn():
                if retraction_future and not retraction_future.isDone():
                    retraction_future.stop()
                self.setState("tissue is torn beyond repair")
                self._taskDone(interrupted=True, error="Tissue is torn beyond repair.")
                return config['fallbackState']
            elif retraction_future is None or retraction_future.wasInterrupted():
                if retraction_future is not None:
                    retraction_future.printInterestingExceptions("Reseal retraction error")
                if recovery_future is not None:
                    recovery_future.stop(wait=True)
                    recovery_future.printInterestingExceptions("Reseal recovery error")
                self.setState("retracting")
                self._moveFuture = retraction_future = dev.pipetteDevice.stepwiseAdvance(
                    depth=dev.pipetteDevice.approachDepth(),
                    speed=config['maxRetractionSpeed'],
                    interval=config['retractionStepInterval'],
                    step=1e-6,
                )

            self.sleep(0.2)

        self._moveFuture = self._retractFromTissue()
        self.waitFor(self._moveFuture)

        self.setState("slurping in nucleus")
        dev.pressureDevice.setPressure(source='regulator', pressure=config['slurpPressure'])
        self._moveFuture = dev.pipetteDevice.goAboveTarget(config['slurpRetractionSpeed'])
        self.sleep(config['slurpDuration'])
        self.waitFor(self._moveFuture, timeout=90)
        dev.pipetteDevice.focusTip()
        dev.pressureDevice.setPressure(source='regulator', pressure=config['initialPressure'])
        return "outside out"

    def _retractFromTissue(self):
        # move out of the tissue more quickly
        pip = self.dev.pipetteDevice
<<<<<<< HEAD
        surface = pip.scopeDevice().getSurfaceDepth()
        return pip._moveToGlobal(
            self.positionAtDepth(surface), speed=self.config['postSuccessRetractionSpeed'])
=======
        surface = pip.scopeDevice().surfaceDepth()
        return pip.advance(surface, speed=self.config['postSuccessRetractionSpeed'])
>>>>>>> b2e5e8c7

    def retractionDistance(self):
        return np.linalg.norm(
            np.array(self.dev.pipetteDevice.globalPosition()) - self._startPosition
        )

    def _cleanup(self):
        if self._moveFuture is not None:
            with except_and_print(Exception, "Failed to stop move future"):
                self._moveFuture.stop()
        if self._pressureFuture is not None:
            with except_and_print(Exception, "Failed to stop pressure future"):
                self._pressureFuture.stop()
        return super()._cleanup()<|MERGE_RESOLUTION|>--- conflicted
+++ resolved
@@ -482,14 +482,8 @@
     def _retractFromTissue(self):
         # move out of the tissue more quickly
         pip = self.dev.pipetteDevice
-<<<<<<< HEAD
-        surface = pip.scopeDevice().getSurfaceDepth()
-        return pip._moveToGlobal(
-            self.positionAtDepth(surface), speed=self.config['postSuccessRetractionSpeed'])
-=======
         surface = pip.scopeDevice().surfaceDepth()
         return pip.advance(surface, speed=self.config['postSuccessRetractionSpeed'])
->>>>>>> b2e5e8c7
 
     def retractionDistance(self):
         return np.linalg.norm(
