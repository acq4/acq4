--- conflicted
+++ resolved
@@ -248,11 +248,8 @@
     minimumSuccessResistance : float
         Minimum resistance (Ohms) to consider the reseal successful, regardless of initial
         resistance (default is 500 MOhm)
-<<<<<<< HEAD
-=======
     obviousResealSuccessResistance : float
         Resistance (Ohms) above which the reseal is considered successful regardless of other factors (default is 1 GOhm)
->>>>>>> 810dd0e5
     resealSuccessDuration : float
         Duration (seconds) to wait after successful reseal before transitioning to the slurp (default is 5s)
     postSuccessRetractionSpeed : float
@@ -292,14 +289,9 @@
         'retractionStepInterval': {'type': 'float', 'default': 5, 'suffix': 's'},
         'retractionSuccessDistance': {'type': 'float', 'default': 200e-6, 'suffix': 'm'},
         'minimumSuccessDistance': {'type': 'float', 'default': 20e-6, 'suffix': 'm'},
-<<<<<<< HEAD
-        'resealSuccessResistanceMultiplier': {'type': 'float', 'default': 4.0},
-        'minimumSuccessResistance': {'type': 'float', 'default': 500e6, 'suffix': 'Ω'},
-=======
         'resealSuccessResistanceMultiplier': {'type': 'float', 'default': 4.0, 'suffix': '*'},
         'minimumSuccessResistance': {'type': 'float', 'default': 500e6, 'suffix': 'Ω'},
         'obviousResealSuccessResistance': {'type': 'float', 'default': 1e9, 'suffix': 'Ω'},
->>>>>>> 810dd0e5
         'resealSuccessDuration': {'type': 'float', 'default': 5, 'suffix': 's'},
         'postSuccessRetractionSpeed': {'type': 'float', 'default': 6e-6, 'suffix': 'm/s'},
         'detectionTau': {'type': 'float', 'default': 1, 'suffix': 's'},
@@ -488,12 +480,8 @@
 
             self.sleep(0.2)
 
-<<<<<<< HEAD
-        self.cleanup()
-=======
         if self._moveFuture is not None:
             self._moveFuture.stop(wait=True)
->>>>>>> 810dd0e5
         self._moveFuture = self._retractFromTissue()
         self.waitFor(self._moveFuture)
 
