from __future__ import annotations

import contextlib

import numpy as np

import pyqtgraph as pg
from acq4.util import ptime
from acq4.util.debug import log_and_ignore_exception
from acq4.util.functions import plottable_booleans
from acq4.util.future import Future, future_wrap
from ._base import PatchPipetteState, SteadyStateAnalysisBase


class ResealAnalysis(SteadyStateAnalysisBase):
    """Class to analyze test pulses and determine reseal behavior."""

    @classmethod
    def plot_items(cls, *args, **kwargs):
        representative = cls(*args, **kwargs)
        return {
            '': [
                pg.InfiniteLine(
                    movable=False, pos=representative._stretch_threshold, angle=0, pen=pg.mkPen('w')
                ),
                pg.InfiniteLine(
                    movable=False, pos=representative._tearing_threshold, angle=0, pen=pg.mkPen('w')
                ),
            ]
        }

    @classmethod
    def plots_for_data(cls, data, *args, **kwargs):
        plots = {'Ω': [], '': []}
        names = False
        for d in data:
            analyzer = ResealAnalysis(*args, **kwargs)
            analysis = analyzer.process_measurements(d)
            plots['Ω'].append(
                dict(
                    x=analysis["time"],
                    y=analysis["detect_avg"],
                    pen=pg.mkPen('b'),
                    name=None if names else 'Detect Avg',
                )
            )
            plots['Ω'].append(
                dict(
                    x=analysis["time"],
                    y=analysis["repair_avg"],
                    pen=pg.mkPen(90, 140, 255),
                    name=None if names else 'Repair Avg',
                )
            )
            plots[''].append(
                dict(
                    x=analysis["time"],
                    y=analysis["detect_ratio"],
                    pen=pg.mkPen('b'),
                    name=None if names else 'Detect Ratio',
                )
            )
            plots[''].append(
                dict(
                    x=analysis["time"],
                    y=analysis["repair_ratio"],
                    pen=pg.mkPen(90, 140, 255),
                    name=None if names else 'Repair Ratio',
                )
            )
            plots[''].append(
                dict(
                    x=analysis["time"],
                    y=plottable_booleans(analysis["stretching"]),
                    pen=pg.mkPen('y'),
                    symbol='x',
                    name=None if names else 'Stretching',
                )
            )
            plots[''].append(
                dict(
                    x=analysis["time"],
                    y=plottable_booleans(analysis["tearing"]),
                    pen=pg.mkPen('r'),
                    symbol='o',
                    name=None if names else 'Tearing',
                )
            )
            plots[''].append(
                dict(
                    x=analysis["time"],
                    y=plottable_booleans(analysis["torn"]),
                    pen=pg.mkPen('r'),
                    symbol='x',
                    name=None if names else 'Torn',
                )
            )
            names = True
        return plots

    def __init__(
        self,
        stretch_threshold: float,
        tearing_threshold: float,
        torn_threshold: float,
        detection_tau: float,
        repair_tau: float,
    ):
        super().__init__()
        self._stretch_threshold = stretch_threshold
        self._tearing_threshold = tearing_threshold
        self._torn_threshold = torn_threshold
        self._detection_tau = detection_tau
        self._repair_tau = repair_tau

    def is_stretching(self) -> bool:
        """Return True if the resistance is increasing too quickly."""
        return self._last_measurement and self._last_measurement['stretching']

    def is_tearing(self) -> bool:
        """Return True if the resistance is decreasing."""
        return self._last_measurement and self._last_measurement['tearing']

    def is_torn(self) -> bool:
        """Return True if the resistance is consistently too low."""
        return self._last_measurement and self._last_measurement['torn']

    def process_measurements(self, measurements: np.ndarray) -> np.ndarray:
        ret_array = np.zeros(
            len(measurements),
            dtype=[
                ('time', float),
                ('resistance', float),
                ('detect_avg', float),
                ('repair_avg', float),
                ('detect_ratio', float),
                ('repair_ratio', float),
                ('stretching', bool),
                ('tearing', bool),
                ('torn', bool),
            ],
        )
        for i, measurement in enumerate(measurements):
            start_time, resistance = measurement
            if i == 0:
                if self._last_measurement is None:
                    ret_array[i] = (start_time, resistance, 1, 1, 0, 0, False, False, False)
                    self._last_measurement = ret_array[i]
                    continue
                else:
                    last_measurement = self._last_measurement
            else:
                last_measurement = ret_array[i - 1]

            dt = start_time - last_measurement['time']

            detect_avg, detection_ratio = self.exponential_decay_avg(
                dt, last_measurement['detect_avg'], resistance, self._detection_tau
            )
            detection_ratio = np.log10(detection_ratio)
            repair_avg, repair_ratio = self.exponential_decay_avg(
                dt, last_measurement['repair_avg'], resistance, self._repair_tau
            )
            repair_ratio = np.log10(repair_ratio)

            is_stretching = (
                detection_ratio > self._stretch_threshold or repair_ratio > self._stretch_threshold
            )
            is_tearing = (
                detection_ratio < self._tearing_threshold or repair_ratio < self._tearing_threshold
            )
            is_torn = repair_avg < self._torn_threshold
            ret_array[i] = (
                start_time,
                resistance,
                detect_avg,
                repair_avg,
                detection_ratio,
                repair_ratio,
                is_stretching,
                is_tearing,
                is_torn,
            )
            self._last_measurement = ret_array[i]
        return ret_array


class ResealState(PatchPipetteState):
    """State that retracts pipette slowly to attempt to reseal the cell.

    Negative pressure may optionally be applied to attempt nucleus extraction

    State name: "reseal"

    Parameters
    ----------
    extractNucleus : bool
        Whether to attempt nucleus extraction during reseal (default True)
    nuzzlePressureLimit : float
        Largest vacuum pressure (pascals, expected negative) to apply during nuzzling (default is -2 kPa)
    nuzzleDuration : float
        Duration (seconds) to spend nuzzling (default is 30s)
    nuzzleInitialPressure : float
        Initial pressure (Pa) to apply during nuzzling (default is 0 Pa)
    nuzzleLateralWiggleRadius : float
        Radius of lateral wiggle during nuzzling (default is 5 µm)
    nuzzleRepetitions : int
        Number of times to repeat the nuzzling sequence (default is 2)
    nuzzleSpeed : float
        Speed to move pipette during nuzzling (default is 5 µm / s)
    initialPressure : float
        Initial pressure (Pa) to apply after nucleus nuzzling, before retraction (default is -0.5 kPa)
    retractionPressure : float
        Pressure (Pa) to apply during retraction (default is -7 kPa)
    pressureChangeRate : float
        Rate at which pressure should change from initial/nuzzleLimit to retraction (default is 0.5 kPa / min)
    maxRetractionSpeed : float
        Speed in m/s to move pipette during each stepwise movement of the retraction (default is 10 um / s)
    retractionStepInterval : float
        Interval (seconds) between stepwise movements of the retraction (default is 5s)
    resealTimeout : float
        Seconds before reseal attempt exits, not including grabbing the nucleus and baseline
        measurements (default is 10 min)
    detectionTau : float
        Seconds of resistence measurements to average when detecting tears and stretches (default 1s)
    repairTau : float
        Seconds of resistence measurements to average when determining when a tear or stretch has been corrected
        (default 10s)
    fallbackState : str
        State to transition to if reseal fails (default is 'whole cell')
    stretchDetectionThreshold : float
        Maximum log of the access resistance ratio before the membrane is considered to be
        stretching (default is 0.005)
    tearDetectionThreshold : float
        Minimum log of the access resistance ratio before the membrane is considered to be tearing
        (default is 0.00128)
    tornDetectionThreshold : float
        If the repairTau-rolling average resistance drops below (this number times the initial
        resistance), the tissue is considered irrevocably torn (default is 0.5)
    retractionSuccessDistance : float
        Distance (meters) away from target to deem reseal successful regardless of resistance
        (default is 200 µm)
    minimumSuccessDistance : float
        Minimum distance (meters) from the target to retract before checking for successful reseal,
        regardless of resistance (default is 20µm)
    resealSuccessResistanceMultiplier : float
        The reseal is considered successful when resistance exceeds initial resistance times this
        value (default is 4)
    minimumSuccessResistance : float
        Minimum resistance (Ohms) to consider the reseal successful, regardless of initial
        resistance (default is 500 MOhm)
    obviousResealSuccessResistance : float
        Resistance (Ohms) above which the reseal is considered successful regardless of other factors (default is 1 GOhm)
    resealSuccessDuration : float
        Duration (seconds) to wait after successful reseal before transitioning to the slurp (default is 5s)
    postSuccessRetractionSpeed : float
        Speed in m/s to move pipette after successful reseal (default is 6 µm / s)
    slurpPressure : float
        Pressure (Pa) to apply when trying to get the nucleus into the pipette (default is -10 kPa)
    slurpRetractionSpeed : float
        Speed in m/s to move pipette during nucleus slurping (default is 10 µm / s)
    slurpDuration : float
        Duration (seconds) to apply suction when trying to get the nucleus into the pipette (default is 10s)
    slurpHeight : float
        Height (meters) above the surface to conduct nucleus slurping and visual check (default is 50 µm)
    """

    stateName = 'reseal'

    _parameterDefaultOverrides = {
        'initialClampMode': 'VC',
        'initialVCHolding': -55e-3,
        'initialTestPulseEnable': True,
        'initialPressure': -0.5e3,
        'initialPressureSource': 'regulator',
    }
    _parameterTreeConfig = {
        'extractNucleus': {'type': 'bool', 'default': True},
        'fallbackState': {'type': 'str', 'default': 'whole cell'},
        'nuzzleDuration': {'type': 'float', 'default': 30, 'suffix': 's'},
        'nuzzleInitialPressure': {'type': 'float', 'default': 0, 'suffix': 'Pa'},
        'nuzzleLateralWiggleRadius': {'type': 'float', 'default': 5e-6, 'suffix': 'm'},
        'nuzzlePressureLimit': {'type': 'float', 'default': -2e3, 'suffix': 'Pa'},
        'nuzzleRepetitions': {'type': 'int', 'default': 2},
        'nuzzleSpeed': {'type': 'float', 'default': 5e-6, 'suffix': 'm/s'},
        'pressureChangeRate': {'type': 'float', 'default': 0.5e3 / 60, 'suffix': 'Pa/s'},
        'resealTimeout': {'type': 'float', 'default': 10 * 60, 'suffix': 's'},
        'retractionPressure': {'type': 'float', 'default': -7e3, 'suffix': 'Pa'},
        'maxRetractionSpeed': {'type': 'float', 'default': 10e-6, 'suffix': 'm/s'},
        'retractionStepInterval': {'type': 'float', 'default': 5, 'suffix': 's'},
        'retractionSuccessDistance': {'type': 'float', 'default': 200e-6, 'suffix': 'm'},
        'minimumSuccessDistance': {'type': 'float', 'default': 20e-6, 'suffix': 'm'},
        'resealSuccessResistanceMultiplier': {'type': 'float', 'default': 4.0, 'suffix': '*'},
        'minimumSuccessResistance': {'type': 'float', 'default': 500e6, 'suffix': 'Ω'},
        'obviousResealSuccessResistance': {'type': 'float', 'default': 1e9, 'suffix': 'Ω'},
        'resealSuccessDuration': {'type': 'float', 'default': 5, 'suffix': 's'},
        'postSuccessRetractionSpeed': {'type': 'float', 'default': 6e-6, 'suffix': 'm/s'},
        'detectionTau': {'type': 'float', 'default': 1, 'suffix': 's'},
        'repairTau': {'type': 'float', 'default': 10, 'suffix': 's'},
        'stretchDetectionThreshold': {'type': 'float', 'default': 0.005, 'suffix': '%', 'siPrefix': False},
        'tearDetectionThreshold': {'type': 'float', 'default': -0.00128, 'suffix': '%', 'siPrefix': False},
        'tornDetectionThreshold': {'type': 'float', 'default': 0.5, 'suffix': '%', 'siPrefix': False},
        'slurpPressure': {'type': 'float', 'default': -10e3, 'suffix': 'Pa'},
        'slurpRetractionSpeed': {'type': 'float', 'default': 10e-6, 'suffix': 'm/s'},
        'slurpDuration': {'type': 'float', 'default': 10, 'suffix': 's'},
        'slurpHeight': {'type': 'float', 'default': 50e-6, 'suffix': 'm'},
    }

    def __init__(self, *args, **kwds):
        super().__init__(*args, **kwds)
        self._pressureFuture = None
        self._moveFuture = None
        self._lastResistance = None
        self._firstSuccessTime = None
        self._targetPosition = np.array(self.dev.pipetteDevice.targetPosition())
        self._analysis = None
        self._preAnalysisTpss = []

    def nuzzle(self):
        """Wiggle the pipette around inside the cell to clear space for a nucleus to be extracted."""
        self.setState("nuzzling")

        @contextlib.contextmanager
        def pressure_ramp():
            self.dev.pressureDevice.setPressure(
                source='regulator', pressure=self.config['nuzzleInitialPressure']
            )
            self._pressureFuture = self.dev.pressureDevice.rampPressure(
                target=self.config['nuzzlePressureLimit'], duration=self.config['nuzzleDuration']
            )
            yield
            self.waitFor(self._pressureFuture)

        self.waitFor(
            self.dev.pipetteDevice.wiggle(
                speed=self.config['nuzzleSpeed'],
                radius=self.config['nuzzleLateralWiggleRadius'],
                duration=self.config['nuzzleDuration'],
                repetitions=self.config['nuzzleRepetitions'],
                extra=pressure_ramp,
            ),
            timeout=None,
        )

    @future_wrap
    def startRollingResistanceThresholds(self, _future: Future):
        """Start a rolling average of the resistance to detect stretching and tearing. Load the first 20s of data."""
        self.monitorTestPulse()
        start = ptime.time()
        while ptime.time() - start < self.config['repairTau']:
            _future.checkStop()
            self.processAtLeastOneTestPulse()

    def isStretching(self) -> bool:
        """Return True if the resistance is increasing too quickly."""
        return self._analysis and self._analysis.is_stretching()

    def isTearing(self) -> bool:
        """Return True if the resistance is decreasing."""
        return self._analysis and self._analysis.is_tearing()

    def isTorn(self) -> bool:
        """Return True if the resistance is way too low."""
        return self._analysis and self._analysis.is_torn()

    def successResistanceThreshold(self):
        """Return the resistance threshold for a successful reseal."""
        if self._lastResistance is None:
            return np.inf
        return min(
            max(
                self.config["resealSuccessResistanceMultiplier"] * self.preAnalysisResistance(),
                self.config["minimumSuccessResistance"],
            ),
            self.config["obviousResealSuccessResistance"],
        )

    def preAnalysisResistance(self):
        if len(self._preAnalysisTpss) < 10:
            return np.inf
        return np.mean([tp.analysis['steady_state_resistance'] for tp in self._preAnalysisTpss])

    def isRetractionSuccessful(self):
        distance = self.retractionDistance()
        if distance > self.config['retractionSuccessDistance']:
            self.setState("retraction distance sufficient for success")
            return True

        success = (
            distance > self.config['minimumSuccessDistance']
            and self._lastResistance is not None
            and self._lastResistance > self.successResistanceThreshold()
        )

        if not success:
            self._firstSuccessTime = None
        elif self._firstSuccessTime is None:
            success = False
            self._firstSuccessTime = ptime.time()
        elif ptime.time() - (self._firstSuccessTime or 0) < self.config['resealSuccessDuration']:
            success = False
        else:  # sustained success!
            self.setState("resistance sufficient for success")
        return success

    def processAtLeastOneTestPulse(self):
        """Wait for at least one test pulse to be processed."""
        tps = super().processAtLeastOneTestPulse()
        if self._analysis is None:
            self._preAnalysisTpss += tps
            if len(self._preAnalysisTpss) >= 10:
                torn_if = self.preAnalysisResistance() * self.config['tornDetectionThreshold']
                self._analysis = ResealAnalysis(
                    stretch_threshold=self.config['stretchDetectionThreshold'],
                    tearing_threshold=self.config['tearDetectionThreshold'],
                    torn_threshold=torn_if,
                    detection_tau=self.config['detectionTau'],
                    repair_tau=self.config['repairTau'],
                )
        else:
            self._lastResistance = self._analysis.process_test_pulses(tps)['resistance'][-1]
        return tps

    def run(self):
        self._sanityChecks()
        config = self.config
        dev = self.dev
        baseline_future = self.startRollingResistanceThresholds()
        if config['extractNucleus'] is True:
            self.nuzzle()
        self.checkStop()
        self.setState("measuring baseline resistance")
        self.waitFor(baseline_future, timeout=2 * self.config['repairTau'])
        dev.pressureDevice.setPressure(source='regulator', pressure=config['retractionPressure'])

        start_time = ptime.time()  # getting the nucleus and baseline measurements doesn't count
        recovery_future = None
        retraction_future = None
        while not self.isRetractionSuccessful():
<<<<<<< HEAD
            if (
                config['resealTimeout'] is not None
                and ptime.time() - start_time > config['resealTimeout']
            ):
                self._taskDone(interrupted=True, error="Timed out attempting to reseal.")
                return {"state": config['fallbackState']}
=======
            if config['resealTimeout'] is not None and ptime.time() - start_time > config['resealTimeout']:
                self._taskDone(interrupted=True, error="Took longer than `resealTimeout` attempting to reseal.")
                return config['fallbackState']
>>>>>>> 35200fd2

            self.processAtLeastOneTestPulse()

            if self.isStretching():
                if retraction_future and not retraction_future.isDone():
                    self.setState("handling stretch")
                    retraction_future.stop()
            elif self.isTearing():
                if retraction_future and not retraction_future.isDone():
                    self.setState("handling tear")
                    retraction_future.stop()
                    self._moveFuture = recovery_future = dev.pipetteDevice.stepwiseAdvance(
                        depth=self._targetPosition[2],
                        speed=self.config['maxRetractionSpeed'],
                        interval=config['retractionStepInterval'],
                        step=1e-6,
                    )
            elif self.isTorn():
                if retraction_future and not retraction_future.isDone():
                    retraction_future.stop()
                self.setState("tissue is torn beyond repair")
<<<<<<< HEAD
                self._taskDone(interrupted=True, error="Tissue is torn beyond repair.")
                return {"state": config['fallbackState']}
=======
                self._taskDone(interrupted=True, error="Tissue is torn beyond repair (via `tornDetectionThreshold`).")
                return config['fallbackState']
>>>>>>> 35200fd2
            elif retraction_future is None or retraction_future.wasInterrupted():
                if retraction_future is not None:
                    retraction_future.logErrors("Reseal retraction error")
                if recovery_future is not None:
                    recovery_future.stop(wait=True)
                    recovery_future.logErrors("Reseal recovery error")
                self.setState("retracting")
                self._moveFuture = retraction_future = dev.pipetteDevice.stepwiseAdvance(
                    depth=dev.pipetteDevice.approachDepth(),
                    speed=config['maxRetractionSpeed'],
                    interval=config['retractionStepInterval'],
                    step=1e-6,
                )

            self.sleep(0.2)

        if self._moveFuture is not None:
            self._moveFuture.stop(wait=True)
        self._moveFuture = self._retractFromTissue()
        self.waitFor(self._moveFuture)

        self.setState("slurping in nucleus")
        dev.pressureDevice.setPressure(source='regulator', pressure=config['slurpPressure'])
        self._moveFuture = dev.pipetteDevice.goAboveTarget(config['slurpRetractionSpeed'])
        self.sleep(config['slurpDuration'])
        self.waitFor(self._moveFuture, timeout=90)
        dev.pipetteDevice.focusTip()
        dev.pressureDevice.setPressure(source='regulator', pressure=config['initialPressure'])
        return {"state": "outside out"}

    def _sanityChecks(self):
        config = self.config
        effective_speed = 1e-6 / config['retractionStepInterval']
        timeout = config['resealTimeout']
        min_dist = config['minimumSuccessDistance']
        min_duration = min_dist / effective_speed
        if min_duration > timeout:
            self.dev.logger.error(
                f"With a retraction step interval of {config['retractionStepInterval']}s, "
                f"the minimum distance of {min_dist*1e6:.1f}µm will take at least {min_duration/60:.1f}min, "
                f"which exceeds the reseal timeout of {timeout/60:.1f}min."
            )

    def _retractFromTissue(self):
        # move out of the tissue more quickly
        pip = self.dev.pipetteDevice
        surface = pip.scopeDevice().getSurfaceDepth()
        return pip.advance(surface, speed=self.config['postSuccessRetractionSpeed'])

    def retractionDistance(self):
        return np.linalg.norm(
            np.array(self.dev.pipetteDevice.globalPosition()) - self._targetPosition
        )

    def _cleanup(self):
        if self._moveFuture is not None:
            with log_and_ignore_exception(Exception, "Failed to stop move future"):
                self._moveFuture.stop()
        if self._pressureFuture is not None:
            with log_and_ignore_exception(Exception, "Failed to stop pressure future"):
                self._pressureFuture.stop()
        return super()._cleanup()<|MERGE_RESOLUTION|>--- conflicted
+++ resolved
@@ -437,18 +437,12 @@
         recovery_future = None
         retraction_future = None
         while not self.isRetractionSuccessful():
-<<<<<<< HEAD
             if (
                 config['resealTimeout'] is not None
                 and ptime.time() - start_time > config['resealTimeout']
             ):
-                self._taskDone(interrupted=True, error="Timed out attempting to reseal.")
+                self._taskDone(interrupted=True, error="Took longer than `resealTimeout` attempting to reseal.")
                 return {"state": config['fallbackState']}
-=======
-            if config['resealTimeout'] is not None and ptime.time() - start_time > config['resealTimeout']:
-                self._taskDone(interrupted=True, error="Took longer than `resealTimeout` attempting to reseal.")
-                return config['fallbackState']
->>>>>>> 35200fd2
 
             self.processAtLeastOneTestPulse()
 
@@ -470,13 +464,8 @@
                 if retraction_future and not retraction_future.isDone():
                     retraction_future.stop()
                 self.setState("tissue is torn beyond repair")
-<<<<<<< HEAD
-                self._taskDone(interrupted=True, error="Tissue is torn beyond repair.")
+                self._taskDone(interrupted=True, error="Tissue is torn beyond repair (via `tornDetectionThreshold`).")
                 return {"state": config['fallbackState']}
-=======
-                self._taskDone(interrupted=True, error="Tissue is torn beyond repair (via `tornDetectionThreshold`).")
-                return config['fallbackState']
->>>>>>> 35200fd2
             elif retraction_future is None or retraction_future.wasInterrupted():
                 if retraction_future is not None:
                     retraction_future.logErrors("Reseal retraction error")
