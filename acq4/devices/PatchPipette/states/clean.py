--- conflicted
+++ resolved
@@ -88,18 +88,13 @@
             parent_future.waitFor(fut, timeout=None)
 
     @future_wrap
-<<<<<<< HEAD
     def _cleanup(self, _future):
-=======
-    def cleanup(self, _future):
->>>>>>> e36f7754
         dev = self.dev
         try:
             if self.sonication is not None and not self.sonication.isDone():
                 self.sonication.stop("parent task is cleaning up before sonication finished")
         except Exception:
             dev.logger.exception("Error stopping sonication")
-<<<<<<< HEAD
 
         try:
             dev.pressureDevice.setPressure(source='atmosphere', pressure=0)
@@ -107,17 +102,8 @@
             dev.logger.exception("Error resetting pressure after clean")
 
         try:
-            _future.waitFor(self.dev.pipetteDevice.moveTo('home', 'fast'))
+            _future.waitFor(dev.pipetteDevice.moveTo('home', 'fast'))
         except Exception:
             dev.logger.exception("Error resetting pipette position after clean")
 
-        _future.waitFor(super()._cleanup(), timeout=None)
-=======
-
-        try:
-            dev.pressureDevice.setPressure(source='atmosphere', pressure=0)
-        except Exception:
-            dev.logger.exception("Error resetting pressure after clean")
-
-        _future.waitFor(dev.pipetteDevice.moveTo('home', 'fast'))
->>>>>>> e36f7754
+        _future.waitFor(super()._cleanup(), timeout=None)