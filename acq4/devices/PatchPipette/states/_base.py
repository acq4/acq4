from __future__ import annotations

import contextlib
import queue
import sys
import threading
from copy import deepcopy
from typing import Any, Optional, Iterable

import numpy as np

from acq4 import getManager
from acq4.util import Qt
from acq4.util.debug import log_and_ignore_exception
from acq4.util.future import Future, future_wrap
from neuroanalysis.test_pulse import PatchClampTestPulse
from pyqtgraph import disconnect
from pyqtgraph.units import µm


class PatchPipetteState(Future):
    """Base class for implementing the details of a patch pipette state:

    - Set initial pressure, clamp parameters, position, etc when starting the state
    - Optionally run a background thread; usually this will monitor pipette resistance
      and affect the pipette pressure, holding value, or position.

    This class is the base for other state subclasses classes and just takes care of some boilerplate:
     - assembling config from defaults and init args
     - set initial device state
     - starting thread (if run() method is implemented)
     - handling various job failure / finish modes
     - communicating next state transition to the state manager

    Parameters
    ----------
    initialPressureSource : str
        Initial pressure source; one of 'atmosphere', 'regulator', or 'user' (default None)
    initialPressure : float
        Initial pressure (Pascals) (default None)
    initialClampMode : str
        Initial clamp mode; one of 'VC' or 'IC' (default None)
    initialICHolding : float
        Initial holding current (Amps) if initialClampMode is 'IC' (default None)
    initialVCHolding : float
        Initial holding voltage (Volts) if initialClampMode is 'VC' (default None)
    initialTestPulseEnable : bool
        If True, enable test pulse generation at the start of the state (default None)
    initialTestPulseParameters : dict
        Test pulse parameters to set at the start of the state (default None)
    initialAutoBiasEnable : bool
        If True, enable auto bias at the start of the state (default False)
    initialAutoBiasTarget : float
        Auto bias target (Volts) to set at the start of the state (default 0 V)
    fallbackState : str
        Name of state to transition to if this state fails (default None)
    finishPatchRecord : bool
        If True, finish the current patch record when entering this state (default False)
    newPipette : bool
        If True, start a new pipette when entering this state (default False)
    reserveDAQ : bool
        If True, reserve the DAQ during the entire state. This is used to ensure that the state
        has real time access to test pulses (for cell detection, obstacle detection, etc)
        (default False)
    DAQReservationTimeout : float
        Maximum time (s) to wait for DAQ reservation if reserveDAQ=True (defualt 30 s)
    aboveSurfacePressure : float
        Pressure (Pascals) to apply when the pipette is above the surface (default 1500 Pa)
    belowSurfacePressureMin : float
        Minimum pressure (Pascals) to apply when the pipette is below the surface (default 1500 Pa)
    belowSurfacePressureMax : float
        Maximum pressure (Pascals) to apply when the pipette is below the surface (default 5000 Pa)
    belowSurfacePressureChange : float
        Rate of pressure increase (Pascals/meter) as the pipette goes deeper below the surface
        (default 50 Pa/µm)
    """

    # state subclasses must set a string name
    stateName = None

    # State classes may implement a run() method to be called in a background thread and it should call
    # self.checkStop() frequently
    run = None

    _parameterTreeConfig = {
        'initialPressureSource': {'type': 'list', 'default': None, 'limits': ['atmosphere', 'regulator', 'user'],
                                  'optional': True},
        'initialPressure': {'type': 'float', 'default': None, 'optional': True, 'suffix': 'Pa'},
        'initialClampMode': {'type': 'list', 'default': None, 'limits': ['VC', 'IC'], 'optional': True},
        'initialICHolding': {'type': 'float', 'default': None, 'optional': True, 'suffix': 'A'},
        'initialVCHolding': {'type': 'float', 'default': None, 'optional': True, 'suffix': 'V'},
        'initialTestPulseEnable': {'type': 'bool', 'default': None, 'optional': True},
        'initialTestPulseParameters': {'type': 'group', 'children': []},  # TODO
        'initialAutoBiasEnable': {'type': 'bool', 'default': False, 'optional': True},
        'initialAutoBiasTarget': {'type': 'float', 'default': 0, 'optional': True, 'suffix': 'V'},
        'fallbackState': {'type': 'str', 'default': None, 'optional': True},
        'finishPatchRecord': {'type': 'bool', 'default': False},
        'newPipette': {'type': 'bool', 'default': False},
        'reserveDAQ': {'default': False, 'type': 'bool'},
        'DAQReservationTimeout': {'default': 30, 'type': 'float', 'suffix': 's'},
        'aboveSurfacePressure': {'default': 1500, 'type': 'float', 'suffix': 'Pa'},
        'belowSurfacePressureMin': {'default': 1500, 'type': 'float', 'suffix': 'Pa'},
        'belowSurfacePressureMax': {'default': 5000, 'type': 'float', 'suffix': 'Pa'},
        'belowSurfacePressureChange': {'default': 50 / µm, 'type': 'float', 'suffix': 'Pa/m'},
    }

    @classmethod
    def parameterTreeConfig(cls) -> list[dict]:
        # combine the superclass config with the state-specific config. state-specific config takes precedence.
        if not hasattr(cls, '_parameterTreeConfig'):
            cls._parameterTreeConfig = {}
        config = deepcopy(cls._parameterTreeConfig)
        for base in cls.__bases__:
            if hasattr(base, 'parameterTreeConfig'):
                for c in deepcopy(base.parameterTreeConfig()):
                    if c['name'] not in config:
                        config[c['name']] = c
        for name, c in config.items():
            c['name'] = name
        # subclasses can decide whether to override initial values
        overrides = cls.parameterDefaultOverrides()
        for name, val in overrides.items():
            config[name]['default'] = val

        return list(config.values())

    @classmethod
    def parameterDefaultOverrides(cls) -> dict[str, object]:
        if not hasattr(cls, '_parameterDefaultOverrides'):
            return {}
        return cls._parameterDefaultOverrides

    @classmethod
    def defaultConfig(cls) -> dict[str, Any]:
        return {c['name']: c.get('default', None) for c in cls.parameterTreeConfig()}

    def __init__(self, dev, config=None):
        from acq4.devices.PatchPipette import PatchPipette

        self._targetHasChanged = False
        Future.__init__(self, name=f"State {self.stateName} for {dev}")
        self.dev: PatchPipette = dev

        # generate full config by combining passed-in arguments with default config
        self.config = self.defaultConfig()
        if config is not None:
            self.config.update(config)
        self._cleanupMutex = threading.Lock()
        self._cleanupFuture = None
        self._pressureAdjustment = None
        self._cell = None
        self._visualTargetTrackingFuture = None
        self._pauseMovement = False
        # indicates state that should be transitioned to next, if any.
        # This is usually set by the return value of run(), and must be invoked by the state manager.
        self.nextState = {"state": self.config.get('fallbackState', None)}
        self.dev.sigTargetChanged.connect(self._onTargetChanged)

    def initialize(self):
        """Initialize pressure, clamp, etc. and start background thread when entering this state.

        This method is called by the state manager.
        """
        try:
            if self.config.get('finishPatchRecord') is True:
                self.dev.finishPatchRecord()
            if self.config.get('newPipette') is True:
                self.dev.newPipette()

            self.initializePressure()
            self.initializeClamp()

            # set up test pulse monitoring
            self.testPulseResults = queue.Queue()

            if self.run is None:
                # no work; just mark the task complete
                self._taskDone(interrupted=False, error=None)
            elif self.dev.active:
                self._thread = threading.Thread(target=self._runJob, name=f'{self.dev.name()} {self.stateName} thread')
                self._thread.start()
            else:
                self._taskDone(interrupted=True, error=f"Not starting state thread; {self.dev.name()} is not active.")
        except Exception as e:
            self._taskDone(interrupted=True, excInfo=sys.exc_info())
            raise

    def initializePressure(self):
        """Set initial pressure based on the config keys 'initialPressureSource' and 'initialPressure'
        """
        if self.dev.pressureDevice is None:
            return
        pressure = self.config.get('initialPressure', None)
        source = self.config.get('initialPressureSource', None)
        self.dev.pressureDevice.setPressure(source=source, pressure=pressure)

    def initializeClamp(self):
        """Set initial clamp parameters based on the config keys
        'initialClampMode', 'initialClampHolding', and 'initialTestPulseEnable'.
        """
        cdev = self.dev.clampDevice
        if cdev is None:
            return
        mode = self.config.get('initialClampMode')
        ic_holding = self.config.get('initialICHolding')
        vc_holding = self.config.get('initialVCHolding')
        tp = self.config.get('initialTestPulseEnable')
        tpParams = self.config.get('initialTestPulseParameters')
        bias = self.config.get('initialAutoBiasEnable')
        biasTarget = self.config.get('initialAutoBiasTarget')

        if mode is not None:
            cdev.setMode(mode)
            if tpParams is None:
                tpParams = {}
        if ic_holding is not None:
            cdev.setHolding(mode="IC", value=ic_holding)
        if vc_holding is not None:
            cdev.setHolding(mode="VC", value=vc_holding)

        # enable test pulse if config requests it AND the device is "active"
        if tp is not None:
            self.dev.clampDevice.enableTestPulse(tp and self.dev.active)
        if tpParams is not None:
            self.dev.clampDevice.setTestPulseParameters(**tpParams)

        if bias is not None:
            self.dev.clampDevice.enableAutoBias(bias)
        if biasTarget is not None:
            self.dev.clampDevice.setAutoBiasTarget(biasTarget)

    def monitorTestPulse(self):
        """Begin acquiring test pulse data in self.testPulseResults
        """
        self.dev.clampDevice.sigTestPulseFinished.connect(self.testPulseFinished)

    def processAtLeastOneTestPulse(self) -> list[PatchClampTestPulse]:
        """Wait for at least one test pulse to be processed."""
        while not (tps := self.getTestPulses(timeout=0.2)):
            self.checkStop()
        return tps

    def testPulseFinished(self, clamp, result):
        self.testPulseResults.put(result)

    def getTestPulses(self, timeout):
        """Get all test pulses in the queue. If no test pulses are available, then
        wait *timeout* seconds for one to arrive.
        """
        tps = []
        with contextlib.suppress(queue.Empty):
            if timeout is not None:
                tps.append(self.testPulseResults.get(timeout=timeout))
            while not self.testPulseResults.empty():
                tps.append(self.testPulseResults.get())
        return tps

    def adjustPressureForDepth(self):
        """While not that slow, we still want to keep the innermost loop as fast as we can."""
        if self._pressureAdjustment is None:
            self._pressureAdjustment = self._adjustPressureForDepth()
            self._pressureAdjustment.onFinish(self._finishPressureAdjustment, inGui=True)

    @future_wrap(logLevel='debug')
    def _adjustPressureForDepth(self, _future):
        depth = self.depthBelowSurface()
        if depth < 0:  # above surface
            pressure = self.config["aboveSurfacePressure"]
        else:
            pressure = self.config["belowSurfacePressureMin"] + depth * self.config["belowSurfacePressureChange"]
            pressure = min(pressure, self.config["belowSurfacePressureMax"])
        self.dev.pressureDevice.setPressure("regulator", pressure)

    def _finishPressureAdjustment(self, future):
        self._pressureAdjustment = None

    def cleanup(self) -> Future:
        with self._cleanupMutex:
            if self._cleanupFuture is None:
                self._cleanupFuture = self._cleanup()
            return self._cleanupFuture

    def _cleanup(self) -> Future:
        """Called after job completes, whether it failed or succeeded. Ask `self.wasInterrupted()` to see if the
        state was stopped early. Return a Future that completes when cleanup is done.
        """
        disconnect(self.dev.pipetteDevice.sigTargetChanged, self._onTargetChanged)
        with log_and_ignore_exception(Exception, "Error disabling visual target tracking"):
            if self._cell is not None:
                self._cell.enableTracking(False)
        with log_and_ignore_exception(Exception, "Error stopping visual target tracking"):
            if self._visualTargetTrackingFuture is not None:
                self._cell.enableTracking(False)
                self._visualTargetTrackingFuture.stop("State cleanup")
            self._visualTargetTrackingFuture = None
        return Future.immediate()

    def _runJob(self):
        """Function invoked in background thread.

        This calls the custom run() method for the state subclass and handles the possible
        error / exit / completion states.
        """
        excInfo = None
        interrupted = True
        try:
            with contextlib.ExitStack() as stack:
                if self.config["reserveDAQ"]:
                    daq_name = self.dev.clampDevice.getDAQName("primary")
                    self.setState(f"{self.stateName}: waiting for {daq_name} lock")
                    stack.enter_context(
                        getManager().reserveDevices([daq_name], timeout=self.config["DAQReservationTimeout"]))
                    self.setState(f"{self.stateName}: {daq_name} lock acquired")
                self.nextState = self.run()
            interrupted = self.wasInterrupted()
        except Exception as e:
            # state aborted due to an error
            excInfo = sys.exc_info()
        finally:
            if self.dev.clampDevice is not None:
                disconnect(self.dev.clampDevice.sigTestPulseFinished, self.testPulseFinished)
            if not self.isDone():
                self._taskDone(interrupted=interrupted, excInfo=excInfo)

    def checkStop(self):
        # extend checkStop to also see if the pipette was deactivated.
        if self.dev.active is False:
            raise self.StopRequested("Stop state because device is not 'active'")
        Future.checkStop(self)

    def __repr__(self):
        return f'<{type(self).__name__} "{self.stateName}">'

    def surfaceIntersectionPosition(self):
        """Return the intersection of the direction unit vector with the surface."""
        pip = self.dev.pipetteDevice
        surface = pip.scopeDevice().getSurfaceDepth()
        return pip.positionAtDepth(surface)

    def depthBelowSurface(self, pos=None):
        if pos is None:
            pos = self.dev.pipetteDevice.globalPosition()
        # print(f"measuring {pos[2]} relative to the surface")
        surface = self.dev.pipetteDevice.scopeDevice().getSurfaceDepth()
        return surface - pos[2]

    def aboveSurface(self, pos=None):
        return self.depthBelowSurface(pos) < 0

    def maybeVisuallyTrackTarget(self):
        if not self.config["visualTargetTracking"]:
            return
        if self.closeEnoughToTargetToDetectCell():
            if self._visualTargetTrackingFuture is not None:
                self._cell.enableTracking(False)
                self._visualTargetTrackingFuture = None
            return
        if self._visualTargetTrackingFuture is None:
            self._cell = self.dev.cell
            self._visualTargetTrackingFuture = self._visualTargetTracking()

    def _visualTargetTracking(self):
        cell = self._cell
        if cell is None:
            raise RuntimeError("Cannot visually track target; no cell is assigned to this pipette device.")
        if not cell.isInitialized:
            cell.initializeTracker(self.dev.pipetteDevice.imagingDevice()).wait()

        cell.enableTracking(True)
        cell.sigTrackingMultipleFramesStart.connect(self._pausePipetteForExtendedTracking)
        cell.sigPositionChanged.connect(self.dev.pipetteDevice.setTarget)
        cell._trackingFuture.sigFinished.connect(self._visualTargetTrackingFinished)
        return cell._trackingFuture

    def _visualTargetTrackingFinished(self, future):
        from acq4_automation.feature_tracking.visualization import LiveTrackerVisualizer

        if not hasattr(self.dev, '_trackingVisualizers'):
            self.dev._trackingVisualizers = []
        disconnect(self._cell.sigPositionChanged, self.dev.pipetteDevice.setTarget)
        if future.wasStopped():
            return
        visualizer = LiveTrackerVisualizer(self._cell._tracker)
        self.dev._trackingVisualizers.append(visualizer)
        # TODO clean these up eventually or we'll leak memory
        visualizer.show()

    def _pausePipetteForExtendedTracking(self, cell):
        self._pauseMovement = True
        cell.sigTrackingMultipleFramesFinish.connect(self._resumePipetteAfterExtendedTracking)
        cell.sigTrackingMultipleFramesStart.disconnect(self._pausePipetteForExtendedTracking)

    def _resumePipetteAfterExtendedTracking(self, cell):
        self._pauseMovement = False
        cell.sigTrackingMultipleFramesFinish.disconnect(self._resumePipetteAfterExtendedTracking)

    def _waitForMoveWhileTargetChanges(self, position_fn, speed, continuous, future, interval=None, step=None):
        move_fut = None
        try:
            while move_fut is None or not move_fut.isDone():
                if self._pauseMovement:
                    if move_fut is not None:
                        move_fut.stop("Paused", wait=True)
                        move_fut = None
                    future.sleep(0.1)
                    continue
                if move_fut is None:
                    pos = position_fn()
                    if continuous:
                        move_fut = self.dev.pipetteDevice._moveToGlobal(pos, speed=speed)
                    else:
                        move_fut = self.dev.pipetteDevice.stepwiseAdvance(
                            target=pos,
                            speed=speed,
                            interval=interval,
                            step=step,
                        )
                if self._targetHasChanged:
                    self._targetHasChanged = False
                    move_fut.stop("Target changed", wait=True)
                    move_fut = None
                future.sleep(0.1)
        except Exception:
            if move_fut is not None and not move_fut.isDone():
                move_fut.stop("Error while moving", wait=True)
            raise

    def _onTargetChanged(self, pos):
        self._targetHasChanged = True

    def _distanceToTarget(self):
        pip = self.dev.pipetteDevice
        target = np.array(pip.targetPosition())
        pos = np.array(pip.globalPosition())
        return np.linalg.norm(target - pos)

    def closeEnoughToTargetToDetectCell(self):
        return self._distanceToTarget() < self.config['minDetectionDistance']


class SteadyStateAnalysisBase(object):
    @classmethod
    def plot_items(cls, *args, **kwargs) -> dict[str, Iterable[Qt.QGraphicsItem]]:
        """Returns data-independent plot items grouped by plot units."""
        return {}

    @classmethod
    def plots_for_data(cls, data: Iterable[np.void], *args, **kwargs) -> dict[str, Iterable[dict[str, Any]]]:
        """Given a list of datasets and init args, return the plotting arguments grouped by plot units."""
        return {}

    def __init__(self, **kwds):
        self._last_measurement: Optional[np.void] = None

    def process_test_pulses(self, tps: list[PatchClampTestPulse]) -> np.ndarray:
        return self.process_measurements(
            np.array([(tp.recording.start_time, tp.analysis['steady_state_resistance']) for tp in tps]))

    def process_measurements(self, measurements: np.ndarray) -> np.ndarray:
        raise NotImplementedError()

<<<<<<< HEAD
    @staticmethod
    def exponential_decay_avg(dt, prev_avg, value, tau):
        """Compute exponential decay average and ratio of new to old average."""
        alpha = 1 - np.exp(-dt / tau)
        avg = prev_avg * (1 - alpha) + value * alpha
        ratio = avg / prev_avg
        return avg, ratio
=======

def exponential_decay_avg(dt, prev_avg, value, tau):
    """Compute exponential decay average and ratio of new average to previous average."""
    if prev_avg is None:
        return value, 0
    alpha = 1 - np.exp(-dt / tau)
    avg = prev_avg * (1 - alpha) + value * alpha
    ratio = np.log10(avg / prev_avg)
    return avg, ratio
>>>>>>> 7fd4e9d5
<|MERGE_RESOLUTION|>--- conflicted
+++ resolved
@@ -459,15 +459,6 @@
     def process_measurements(self, measurements: np.ndarray) -> np.ndarray:
         raise NotImplementedError()
 
-<<<<<<< HEAD
-    @staticmethod
-    def exponential_decay_avg(dt, prev_avg, value, tau):
-        """Compute exponential decay average and ratio of new to old average."""
-        alpha = 1 - np.exp(-dt / tau)
-        avg = prev_avg * (1 - alpha) + value * alpha
-        ratio = avg / prev_avg
-        return avg, ratio
-=======
 
 def exponential_decay_avg(dt, prev_avg, value, tau):
     """Compute exponential decay average and ratio of new average to previous average."""
@@ -476,5 +467,4 @@
     alpha = 1 - np.exp(-dt / tau)
     avg = prev_avg * (1 - alpha) + value * alpha
     ratio = np.log10(avg / prev_avg)
-    return avg, ratio
->>>>>>> 7fd4e9d5
+    return avg, ratio