from __future__ import annotations

from typing import Any

import numpy as np

from acq4.util import ptime
import pyqtgraph as pg
from acq4.util.functions import plottable_booleans
from neuroanalysis.data import TSeries
from pyqtgraph.units import kPa
from ._base import PatchPipetteState, SteadyStateAnalysisBase


class SealAnalysis(SteadyStateAnalysisBase):
    @classmethod
    def plot_items(
        cls,
        success_tau,
        success_at,
        hold_tau,
        hold_at,
        failure_tau,
        failure_resistance_threshold,
        failure_dRdt_threshold,
    ):
        return {'Ω': [
            pg.InfiniteLine(movable=False, pos=success_at, angle=0, pen=pg.mkPen('g')),
            pg.InfiniteLine(movable=False, pos=hold_at, angle=0, pen=pg.mkPen('w')),
        ]}

    @classmethod
    def plots_for_data(cls, data: iter[np.void], *args, **kwargs) -> dict[str, list[dict[str, Any]]]:
        plots = {
            'Ω': [],
            '': [],
        }
        labels = False
        for d in data:
            analyzer = cls(*args, **kwargs)
            analysis = analyzer.process_measurements(d)
            # TODO this plot looks to have already been broken
            plots['Ω'].append(dict(
                x=analysis["time"],
                y=analysis["resistance_avg_for_success"],
                pen=pg.mkPen('b'),
                name=None if labels else 'Resistance Avg for Seal',
            ))
            plots[''].append(dict(
                x=analysis["time"],
                y=plottable_booleans(analysis["success"]),
                symbol='o',
                pen=pg.mkPen('g'),
                name=None if labels else 'Seal Success',
            ))
            plots[''].append(dict(
                x=analysis["time"],
                y=plottable_booleans(analysis["failure"]),
                symbol='x',
                pen=pg.mkPen('r'),
                name=None if labels else 'Seal Failure',
            ))
            labels = True
        return plots

    def __init__(
        self,
        success_tau,
        success_at,
        hold_tau,
        hold_at,
        failure_tau,
        failure_resistance_threshold,
        failure_dRdt_threshold,
    ):
        super().__init__()
        self._success_tau = success_tau
        self._success_at = success_at
        self._hold_tau = hold_tau
        self._hold_at = hold_at
        self._failure_tau = failure_tau
        self._failure_resistance_threshold = failure_resistance_threshold
        self._failure_dRdt_threshold = failure_dRdt_threshold

    def process_measurements(self, measurements: np.ndarray) -> np.ndarray:
        ret_array = np.zeros(measurements.shape[0], dtype=[
            ('time', float),
            ('steady_state_resistance', float),
            ('resistance_avg_for_success', float),
            ('resistance_avg_for_hold', float),
            ('resistance_avg_for_failure', float),
            ('dRdt_for_failure', float),
            ('success', bool),
            ('failure', bool),
            ('hold', bool),
        ])
        for i, m in enumerate(measurements):
            t, resistance = m
            if self._last_measurement is None:
                resistance_avg_for_success = resistance
                resistance_avg_for_hold = resistance
                resistance_avg_for_failure = resistance
                # give it a while to settle
                dRdt_for_failure = self._failure_dRdt_threshold * 10 * self._failure_tau
            else:
                dt = t - self._last_measurement['time']
                resistance_avg_for_success, _ = self.exponential_decay_avg(
                    dt, self._last_measurement['resistance_avg_for_success'], resistance, self._success_tau)
                resistance_avg_for_hold, _ = self.exponential_decay_avg(
                    dt, self._last_measurement['resistance_avg_for_hold'], resistance, self._hold_tau)
                resistance_avg_for_failure, _ = self.exponential_decay_avg(
                    dt, self._last_measurement['resistance_avg_for_failure'], resistance, self._failure_tau)
                dRdt = (resistance - self._last_measurement['steady_state_resistance']) / dt
                dRdt_for_failure, _ = self.exponential_decay_avg(
                    dt, self._last_measurement['dRdt_for_failure'], dRdt, self._failure_tau)
            success = resistance_avg_for_success > self._success_at
            hold = resistance_avg_for_hold > self._hold_at
            failure = (
                resistance_avg_for_failure < self._failure_resistance_threshold
                and dRdt_for_failure < self._failure_dRdt_threshold
            )
            ret_array[i] = (
                t,
                resistance,
                resistance_avg_for_success,
                resistance_avg_for_hold,
                resistance_avg_for_failure,
                dRdt_for_failure,
                success,
                failure,
                hold,
            )
            self._last_measurement = ret_array[i]

        return ret_array

    def success(self):
        return self._last_measurement and self._last_measurement['success']

    def failure(self):
        return self._last_measurement and self._last_measurement['failure']

    def hold(self):
        return self._last_measurement and self._last_measurement['hold']


def find_optimal_pressure(pressures, resistances) -> float:
    win = 3
    dRss = np.diff(np.log(np.convolve(resistances.data, np.ones(win) / win, mode='valid')))
    closest_indices = find_closest(pressures.time_values, resistances.time_values)
    p_like_r = pressures.data[closest_indices][1:]
    p_like_r = np.convolve(p_like_r, np.ones(win) / win, mode='valid')
    return float(p_like_r[np.argmax(dRss)])


def find_closest(data, values):
    indices = np.searchsorted(data, values, side="left")
    indices = np.clip(indices, 1, len(data) - 1)
    left = data[indices - 1]
    right = data[indices]
    indices -= values - left < right - values  # this is why we can't have nice things, LLM
    return indices


class SealState(PatchPipetteState):
    """Handles sealing onto cell

    State name: "seal"

    - monitor resistance to detect loose seal and GΩ seal
    - set holding potential after loose seal
    - modulate pressure to improve likelihood of forming seal
    - cut pressure after GΩ and transition to cell attached

    Parameters
    ----------
    pressureMode : str
        'auto' enables automatic pressure control during sealing;
        'user' simply switches to user control for sealing.
    startingPressure : float
        Initial pressure (Pascals) to apply when beginning sealing in 'auto' mode.
    holdingThreshold : float
        Seal resistance (ohms) above which the holding potential will switch
        from its initial value to the value specified in the *holdingPotential*
        parameter. Default 100MΩ
    holdingPotential : float
        Holding potential (volts) to apply to the pipette after the seal resistance
        becomes greater than *holdingThreshold*.
    sealThreshold : float
        Seal resistance (ohms) above which the pipette is considered sealed and
        transitions to the 'cell attached' state.  Default 1e9
    breakInThreshold : float
        Capacitance (Farads) above which the pipette is considered to be whole-cell and
        transitions to the 'break in' state (in case of partial break-in, we don't want to transition
        directly to 'whole cell' state).
    failureResistanceThreshold : float
        If the resistance hangs out for too long (*failureTau*) below this value (Ωs) without growing faster than
        *failureDRDTThreshold*, the seal is considered a failure. Default 100MΩ.
    failureDRDTThreshold : float
        See *failureResistanceThreshold*. dR/dt. Default 1MΩ/s
    successMonitorTau : float
        Time constant (seconds) for exponential averaging of resistance measurements when determining whether seal
        resistance has crossed *sealThreshold*. Default 1s.
    holdMonitorTau : float
        Time constant (seconds) for exponential averaging of resistance measurements when determining whether seal
        resistance has crossed *holdingThreshold*. Default 0.1s.
    failureTau : float
        See *failureResistanceThreshold*. Default 10s.
    autoSealTimeout : float
        Maximum timeout (seconds) before the seal attempt is aborted,
        transitioning to *fallbackState*.
    pressureLimit : float
        The largest allowable vacuum pressure (pascals, expected negative value) to apply during sealing.
    delayBeforePressure : float
        Wait time (seconds) at beginning of seal state before applying negative pressure.
    delayAfterSeal : float
        Wait time (seconds) after GΩ seal is acquired, before transitioning to next state.
    afterSealPressure : float
        Pressure (Pascals) to apply during *delayAfterSeal* interval. This can help to stabilize the seal after initial
        formation.
    pressureScanInterval : float
        Interval (seconds) between pressure scans during automatic pressure control. Default 10s.
    pressureScanRadius : float
        Maximum distance (Pascals) from current pressure to scan during automatic pressure control. Default 2kPa.
    pressureScanDuration : float
        Duration (seconds) for each pressure scan during automatic pressure control. Default 5s.
    pressureScanTrust : float
        Trust factor for pressure scans. Default 0.25. Resulting pressure is a weighted average of the current pressure
        and the optimal pressure found during the scan. Should be between 0 and 1.
    """
    stateName = 'seal'

    _parameterDefaultOverrides = {
        'initialClampMode': 'VC',
        'initialVCHolding': 0,
        'initialTestPulseEnable': True,
        'fallbackState': 'fouled',
    }
    _parameterTreeConfig = {
        'pressureMode': {'type': 'str', 'default': 'user', 'limits': ['auto', 'user']},
        'startingPressure': {'type': 'float', 'default': -3e3, 'suffix': 'Pa'},
        'holdingThreshold': {'type': 'float', 'default': 100e6, 'suffix': 'Ω'},
        'holdingPotential': {'type': 'float', 'default': -70e-3, 'suffix': 'V'},
        'sealThreshold': {'type': 'float', 'default': 1e9, 'suffix': 'Ω'},
        'breakInThreshold': {'type': 'float', 'default': 10e-12, 'suffix': 'F'},
        'failureResistanceThreshold': {'type': 'float', 'default': 100e6, 'suffix': 'Ω'},
        'failureDRDTThreshold': {'type': 'float', 'default': 1e6, 'suffix': 'Ω/s'},
        'autoSealTimeout': {'type': 'float', 'default': 30.0, 'suffix': 's'},
        'pressureLimit': {'type': 'float', 'default': -3e3, 'suffix': 'Pa'},
        'successMonitorTau': {'type': 'float', 'default': 1, 'suffix': 's'},
        'holdMonitorTau': {'type': 'float', 'default': 0.1, 'suffix': 's'},
        'failureTau': {'type': 'float', 'default': 10, 'suffix': 's'},
        'delayBeforePressure': {'type': 'float', 'default': 0.0, 'suffix': 's'},
        'delayAfterSeal': {'type': 'float', 'default': 5.0, 'suffix': 's'},
        'afterSealPressure': {'type': 'float', 'default': -1e3, 'suffix': 'Pa'},
        'pressureScanInterval': {'type': 'float', 'default': 10.0, 'suffix': 's'},
        'pressureScanRadius': {'type': 'float', 'default': 2 * kPa, 'suffix': 'Pa'},
        'pressureScanDuration': {'type': 'float', 'default': 5.0, 'suffix': 's'},
        'pressureScanTrust': {'type': 'float', 'default': 0.25, 'suffix': '%'},
    }

    def __init__(self, dev, config):
        super().__init__(dev, config)
        self._analysis = SealAnalysis(
            success_tau=config['successMonitorTau'],
            success_at=config['sealThreshold'],
            hold_tau=config['holdMonitorTau'],
            hold_at=config['holdingThreshold'],
            failure_tau=config['failureTau'],
            failure_resistance_threshold=config['failureResistanceThreshold'],
            failure_dRdt_threshold=config['failureDRDTThreshold'],
        )
        self._initialized = False
        self._patchrec = dev.patchRecord()
        self.pressure = config['startingPressure']
        self._lastPressureScan = None
        self._pressures = [[], []]
        self._resistances = [np.zeros(0), np.zeros(0)]

    def initialize(self):
        self.dev.setTipClean(False)
        self.dev.pressureDevice.sigPressureChanged.connect(self._handlePressureChanged)
        super().initialize()

    def _handlePressureChanged(self, dev, source, pressure):
        self._pressures[0].append(ptime.time())
        self._pressures[1].append(pressure)

    def processAtLeastOneTestPulse(self):
        tps = super().processAtLeastOneTestPulse()
        analysis = self._analysis.process_test_pulses(tps)
        self._resistances[0] = np.concatenate([self._resistances[0], analysis['time']])
        self._resistances[1] = np.concatenate([self._resistances[1], analysis['steady_state_resistance']])

        tp = tps[-1]
        ssr = tp.analysis['steady_state_resistance']
        cap = tp.analysis['capacitance']
        if not self._initialized:
            self._patchrec['resistanceBeforeSeal'] = ssr
            self._patchrec['capacitanceBeforeSeal'] = cap
            self._initialized = True
        self._patchrec['resistanceBeforeBreakin'] = ssr
        self._patchrec['capacitanceBeforeBreakin'] = cap
        return tps

    def run(self):
        config = self.config
        dev = self.dev
        holdingSet = False

        self.monitorTestPulse()
        self.processAtLeastOneTestPulse()

        startTime = ptime.time()
        self.setState(f'beginning seal (mode: {config["pressureMode"] !r})')
        self.setInitialPressure()

        self._patchrec['attemptedSeal'] = True

        while True:
            self.checkStop()
            self.processAtLeastOneTestPulse()

            if not holdingSet and self._analysis.hold():
                self.setState(f'enable holding potential {config["holdingPotential"] * 1000:0.1f} mV')
                dev.clampDevice.setHolding(mode="VC", value=config['holdingPotential'])
                holdingSet = True

            if self._analysis.success():
                break

            if config['pressureMode'] == 'auto':
                dt = ptime.time() - startTime
                if dt < config['delayBeforePressure']:
                    # delay at atmospheric pressure before starting suction
                    continue

                if self._analysis.failure() or dt > config['autoSealTimeout']:
                    self._patchrec['sealSuccessful'] = False
<<<<<<< HEAD
                    self._taskDone(interrupted=True, error=f"Seal failed after {dt:f} seconds")
                    next_state = {"state": config["fallbackState"]}
                    if holdingSet:
                        next_state["initialVCHolding"] = None
                    return next_state
=======
                    self._taskDone(interrupted=True, error=f"Seal took longer than `autoSealTimeout` ({dt:f}s)")
                    return config['fallbackState']
>>>>>>> 35200fd2

                self.updatePressure()

        # Success!
        self.setState('gigaohm seal detected')

        # delay for a short period, possibly applying pressure to allow seal to stabilize
        if config['delayAfterSeal'] > 0:
            if config['afterSealPressure'] == 0:
                dev.pressureDevice.setPressure(source='atmosphere', pressure=0)
            else:
                dev.pressureDevice.setPressure(source='regulator', pressure=config['afterSealPressure'])
            self.sleep(config['delayAfterSeal'])

        dev.pressureDevice.setPressure(source='atmosphere', pressure=0)

        dev.clampDevice.autoCapComp()

        self._taskDone()
        self._patchrec['sealSuccessful'] = True
        return {"state": 'cell attached'}

    def setInitialPressure(self):
        mode = self.config['pressureMode']
        if mode == 'user':
            self.dev.pressureDevice.setPressure(source='user', pressure=0)
        elif mode == 'auto':
            if self.config['delayBeforePressure'] == 0:
                self.dev.pressureDevice.setPressure(source='regulator', pressure=self.pressure)
            else:
                self.dev.pressureDevice.setPressure(source='atmosphere', pressure=0)

    def updatePressure(self):
        config = self.config
        dev = self.dev

        # every few seconds, slowly scan across the pressure neighborhood to find the best pressure
        if self._lastPressureScan is None or ptime.time() - self._lastPressureScan > self.config['pressureScanInterval']:
            low = max(self.pressure - self.config['pressureScanRadius'], self.config['pressureLimit'])
            high = min(self.pressure + self.config['pressureScanRadius'], 0)
            self.dev.pressureDevice.setPressure(source='regulator', pressure=low)
            self.processAtLeastOneTestPulse()
            start = ptime.time()
            self.waitFor(self.dev.pressureDevice.rampPressure(target=high, duration=self.config['pressureScanDuration']))
            turnaround = ptime.time()
            self.waitFor(self.dev.pressureDevice.rampPressure(target=low, duration=self.config['pressureScanDuration']))
            end = ptime.time()
            self.processAtLeastOneTestPulse()
            self.pressure = self.best_pressure(start, turnaround, end)
            self.setState(f'scanned for pressure: {self.pressure / kPa:0.1f} kPa')
            self._lastPressureScan = end

        self.pressure = np.clip(self.pressure, config['pressureLimit'], 0)
        dev.pressureDevice.setPressure(source='regulator', pressure=self.pressure)

    def best_pressure(self, start: float, turnaround: float, end: float) -> float:
        pressures, resistances = self._trim_data_caches(start)

        resist_forward = resistances.time_slice(start, turnaround)
        resist_backward = resistances.time_slice(turnaround, end)
        if len(resist_forward) < 2 or len(resist_backward) < 2:
            self.setState('insufficient resistance data for pressure scan')
            return self.pressure
        best_forwards = find_optimal_pressure(
            pressures.time_slice(start, turnaround),
            resist_forward,
        )
        best_backwards = find_optimal_pressure(
            pressures.time_slice(turnaround, end),
            resist_backward,
        )

        best = (best_forwards + best_backwards) / 2
        best = self.config['pressureScanTrust'] * best + (1 - self.config['pressureScanTrust']) * self.pressure
        return np.clip(best, self.config['pressureLimit'], 0)

    def _trim_data_caches(self, start):
        pressures = TSeries(np.array(self._pressures[1]), time_values=np.array(self._pressures[0]))
        pressures = pressures.time_slice(start, pressures.t_end)
        self._pressures = [pressures.time_values.tolist(), pressures.data.tolist()]
        resistances = TSeries(self._resistances[1], time_values=self._resistances[0])
        resistances = resistances.time_slice(start, resistances.t_end)
        self._resistances = [resistances.time_values, resistances.data]
        return pressures, resistances

    def _cleanup(self):
        self.dev.pressureDevice.setPressure(source='atmosphere')
        return super()._cleanup()<|MERGE_RESOLUTION|>--- conflicted
+++ resolved
@@ -337,16 +337,11 @@
 
                 if self._analysis.failure() or dt > config['autoSealTimeout']:
                     self._patchrec['sealSuccessful'] = False
-<<<<<<< HEAD
-                    self._taskDone(interrupted=True, error=f"Seal failed after {dt:f} seconds")
+                    self._taskDone(interrupted=True, error=f"Seal took longer than `autoSealTimeout` ({dt:f}s)")
                     next_state = {"state": config["fallbackState"]}
                     if holdingSet:
                         next_state["initialVCHolding"] = None
                     return next_state
-=======
-                    self._taskDone(interrupted=True, error=f"Seal took longer than `autoSealTimeout` ({dt:f}s)")
-                    return config['fallbackState']
->>>>>>> 35200fd2
 
                 self.updatePressure()
 
