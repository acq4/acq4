--- conflicted
+++ resolved
@@ -283,7 +283,6 @@
             if self._analysis.tip_is_broken():
                 self._taskDone(interrupted=True, error="Pipette break detected with `breakThreshold`.")
                 self.dev.patchRecord()['detectedCell'] = False
-<<<<<<< HEAD
                 return {"state": 'broken'}
             if config['autoAdvance']:
                 if self._moveFuture is None:
@@ -303,65 +302,6 @@
         poke = self.config['pokeDistance']
         if poke == 0:
             return
-=======
-                return 'broken'
-            if self.obstacleDetected():
-                try:
-                    self.avoidObstacle()
-                except TimeoutError:
-                    self._taskDone(interrupted=True, error="Fouling by obstacle detected with `obstacleResistanceThreshold`.")
-                    return 'fouled'
-            if config['autoAdvance']:
-                if config['advanceContinuous']:
-                    # Start continuous move if needed
-                    if self._continuousAdvanceFuture is None:
-                        self._continuousAdvanceFuture = self.continuousMove()
-                    if self._continuousAdvanceFuture.isDone():
-                        self._continuousAdvanceFuture.wait()  # check for move errors
-                        return self._transition_to_fallback()
-                else:
-                    # advance to next position if stepping
-                    if self.advanceSteps is None:
-                        self.setState("cell detection: stepping pipette")
-                        self.advanceSteps = self.getAdvanceSteps()
-                    if self.stepCount >= len(self.advanceSteps):
-                        return self._transition_to_fallback()
-                    # make sure we obey advanceStepInterval
-                    now = ptime.time()
-                    if now - self.lastMove < config['advanceStepInterval']:
-                        continue
-                    self.lastMove = now
-
-                    self.singleStep()
-        self._taskDone(interrupted=True, error="Timed out waiting `cellDetectTimeout` for cell detect.")
-        return config['fallbackState']
-
-    def adjustPressureForDepth(self):
-        """While not that slow, we still want to keep the innermost loop as fast as we can."""
-        if self._pressureAdjustment is None:
-            self._pressureAdjustment = self._adjustPressureForDepth()
-            self._pressureAdjustment.onFinish(self._finishPressureAdjustment)
-
-    @future_wrap
-    def _adjustPressureForDepth(self, _future):
-        depth = self.depthBelowSurface()
-        if depth < 0:  # above surface
-            pressure = self.config["aboveSurfacePressure"]
-        else:
-            pressure = self.config["belowSurfacePressureMin"] + depth * self.config["belowSurfacePressureChange"]
-            pressure = min(pressure, self.config["belowSurfacePressureMax"])
-        self.dev.pressureDevice.setPressure("regulator", pressure)
-
-    def _finishPressureAdjustment(self, future):
-        self._pressureAdjustment = None
-
-    def avoidObstacle(self, already_retracted=False):
-        self.setState("avoiding obstacle" + (" (recursively)" if already_retracted else ""))
-        if self._continuousAdvanceFuture is not None:
-            self._continuousAdvanceFuture.stop("Obstacle detected")
-            self._continuousAdvanceFuture = None
-
->>>>>>> 35200fd2
         pip = self.dev.pipetteDevice
         target = pip.targetPosition()
         pos = pip.globalPosition()
