--- conflicted
+++ resolved
@@ -10,11 +10,7 @@
 import pyqtgraph as pg
 
 from acq4.util import ptime
-<<<<<<< HEAD
-from acq4.util.debug import except_and_print
-=======
 from acq4.util.debug import log_and_ignore_exception
->>>>>>> f3898d20
 from acq4.util.functions import plottable_booleans
 from acq4.util.future import future_wrap
 from ._base import PatchPipetteState, SteadyStateAnalysisBase
@@ -291,11 +287,7 @@
                 if self._moveFuture is None:
                     self._moveFuture = self._move()
                 if self._moveFuture.isDone():
-<<<<<<< HEAD
-                    self._moveFuture.printInterestingExceptions("Error during move")
-=======
                     self._moveFuture.logErrors("Error during move")
->>>>>>> f3898d20
                     self._moveFuture = None
                     if self._reachedEndpoint:
                         return self._transition_to_fallback(
@@ -503,15 +495,9 @@
 
     def _cleanup(self):
         if self._moveFuture is not None and not self._moveFuture.isDone():
-<<<<<<< HEAD
-            with except_and_print(Exception, "Error stopping move during cleanup"):
-                self._moveFuture.stop()
-        with except_and_print(Exception, "Error storing target position"):
-=======
             with log_and_ignore_exception(Exception, "Error stopping move during cleanup"):
                 self._moveFuture.stop()
         with log_and_ignore_exception(Exception, "Error storing target position"):
->>>>>>> f3898d20
             patchrec = self.dev.patchRecord()
             patchrec['cellDetectFinalTarget'] = tuple(self.dev.pipetteDevice.targetPosition())
         return super()._cleanup()