from __future__ import annotations

from threading import Lock
from typing import Iterable, Any

import numpy as np

import pyqtgraph as pg
from acq4 import getManager
from acq4.util import ptime
<<<<<<< HEAD
=======
from acq4.util.debug import printExc
from acq4.util.functions import plottable_booleans
>>>>>>> 009f37b6
from acq4.util.future import future_wrap
from acq4.util.imaging.sequencer import run_image_sequence
from ._base import PatchPipetteState, SteadyStateAnalysisBase


class ApproachAnalysis(SteadyStateAnalysisBase):
    """Class to analyze test pulses and determine approach behavior."""

    @classmethod
    def plots_for_data(
        cls, data: Iterable[np.ndarray], *args, **kwargs
    ) -> dict[str, Iterable[dict[str, Any]]]:
        plots = {'Ω': [], '': []}
        names = False
        for d in data:
            analyzer = cls(*args, **kwargs)
            analysis = analyzer.process_measurements(d)
            plots['Ω'].append(
                dict(
                    x=analysis["time"],
                    y=analysis["baseline_avg"],
                    pen=pg.mkPen('#88F'),
                    name=None if names else 'Baseline Detect Avg',
                )
            )
            plots[''].append(
                dict(
                    x=analysis["time"],
                    y=plottable_booleans(analysis["obstacle_detected"]),
                    pen=pg.mkPen('r'),
                    symbol='x',
                    name=None if names else 'Obstacle Detected',
                )
            )
            names = True
        return plots

    def __init__(
        self,
        baseline_tau: float,
        obstacle_threshold: float,
        break_threshold: float,
    ):
        super().__init__()
        self._baseline_tau = baseline_tau
        self._obstacle_threshold = obstacle_threshold
        self._break_threshold = break_threshold
        self._measurment_count = 0

    def process_measurements(self, measurements: np.ndarray) -> np.ndarray:
        ret_array = np.zeros(
            len(measurements),
            dtype=[
                ('time', float),
                ('resistance', float),
                ('baseline_avg', float),
                ('obstacle_detected', bool),
                ('tip_is_broken', bool),
            ],
        )
        for i, measurement in enumerate(measurements):
            start_time, resistance = measurement
            self._measurment_count += 1
            if i == 0:
                if self._last_measurement is None:
                    ret_array[i] = (
                        start_time,  # time
                        resistance,  # resistance
                        resistance,  # baseline_avg
                        False,  # obstacle_detected
                        False,  # tip_is_broken
                    )
                    self._last_measurement = ret_array[i]
                    continue
                last_measurement = self._last_measurement
            else:
                last_measurement = ret_array[i - 1]

            dt = start_time - last_measurement['time']
            baseline_avg, _ = self.exponential_decay_avg(
                dt, last_measurement['baseline_avg'], resistance, self._baseline_tau
            )
            obstacle_detected = resistance > self._obstacle_threshold + baseline_avg
            tip_is_broken = resistance < baseline_avg + self._break_threshold

            ret_array[i] = (
                start_time,
                resistance,
                baseline_avg,
                obstacle_detected,
                tip_is_broken,
            )
        self._last_measurement = ret_array[-1]
        return ret_array

    def obstacle_detected(self):
        return self._last_measurement and self._last_measurement['obstacle_detected']

    def tip_is_broken(self):
        return self._last_measurement and self._last_measurement['tip_is_broken']


class ApproachState(PatchPipetteState):
    """State for approaching a target.

    Parameters
    ----------
    autoAdvance : bool
        If True, automatically advance the pipette (default False)
    advanceContinuous : bool
        Whether to advance the pipette with continuous motion or in small steps (default True)
    advanceStepInterval : float
        Time duration (seconds) to wait between steps when advanceContinuous=False(default 0.1)
    advanceStepDistance : float
        Distance (m) per step when advanceContinuous=False (default 1 µm)
    minDetectionDistance : float
        Minimum distance (m) from target before cell detection can be considered (default 7 µm)
    aboveSurfaceSpeed : float
        Speed (m/s) to advance the pipette when above the surface (default 20 um/s)
    belowSurfaceSpeed : float
        Speed (m/s) to advance the pipette when below the surface (default 5 um/s)
    obstacleDetection : bool
        If True, sidestep obstacles (default False)
    obstacleRecoveryTime : float
        Time (s) allowed after retreating from an obstacle to let resistance to return to
        normal (default 1 s)
    obstacleResistanceThreshold : float
        Resistance (Ohm) threshold above the initial resistance measurement for detecting an
        obstacle (default 1 MOhm)
    sidestepLateralDistance : float
        Distance (m) to sidestep an obstacle (default 10 µm)
    sidestepBackupDistance : float
        Distance (m) to backup before sidestepping (default 10 µm)
    sidestepPassDistance : float
        Distance (m) to pass an obstacle (default 20 µm)
    takeACellfie : bool
        Whether to take a z-stack of the cell at the start of this state (default True)
    cellfieHeight : float
        Vertical distance (m) of the initial z-stack (default 30 µm)
    cellfieStep : float
        Vertical distance (m) between z-stack slices (default 1 µm)
    cellfiePipetteClearance : float
        Minimum distance (m) between target and pipette tip in which to allow the z-stack to be
        taken (default 100 µm)
    pipetteRecalibrateDistance : float
        Distance between pipette and target at which to pause and recalibrate the pipette offset
        (default 75 µm)
    pipetteRecalibrationMaxChange : float
        Maximum distance allowed for an automatic pipette tip position update (default 15 µm)
    """

    stateName = "approach"

    _parameterDefaultOverrides = {
        "initialClampMode": "VC",
        "initialVCHolding": 0,
        "initialTestPulseEnable": True,
        "fallbackState": "bath",
    }
    _parameterTreeConfig = {
        "autoAdvance": {"default": True, "type": "bool"},
        "advanceContinuous": {"default": True, "type": "bool"},
        "advanceStepInterval": {"default": 0.1, "type": "float", "suffix": "s"},
        "advanceStepDistance": {"default": 1e-6, "type": "float", "suffix": "m"},
        "minDetectionDistance": {"default": 7e-6, "type": "float", "suffix": "m"},
        "aboveSurfaceSpeed": {"default": 20e-6, "type": "float", "suffix": "m/s"},
        "belowSurfaceSpeed": {"default": 5e-6, "type": "float", "suffix": "m/s"},
        "visualTargetTracking": {"default": False, "type": "bool"},
        "takeACellfie": {"default": True, "type": "bool"},
        "cellfieHeight": {"default": 30e-6, "type": "float", "suffix": "m"},
        "cellfieStep": {"default": 1e-6, "type": "float", "suffix": "m"},
        "cellfiePipetteClearance": {"default": 100e-6, "type": "float", "suffix": "m"},
        "baselineResistanceTau": {"default": 20, "type": "float", "suffix": "s"},
        "breakThreshold": {"default": -1e6, "type": "float", "suffix": "Ω"},
        "obstacleDetection": {"default": False, "type": "bool"},
        "obstacleRecoveryTime": {"default": 1, "type": "float", "suffix": "s"},
        "obstacleResistanceThreshold": {"default": 1e6, "type": "float", "suffix": "Ω"},
        "sidestepLateralDistance": {"default": 10e-6, "type": "float", "suffix": "m"},
        "sidestepBackupDistance": {"default": 10e-6, "type": "float", "suffix": "m"},
        "sidestepPassDistance": {"default": 20e-6, "type": "float", "suffix": "m"},
        "pipetteRecalibrateDistance": {"default": 75e-6, "type": "float", "suffix": "m"},
        "pipetteRecalibrationMaxChange": {"default": 15e-6, "type": "float", "suffix": "m"},
        "nextState": {"type": "str", "default": "cell detect"},
    }

    def __init__(self, *args, **kwds):
        super().__init__(*args, **kwds)
        self._moveFuture = None
        self._analysis = ApproachAnalysis(
            baseline_tau=self.config["baselineResistanceTau"],
            obstacle_threshold=self.config["obstacleResistanceThreshold"],
            break_threshold=self.config["breakThreshold"],
        )
        self.direction_unit = self._calc_direction()
        self._wiggleLock = Lock()
        self._sidestepDirection = np.pi / 2
        self._pipetteRecalibrated = False

    def _calc_direction(self):
        # what direction are we moving?
        pip = self.dev.pipetteDevice
        direction = np.array(pip.targetPosition()) - np.array(pip.globalPosition())
        return direction / np.linalg.norm(direction)

    def _onTargetChanged(self, pos):
        super()._onTargetChanged(pos)
        self.direction_unit = self._calc_direction()

    def run(self):
        self.dev.ensureCell()
        # move to approach position + auto pipette offset
        self.waitFor(self.dev.pipetteDevice.goApproach("fast"))
        self.dev.clampDevice.autoPipetteOffset()
        self.dev.clampDevice.resetTestPulseHistory()
        self._maybeTakeACellfie()
        if self.config["autoAdvance"]:
            self.monitorTestPulse()
            while True:
                self.checkStop()
                self.processAtLeastOneTestPulse()
                self.adjustPressureForDepth()
                self.maybeRecalibratePipette()
                self.maybeVisuallyTrackTarget()
                if self._analysis.tip_is_broken():
                    self._taskDone(interrupted=True, error="Pipette broken")
                    self.dev.patchRecord()["detectedCell"] = False
                    return "broken"
                if self.obstacleDetected():
                    try:
                        self.avoidObstacle()
                    except TimeoutError:
                        self._taskDone(interrupted=True, error="Fouled by obstacle")
                        return "fouled"
                if self._moveFuture is None:
                    self._moveFuture = self._move()
                if self._moveFuture.isDone():
                    self._moveFuture.wait()  # check for errors
                    self.setState('Move finished; next state')
                    break

        return self.config["nextState"]

    def _maybeTakeACellfie(self):
        config = self.config
        if (
            not config["takeACellfie"]
            or self._distanceToTarget() <= config["cellfiePipetteClearance"]
        ):
            return
        self.setState("approach: taking initial z-stack")
        self.waitFor(self.dev.focusOnTarget("fast"))
        start = self.dev.pipetteDevice.targetPosition()[2] - (config["cellfieHeight"] / 2)
        end = start + config["cellfieHeight"]
        save_in = self.dev.dm.getCurrentDir().getDir("cell detect initial z stack", create=True)
        self.waitFor(
            run_image_sequence(
                self.dev.imagingDevice(),
                z_stack=(start, end, config["cellfieStep"]),
                storage_dir=save_in,
            )
        )

    def maybeRecalibratePipette(self):
        if self._pipetteRecalibrated:
            return
        if self._distanceToTarget() < self.config["pipetteRecalibrateDistance"]:
            if self._moveFuture is not None:
                # should restart on next main loop
                self._moveFuture.stop(
                    "Make sure the pipette is where we expect it to be", wait=True
                )
                self._moveFuture = None

            pip = self.dev.pipetteDevice
            imgr = self.dev.imagingDevice()
            manager = getManager()
            with manager.reserveDevices(
                [pip, imgr, imgr.scopeDev.positionDevice(), imgr.scopeDev.focusDevice()],
                timeout=30.0,
            ):
                self.sleep(1.0)
                initial_pos = pos = np.array(pip.globalPosition())
                self.waitFor(self.dev.imagingDevice().moveCenterToGlobal(pos, "fast"))
                self.setState(f"First recalibrate position (starting at {pos})")
                self.sleep(1.0)
                pos = pip.tracker.findTipInFrame()
                self.waitFor(self.dev.imagingDevice().moveCenterToGlobal(pos, "fast"))
                self.setState(f"Second recalibrate position (found tip at {pos})")
                self.sleep(1.0)
                pos = pip.tracker.findTipInFrame()
                dist = np.linalg.norm(initial_pos - pos)
                if dist < self.config["pipetteRecalibrationMaxChange"]:
                    pip.resetGlobalPosition(pos)
                    self.setState(f"Recalibrate finished (found tip again at {pos})")
                else:
                    self.setState(
                        f"cancel pipette position update; prediction is too far away ({dist*1e6}µm)"
                    )

            self._pipetteRecalibrated = True

    @future_wrap
    def _move(self, _future):
        config = self.config
        if self.aboveSurface():
            self.setState("move to surface")
            self._waitForMoveWhileTargetChanges(
                self.surfaceIntersectionPosition, config['aboveSurfaceSpeed'], True, _future
            )
        self.setState(f'move to endpoint: {self.endpoint()}')
        self._waitForMoveWhileTargetChanges(
            position_fn=self.endpoint,
            speed=config['belowSurfaceSpeed'],
            continuous=config["advanceContinuous"],
            future=_future,
            interval=config['advanceStepInterval'],
            step=config['advanceStepDistance'],
        )

    def endpoint(self):
        """Return the last position along the pipette search path to be traveled to at full speed."""
        pip = self.dev.pipetteDevice
        target = np.array(pip.targetPosition())
        return target - (self.direction_unit * self.config["minDetectionDistance"])

    def obstacleDetected(self):
        return (
            self.config["obstacleDetection"]
            and not self.closeEnoughToTargetToDetectCell()
            and self._analysis.obstacle_detected()
        )

    def sidestepDirection(self, vector):
        """
        Create a vector orthogonal to the input vector, oriented π/2 radians more widdershins than
        last invocation.

        Parameters:
        vector : ndarray
            the direction vector to sidestep from

        Return : ndarray
            a unit vector orthogonal to the input vector
        """
        self._sidestepDirection += np.pi / 2
        unit_vector = vector / np.linalg.norm(vector)

        # Create an arbitrary orthogonal vector
        min_idx = np.argmin(np.abs(unit_vector))
        basis = np.zeros(3)
        basis[min_idx] = 1
        ortho_vec = np.cross(unit_vector, basis)
        ortho_vec = ortho_vec / np.linalg.norm(ortho_vec)

        ortho_vec2 = np.cross(unit_vector, ortho_vec)

        # Apply the rotation by angle in the plane of ortho_vec and ortho_vec2
        return ortho_vec * np.cos(self._sidestepDirection) + ortho_vec2 * np.sin(
            self._sidestepDirection
        )

    def avoidObstacle(self, already_retracted=False):
        self.setState("avoiding obstacle" + (" (recursively)" if already_retracted else ""))
        if self._moveFuture is not None:
            self._moveFuture.stop("Obstacle detected", wait=True)
            self._moveFuture = None

        pip = self.dev.pipetteDevice
        speed = self.config["belowSurfaceSpeed"]

        init_pos = np.array(pip.globalPosition())
        direction = self.direction_unit
        if already_retracted:
            retract_pos = init_pos
        else:
            retract_pos = init_pos - self.config["sidestepBackupDistance"] * direction
            self.waitFor(pip._moveToGlobal(retract_pos, speed=speed))

        start_time = ptime.time()
        while self._analysis.obstacle_detected():
            self.processAtLeastOneTestPulse()
            if ptime.time() - start_time > self.config["obstacleRecoveryTime"]:
                raise TimeoutError("Pipette fouled by obstacle")

        # pick a sidestep point orthogonal to the pipette direction on the xy plane
        sidestep = self.config["sidestepLateralDistance"] * self.sidestepDirection(direction)
        sidestep_pos = retract_pos + sidestep
        self.waitFor(pip._moveToGlobal(sidestep_pos, speed=speed))

        go_past_pos = sidestep_pos + self.config["sidestepPassDistance"] * direction
        move = pip._moveToGlobal(go_past_pos, speed=speed)
        while not move.isDone():
            self.processAtLeastOneTestPulse()
            if self._analysis.obstacle_detected():
                move.stop("Obstacle detected while sidestepping")
                self.waitFor(pip._moveToGlobal(retract_pos, speed=speed))
                return self.avoidObstacle(already_retracted=True)
            self.checkStop()
        self.waitFor(move)
        pos = np.array(pip.globalPosition())
        self.waitFor(pip._moveToGlobal(pos - sidestep, speed=speed))

    def _cleanup(self):
        if self._moveFuture is not None and not self._moveFuture.isDone():
            try:
                self._moveFuture.stop("State finished", wait=True)
            except Exception:
                self.dev.logger.exception("Error stopping pipette advance during cleanup")

        return super()._cleanup()<|MERGE_RESOLUTION|>--- conflicted
+++ resolved
@@ -8,11 +8,7 @@
 import pyqtgraph as pg
 from acq4 import getManager
 from acq4.util import ptime
-<<<<<<< HEAD
-=======
-from acq4.util.debug import printExc
 from acq4.util.functions import plottable_booleans
->>>>>>> 009f37b6
 from acq4.util.future import future_wrap
 from acq4.util.imaging.sequencer import run_image_sequence
 from ._base import PatchPipetteState, SteadyStateAnalysisBase
