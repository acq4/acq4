from __future__ import annotations

import numpy as np

from acq4.util import ptime
from ._base import PatchPipetteState


class CellAttachedState(PatchPipetteState):
    """Pipette in cell-attached configuration

    State name: "cell attached"

    - automatically transition to 'break in' after a delay
    - monitor for spontaneous break-in or loss of attached cell

    Parameters
    ----------
    autoBreakInDelay : float
        Delay time (seconds) before transitioning to 'break in' state. If None, then never automatically
        transition to break-in.
    capacitanceThreshold : float
        Capacitance (default 10pF) above which the pipette is considered to be whole-cell and immediately
        transitions to the 'break in' state (in case of partial break-in, we don't want to transition
        directly to 'whole cell' state).
    minimumBreakInResistance : float
        Minimum resistance (Ohms) to allow spontaneous break-in to occur. Default 1 GOhm.
    resistanceThreshold : float
        Steady state resistance threshold (default 100MΩ) below which the cell is considered to either be
        'spontaneousDetachmentState' or 'spontaneousBreakInState'.
    holdingCurrentThreshold : float
        Holding current (presumed negative) below which the cell is considered to be lost and the state goes
        to `spontaneousDetachmentState'. Default -1nA.
    spontaneousBreakInState : str
        Name of state to transition to when the membrane breaks in spontaneously. Default is 'break in' so
        that partial break-ins will be completed. Consider 'whole cell' to avoid break-in protocol.
    spontaneousDetachmentState : str
        Name of state to transition to when the pipette completely loses its seal. Default is 'fouled', but
        consider using 'seal' or 'cell detect' for a retry.
    """

    stateName = 'cell attached'
    _parameterDefaultOverrides = {
        'initialPressureSource': 'atmosphere',
        'initialClampMode': 'VC',
        'initialVCHolding': -70e-3,
        'initialTestPulseEnable': True,
    }
    _parameterTreeConfig = {
        'autoBreakInDelay': {'type': 'float', 'default': None, 'optional': True, 'suffix': 's'},
        'capacitanceThreshold': {'type': 'float', 'default': 10e-12, 'suffix': 'F'},
        'minimumBreakInResistance': {'type': 'float', 'default': 1e9, 'suffix': 'Ω'},
        'holdingCurrentThreshold': {'type': 'float', 'default': -1e-9, 'suffix': 'A'},
        'resistanceThreshold': {'type': 'float', 'default': 500e6, 'suffix': 'Ω'},
        'spontaneousBreakInState': {'type': 'str', 'default': 'break in'},
        'spontaneousDetachmentState': {'type': 'str', 'default': 'fouled'},
    }

    def run(self):
        self.monitorTestPulse()
        patchrec = self.dev.patchRecord()
        config = self.config
        last_measure = startTime = ptime.time()
        cap_avg = None
        delay = config['autoBreakInDelay']
        while True:
            if delay is not None and ptime.time() - startTime > delay:
                return {"state": 'break in'}

            self.checkStop()

            tps = self.getTestPulses(timeout=0.2)
            if len(tps) == 0:
                continue

            tp = tps[-1]
            holding = tp.analysis['baseline_current']
            if holding < self.config['holdingCurrentThreshold']:
<<<<<<< HEAD
                self._taskDone(interrupted=True, error='Holding current exceeded threshold.')
                return {"state": config['spontaneousDetachmentState']}
=======
                self._taskDone(
                    interrupted=True,
                    error=f'Spontaneous detachment: holding current {holding * 1e9:.2f}nA is below `holdingCurrentThreshold`.',
                )
                return config['spontaneousDetachmentState']
>>>>>>> 35200fd2

            cap = tp.analysis['capacitance']
            dt = ptime.time() - last_measure
            last_measure += dt
            if cap_avg is None:
                cap_avg = tp.analysis['capacitance']
            cap_avg_tau = 1  # seconds
            cap_alpha = 1 - np.exp(-dt / cap_avg_tau)
            cap_avg = cap_avg * (1 - cap_alpha) + cap * cap_alpha
            ssr = tp.analysis['steady_state_resistance']
            if cap_avg > config['capacitanceThreshold'] and ssr < config['minimumBreakInResistance']:
                patchrec['spontaneousBreakin'] = True
                return {"state": config['spontaneousBreakInState']}

            if ssr < config['resistanceThreshold']:
<<<<<<< HEAD
                self._taskDone(interrupted=True, error='Steady state resistance dropped below threshold.')
                return {"state": config['spontaneousDetachmentState']}
=======
                self._taskDone(
                    interrupted=True,
                    error=f'Spontaneous detachment: steady state resistance {ssr / 1e6:.1f}MΩ dropped below `resistanceThreshold`.',
                )
                return config['spontaneousDetachmentState']
>>>>>>> 35200fd2

            patchrec['resistanceBeforeBreakin'] = ssr
            patchrec['capacitanceBeforeBreakin'] = cap<|MERGE_RESOLUTION|>--- conflicted
+++ resolved
@@ -76,16 +76,11 @@
             tp = tps[-1]
             holding = tp.analysis['baseline_current']
             if holding < self.config['holdingCurrentThreshold']:
-<<<<<<< HEAD
-                self._taskDone(interrupted=True, error='Holding current exceeded threshold.')
-                return {"state": config['spontaneousDetachmentState']}
-=======
                 self._taskDone(
                     interrupted=True,
                     error=f'Spontaneous detachment: holding current {holding * 1e9:.2f}nA is below `holdingCurrentThreshold`.',
                 )
-                return config['spontaneousDetachmentState']
->>>>>>> 35200fd2
+                return {"state": config['spontaneousDetachmentState']}
 
             cap = tp.analysis['capacitance']
             dt = ptime.time() - last_measure
@@ -101,16 +96,11 @@
                 return {"state": config['spontaneousBreakInState']}
 
             if ssr < config['resistanceThreshold']:
-<<<<<<< HEAD
-                self._taskDone(interrupted=True, error='Steady state resistance dropped below threshold.')
-                return {"state": config['spontaneousDetachmentState']}
-=======
                 self._taskDone(
                     interrupted=True,
                     error=f'Spontaneous detachment: steady state resistance {ssr / 1e6:.1f}MΩ dropped below `resistanceThreshold`.',
                 )
-                return config['spontaneousDetachmentState']
->>>>>>> 35200fd2
+                return {"state": config['spontaneousDetachmentState']}
 
             patchrec['resistanceBeforeBreakin'] = ssr
             patchrec['capacitanceBeforeBreakin'] = cap