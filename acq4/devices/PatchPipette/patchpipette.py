--- conflicted
+++ resolved
@@ -193,19 +193,6 @@
     def setSelected(self):
         pass
 
-<<<<<<< HEAD
-=======
-    def approach(self, initialMoveSpeed='fast'):
-        """Prepare pipette to enter tissue and patch a cell.
-
-        - Move pipette to diagonal approach position
-        - Auto-correct pipette offset
-        - May increase pressure
-        - Automatically hide tip/target markers when the tip is near the target
-        """
-        return self._stateManager.startApproach(initialMoveSpeed)
-
->>>>>>> 44317474
     def seal(self):
         """Attempt to seal onto a cell.
 
@@ -222,21 +209,12 @@
 
     def listStates(self):
         """Return a list of all known state names this pipette can be set to.
-<<<<<<< HEAD
         """
         return self._stateManager.listStates()
 
     def _setState(self, state, oldState):
         """Called by state manager when state has changed.
         """
-=======
-        """
-        return self._stateManager.listStates()
-
-    def _setState(self, state, oldState):
-        """Called by state manager when state has changed.
-        """
->>>>>>> 44317474
         self._writeStateFile()
         self.emitNewEvent('state_change', OrderedDict([('state', state), ('old_state', oldState)]))
         self.sigStateChanged.emit(self, state, oldState)
@@ -264,19 +242,11 @@
     def _pipetteCalibrationChanged(self):
         self.calibrated = True
         self.emitNewEvent('pipette_calibrated')
-<<<<<<< HEAD
 
     def _pipetteTransformChanged(self, pip, movedDevice):
         pos = pip.globalPosition()
         self.emitNewEvent('pipette_transform_changed', {'globalPosition': pos})
 
-=======
-
-    def _pipetteTransformChanged(self, pip, movedDevice):
-        pos = pip.globalPosition()
-        self.emitNewEvent('pipette_transform_changed', {'globalPosition': pos})
-
->>>>>>> 44317474
     def setActive(self, active):
         self.active = active
         self.sigActiveChanged.emit(self, active)
@@ -303,12 +273,9 @@
 
     def _initTestPulse(self, params):
         self.resetTestPulseHistory()
-<<<<<<< HEAD
-=======
         if self.clampDevice is None:
             self._testPulseThread = None
             return
->>>>>>> 44317474
         self._testPulseThread = self.defaultTestPulseThreadClass(self, params)
         self._testPulseThread.sigTestPulseFinished.connect(self._testPulseFinished)
         self._testPulseThread.started.connect(self.testPulseEnabledChanged)
