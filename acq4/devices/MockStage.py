--- conflicted
+++ resolved
@@ -1,14 +1,11 @@
 # -*- coding: utf-8 -*-
-<<<<<<< HEAD
 from __future__ import print_function
 from acq4.devices.OptomechDevice import *
-=======
 import time
 import numpy as np
 from acq4.Manager import getManager
 from acq4.devices.Stage import Stage, MoveFuture
 from acq4.util.Thread import Thread
->>>>>>> 7e841b55
 import acq4.pyqtgraph as pg
 from acq4.pyqtgraph.Qt import QtGui, QtCore
 from acq4.pyqtgraph import ptime
