import numpy as np
from typing import Literal

from acq4.devices.Device import Device
from acq4.devices.PatchClamp.gui import PatchClampDeviceGui
from acq4.devices.PatchClamp.testpulse import TestPulseThread
from acq4.filetypes.MultiPatchLog import TEST_PULSE_NUMPY_DTYPE
from acq4.util import Qt
from neuroanalysis.test_pulse import PatchClampTestPulse


class PatchClamp(Device):
    """
    Base class for all patch clamp amplifier devices.
    
    This class provides common functionality for patch clamp amplifiers including
    test pulse generation, state monitoring, and device interfaces.
    
    Common configuration options for subclasses:
    
    * **vcHolding** (float, optional): Default voltage clamp holding potential (V)
    
    * **icHolding** (float, optional): Default current clamp holding current (A)
    
    Signals
    -------
    sigStateChanged(state)
        Emitted when any state parameters have changed
    sigHoldingChanged(clamp_mode, holding_value)
        Emitted when the holding value for any clamp mode has changed
<<<<<<< HEAD
    sigTestPulseFinished(self, testpulse)
        Emitted when a test pulse measurement is completed
    sigTestPulseEnabled(self, enabled)
        Emitted when test pulse is enabled/disabled
    sigAutoBiasChanged(self, enabled, target)
        Emitted when auto bias settings change
=======
    sigTestPulseFinished(self, test_pulse: TestPulse)
        Emitted when a test pulse has completed
    sigTestPulseEnabled(self, enabled)
        Emitted when the test pulse has been enabled or disabled
    sigAutoBiasChanged(self, enabled, target)
        Emitted when any IC auto bias parameters have changed
>>>>>>> d7aa3863
    """

    sigStateChanged = Qt.Signal(object)  # state
    sigHoldingChanged = Qt.Signal(object, object)  # mode, value
    sigTestPulseFinished = Qt.Signal(object, object)  # self, TestPulse
    sigTestPulseEnabled = Qt.Signal(object, object)  # self, enabled
    sigAutoBiasChanged = Qt.Signal(object, object, object)  # self, enabled, target

    def __init__(self, deviceManager, config, name):
        Device.__init__(self, deviceManager, config, name)
        self._lastTestPulse = None
        self._testPulseThread = None
        self._initTestPulse(config.get('testPulse', {}))
        self._testPulseHistorySize = 0
        self._testPulseHistory = None
        self._testPulseAnalysisOverrides = {}
        self.resetTestPulseHistory()

    def deviceInterface(self, win):
        return PatchClampDeviceGui(self, win)

    def description(self) -> str:
        return str(type(self))

    def getState(self):
        """Return a dictionary of active state parameters
        """
        raise NotImplementedError()

    def getLastState(self, mode=None):
        """Return the state when last in the given mode"""
        raise NotImplementedError()

    def getParam(self, param):
        """Return the value of a single state parameter
        """
        raise NotImplementedError()

    def setParam(self, param, value):
        """Set the value of a single state parameter
        """
        raise NotImplementedError()

    def getHolding(self, mode=None):
        """Return the holding value for a specific clamp mode.
        
        If no clamp mode is given, then return the holding value for the currently active clamp mode.
        """
        raise NotImplementedError()

    def setHolding(self, mode=None, value=None):
        """Set the holding value for a specific clamp mode.
        """
        raise NotImplementedError()

    def mockTestPulseAnalysis(self, **values):
        self._testPulseAnalysisOverrides.update(values)

    def disableMockTestPulseAnalysis(self):
        self._testPulseAnalysisOverrides = {}

    def testPulsePostProcessing(self, tp: PatchClampTestPulse):
        """Perform extra modifications to the test pulse, e.g. manually override its analysis."""
        if self._testPulseAnalysisOverrides:
            tp.analysis.update(self._testPulseAnalysisOverrides)
        return tp

    def autoPipetteOffset(self):
        """Automatically set the pipette offset.
        """
        raise NotImplementedError()

    def autoBridgeBalance(self):
        """Automatically set the bridge balance.
        """
        raise NotImplementedError()

    def autoCapComp(self):
        """Automatically configure capacitance compensation.
        """
        raise NotImplementedError()

    def getMode(self) -> Literal['VC', 'IC', 'I=0']:
        """Get the currently active clamp mode ('IC', 'VC', etc.)
        """
        raise NotImplementedError()

    def setMode(self, mode: Literal['VC', 'IC', 'I=0']):
        """Set the currently active clamp mode ('IC', 'VC', etc.)
        """
        raise NotImplementedError()

    def getDAQName(self, channel):
        """Return the name of the DAQ device that performs digitization for this amplifier channel.
        """
        raise NotImplementedError()

    def _initTestPulse(self, params):
        self.resetTestPulseHistory()
        self._testPulseThread = TestPulseThread(self, params)
        self._testPulseThread.sigTestPulseFinished.connect(self._testPulseFinished)
        self._testPulseThread.started.connect(self.testPulseEnabledChanged)
        self._testPulseThread.finished.connect(self.testPulseEnabledChanged)

    def _testPulseFinished(self, dev, result: PatchClampTestPulse):
        self._lastTestPulse = result
        if self._testPulseHistory is not None and self._testPulseHistorySize >= self._testPulseHistory.shape[0]:
            newTPH = np.empty(self._testPulseHistory.shape[0] * 2, dtype=self._testPulseHistory.dtype)
            newTPH[:self._testPulseHistory.shape[0]] = self._testPulseHistory
            self._testPulseHistory = newTPH
        analysis = result.analysis
        self._testPulseHistory[self._testPulseHistorySize]['event_time'] = result.recording.start_time
        for k in analysis:
            val = analysis[k]
            if val is None:
                val = np.nan
            self._testPulseHistory[self._testPulseHistorySize][k] = val
        self._testPulseHistorySize += 1

        self.sigTestPulseFinished.emit(self, result)

    def testPulseHistory(self):
        return self._testPulseHistory[:self._testPulseHistorySize].copy()

    def resetTestPulseHistory(self):
        self._lastTestPulse = None
        self._testPulseHistory = np.empty(1000, dtype=TEST_PULSE_NUMPY_DTYPE)

        self._testPulseHistorySize = 0

    def enableTestPulse(self, enable=True, block=False):
        if enable:
            self._testPulseThread.start()
        elif self._testPulseThread is not None:
            self._testPulseThread.stop(block=block)

    def testPulseEnabled(self):
        return self._testPulseThread.isRunning()

    def testPulseEnabledChanged(self):
        self.sigTestPulseEnabled.emit(self, self.testPulseEnabled())

    def setTestPulseParameters(self, **params):
        self._testPulseThread.setParameters(**params)

    def lastTestPulse(self):
        return self._lastTestPulse

    def enableAutoBias(self, enable=True):
        self.setTestPulseParameters(autoBiasEnabled=enable)
        self.sigAutoBiasChanged.emit(self, enable, self.autoBiasTarget())

    def autoBiasEnabled(self):
        return self._testPulseThread.getParameter('autoBiasEnabled')

    def setAutoBiasTarget(self, v):
        self.setTestPulseParameters(autoBiasTarget=v)
        enabled = self.autoBiasEnabled()
        self.sigAutoBiasChanged.emit(self, enabled, v)

    def autoBiasTarget(self):
        return self._testPulseThread.getParameter('autoBiasTarget')<|MERGE_RESOLUTION|>--- conflicted
+++ resolved
@@ -12,14 +12,14 @@
 class PatchClamp(Device):
     """
     Base class for all patch clamp amplifier devices.
-    
+
     This class provides common functionality for patch clamp amplifiers including
     test pulse generation, state monitoring, and device interfaces.
-    
+
     Common configuration options for subclasses:
-    
+
     * **vcHolding** (float, optional): Default voltage clamp holding potential (V)
-    
+
     * **icHolding** (float, optional): Default current clamp holding current (A)
     
     Signals
@@ -28,21 +28,12 @@
         Emitted when any state parameters have changed
     sigHoldingChanged(clamp_mode, holding_value)
         Emitted when the holding value for any clamp mode has changed
-<<<<<<< HEAD
     sigTestPulseFinished(self, testpulse)
         Emitted when a test pulse measurement is completed
     sigTestPulseEnabled(self, enabled)
         Emitted when test pulse is enabled/disabled
     sigAutoBiasChanged(self, enabled, target)
         Emitted when auto bias settings change
-=======
-    sigTestPulseFinished(self, test_pulse: TestPulse)
-        Emitted when a test pulse has completed
-    sigTestPulseEnabled(self, enabled)
-        Emitted when the test pulse has been enabled or disabled
-    sigAutoBiasChanged(self, enabled, target)
-        Emitted when any IC auto bias parameters have changed
->>>>>>> d7aa3863
     """
 
     sigStateChanged = Qt.Signal(object)  # state
