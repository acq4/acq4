import time
from typing import Literal

import numpy as np
from MetaArray import MetaArray
<<<<<<< HEAD
=======

from acq4.util import Qt, ptime
from acq4.util.Thread import Thread
>>>>>>> e36f7754
from neuroanalysis.data import TSeries, PatchClampRecording
from neuroanalysis.stimuli import SquarePulse
from neuroanalysis.test_pulse import PatchClampTestPulse

from acq4.Manager import getManager, Task
from acq4.analysis.dataModels.PatchEPhys import getBridgeBalanceCompensation
from acq4.util import Qt, ptime
from acq4.util.Thread import Thread
from acq4.util.functions import downsample


class TestPulseThread(Thread):
    """Background thread that runs periodic test pulses on a single patch clamp channel.
    """

    sigTestPulseFinished = Qt.Signal(object, object)  # device, result

    class StopRequested(Exception):
        pass

    def __init__(self, dev: 'PatchClamp', params):
        Thread.__init__(self, name=f"TestPulseThread({dev.name()})")
        self._clampDev = dev
        self._stop = False
        self._params = {
            'postProcessing': dev.testPulsePostProcessing,
            'clampMode': None,
            'interval': None,
            'autoBiasEnabled': True,
            'autoBiasTarget': -70e-3,  # if None, use VC holding
            'autoBiasFollowRate': 0.5,
            'autoBiasMinCurrent': -1.5e-9,
            'autoBiasMaxCurrent': 1.5e9,
            'autoBiasVCCarryover': 1.0,
            'sampleRate': 500000,
            'downsample': 20,
            'vcPreDuration': 5e-3,
            'vcPulseDuration': 10e-3,
            'vcPostDuration': 5e-3,
            'vcAmplitude': -10e-3,
            'vcAverage': 4,
            'icPreDuration': 10e-3,
            'icPulseDuration': 80e-3,
            'icPostDuration': 80e-3,
            'icAmplitude': -10e-12,
            'icAverage': 4,
            '_index': 0,
        }
        self._lastTask = None

        self._daqName = self._clampDev.getDAQName("primary")
        self._clampName = self._clampDev.name()
        self._manager = getManager()

        self.setParameters(**params)

    def paramsForMode(self, mode: Literal['VC', 'IC', 'I=0']):
        taskParams = self._params.copy()
        taskParams['clampMode'] = mode
        if mode == 'I=0':
            test = 'ic'
        else:
            test = mode.lower()
        # select parameters to use based on clamp mode
        for k in self._params:
            # rename like icPulseDuration => pulseDuration
            if k[:2] == test:
                taskParams[k[2].lower() + k[3:]] = taskParams[k]
            # remove all ic__ and vc__ params
            if k[:2] in ('ic', 'vc'):
                taskParams.pop(k)
        return taskParams

    def setParameters(self, **kwds):
        newParams = self._params.copy()
        for k, v in kwds.items():
            if k not in self._params:
                raise KeyError(f"Unknown parameter {k}")
            newParams[k] = v
        newParams['_index'] += 1
        self._params = newParams

    def getParameter(self, param):
        return self._params[param]

    def start(self, **kwargs):
        self._stop = False
        Thread.start(self, **kwargs)

    def stop(self, block=False):
        self._stop = True
        if block and not self.wait(10000):
            raise RuntimeError("Timed out waiting for test pulse thread exit.")

    def run(self):
        while True:
            try:
                self.checkStop()
                start = ptime.time()
                self.runOnce(checkStop=True)

                interval = self._params['interval']
                if interval is None:
                    # start again immediately
                    continue

                # otherwise, wait until interval is over
                while True:
                    nextRun = start + self._params['interval']
                    now = ptime.time()
                    if now >= nextRun:
                        break
                    time.sleep(min(0.03, nextRun-now))
                    self.checkStop()
            except self.StopRequested:
                break
            except Exception as e:
                self._clampDev.logger.warning(
                    "Error in test pulse thread (will try again)", exc_info=e
                )
                time.sleep(2.0)

    def runOnce(self, checkStop=False):
        currentMode = self._clampDev.getMode()
        params = self._params
        runMode = currentMode if params['clampMode'] is None else params['clampMode']

        # Can't reuse tasks yet; remove this when we can.
        self._lastTask = None

        if self._lastTask is None or self._lastTask._paramIndex != params['_index'] or self._lastTask._clampMode != runMode:
            taskParams = self.paramsForMode(runMode)
            task = self.createTask(taskParams)
            task._paramIndex = params['_index']
            task._clampMode = runMode
            self._lastTask = task
            self._lastTaskParams = taskParams
        else:
            task = self._lastTask

        # if clamp mode changed while we were fiddling around, then abort.
        task.reserveDevices()
        try:
            if self._clampDev.getMode() != currentMode:
                task.releaseDevices()
                return

            task.execute()

            while not task.isDone():
                if checkStop:
                    self.checkStop()
                time.sleep(0.01)

            tp = None
            if params['autoBiasEnabled']:
                # update bias before unlocking
                tp = self._makeTpResult(task)
                self.updateAutoBias(tp)
        finally:
            task.releaseDevices()

        if tp is None:
            # no auto bias, release before doing analysis
            tp = self._makeTpResult(task)

        self.sigTestPulseFinished.emit(self._clampDev, tp)

    def _makeTpResult(self, task: Task) -> PatchClampTestPulse:
        mode = task.command[self._clampName]['mode']
        params = self.paramsForMode(mode)
        result: MetaArray = task.getResult()[self._clampName]
        start_time = result._info[2]['DAQ']['primary']['startTime']
        pri = result['Channel': 'primary'].asarray()
        pulse_len = len(pri) // params['average']

        times = result.xvals('Time')  # starts at 0
        times = times[:pulse_len]

        pri = pri[:pulse_len * params['average']]
        pri = pri.reshape((params['average'], pulse_len)).mean(axis=0)
        pri = TSeries(
            channel_id='primary',
            data=pri,
            time_values=times,
            units='A' if mode == 'VC' else 'V',
            start_time=start_time,
        )

        cmd = task.command[self._clampName]['command']
        cmd = downsample(cmd[:pulse_len * params['downsample']], params['downsample'])
        holding = cmd[0]
        if mode == 'VC':
            extra_kwds = {
                'holding_potential': holding,
            }
        else:
            extra_kwds = {
                'holding_current': holding,
                'bridge_balance': getBridgeBalanceCompensation(result),
            }
        cmd -= holding  # neuroanalysis will double-count the baseline otherwise
        cmd = TSeries(
            channel_id='command',
            data=cmd,
            time_values=times,
            units='V' if mode == 'VC' else 'A',
            start_time=start_time,
        )

        rec = PatchClampRecording(
            channels={'primary': pri, 'command': cmd},
            clamp_mode=mode.lower(),
            device_type='patch clamp amplifier',
            device_id=self._clampName,
            start_time=start_time,
            **extra_kwds,
        )
        pri.recording = rec
        cmd.recording = rec

        tp = PatchClampTestPulse(rec, stimulus=task.command[self._clampName]["stimulus"])
        if self._params['postProcessing'] is not None:
            tp = self._params['postProcessing'](tp)
        return tp

    def createTask(self, params: dict) -> Task:
        duration = params['preDuration'] + params['pulseDuration'] + params['postDuration']
        numPts = int(float(duration * params['sampleRate']) * params['downsample']) // params['downsample']
        params['numPts'] = numPts  # send this back for analysis
        mode = params['clampMode']

        square = SquarePulse(
            start_time=params['preDuration'],
            duration=params['pulseDuration'],
            amplitude=params['amplitude'],
        )
        cmdData = np.tile(
            square.eval(n_pts=numPts, t0=0, sample_rate=params['sampleRate']).data,
            params['average'],
        )

        cmd = {
            'protocol': {'duration': duration * params['average']},
            self._daqName: {
                'rate': params['sampleRate'],
                'numPts': numPts * params['average'],
                'downsample': params['downsample'],
            },
            self._clampName: {
                'mode': mode,
                'command': cmdData,
                'stimulus': square,
                'recordState': ['BridgeBalResist', 'BridgeBalEnable'],
            },
        }

        return self._manager.createTask(cmd)

    def checkStop(self):
        if self._stop:
            raise self.StopRequested()

    def updateAutoBias(self, tp: PatchClampTestPulse):
        analysis = tp.analysis
        mode = tp.recording.clamp_mode
        if mode.upper() == 'VC':
            # set ic holding from baseline current, multiplied by some factor for a little more added safety.
            self._clampDev.setHolding('IC', analysis['baseline_current'] * self._params['autoBiasVCCarryover'])
        else:
            target = self._params['autoBiasTarget']
            if target is None:
                target = self._clampDev.getHolding("VC")

            rm = np.clip(analysis['steady_state_resistance'], 1e6, 10e9)
            vm = analysis['baseline_potential']

            dv = target - vm
            di = dv / rm

            holding = self._clampDev.getHolding(mode)
            newHolding = holding + di * self._params['autoBiasFollowRate']
            newHolding = np.clip(newHolding, self._params['autoBiasMinCurrent'], self._params['autoBiasMaxCurrent'])

            self._clampDev.setHolding(mode, newHolding)<|MERGE_RESOLUTION|>--- conflicted
+++ resolved
@@ -3,12 +3,9 @@
 
 import numpy as np
 from MetaArray import MetaArray
-<<<<<<< HEAD
-=======
 
 from acq4.util import Qt, ptime
 from acq4.util.Thread import Thread
->>>>>>> e36f7754
 from neuroanalysis.data import TSeries, PatchClampRecording
 from neuroanalysis.stimuli import SquarePulse
 from neuroanalysis.test_pulse import PatchClampTestPulse
