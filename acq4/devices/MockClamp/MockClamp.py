--- conflicted
+++ resolved
@@ -1,12 +1,6 @@
 import os
-<<<<<<< HEAD
 import teleprox
-from acq4.devices.AxoPatch200 import CancelException
-=======
 from typing import Literal
-
-import pyqtgraph.multiprocess as mp
->>>>>>> f7cf22f2
 from acq4.devices.DAQGeneric import DAQGeneric, DAQGenericTask, DAQGenericTaskGui
 from acq4.devices.PatchClamp import PatchClamp
 from acq4.util import Qt
@@ -240,12 +234,7 @@
 
     def read(self):
         ## Called by DAQGeneric to simulate a read-from-DAQ
-<<<<<<< HEAD
-        res = self.job.result(timeout=30)
-        return res
-=======
-        return self.job.result(timeout=30)._getValue()
->>>>>>> f7cf22f2
+        return self.job.result(timeout=30)
 
     def write(self, data, dt):
         ## Called by DAQGeneric to simulate a write-to-DAQ
