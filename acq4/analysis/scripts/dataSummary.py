__author__ = 'pbmanis'
"""
dataSummary: This script reads all of the data files in a given directory, and prints out top level information
including notes, protocols run (and whether or not they are complete), and image files associated with a cell.
Currently, this routine makes assumptions about the layout as a hierarchical structure [days, slices, cells, protocols]
and does not print out information if there are no successful protocols run.
June, 2014, Paul B. Manis.

"""
from collections import OrderedDict
import sys
from acq4.util.metaarray import MetaArray
from acq4.analysis.dataModels import PatchEPhys
from acq4.util import DataManager
import numpy as np
import os
import re
import os.path
import textwrap
import gc




class DataSummary():
    def __init__(self, basedir=None, daylistfile=None):
        print 'basedir: ', basedir
        self.monitor = False
        self.analysis_summary = {}
        self.dataModel = PatchEPhys
        self.basedir = basedir
        self.tw = {}  # for notes
        self.tw['day'] = textwrap.TextWrapper(initial_indent="Notes: ", subsequent_indent=" "*4)
        self.tw['slice'] = textwrap.TextWrapper(initial_indent="Notes: ", subsequent_indent=" "*4)
        self.tw['cell'] = textwrap.TextWrapper(initial_indent="Notes: ", subsequent_indent=" "*4)

        self.twd = {}  # for description
        self.twd['day'] = textwrap.TextWrapper(initial_indent="Description: ", subsequent_indent=" "*4)
        self.twd['slice'] = textwrap.TextWrapper(initial_indent="Description: ", subsequent_indent=" "*4)
        self.twd['cell'] = textwrap.TextWrapper(initial_indent="Description: ", subsequent_indent=" "*4)
        
        self.img_re = re.compile('^[Ii]mage_(\d{3,3}).tif')  # make case insensitive - for some reason in Xuying's data
        self.s2p_re = re.compile('^2pStack_(\d{3,3}).ma')
        self.i2p_re = re.compile('^2pImage_(\d{3,3}).ma')

        self.reportIncompleteProtocols = False  # do include incomplete protocol runs in print
        allfiles = os.listdir(basedir)
        # look for names that match the acq4 "day" template:
        # example: 2013.03.28_000
        daytype = re.compile("(\d{4,4}).(\d{2,2}).(\d{2,2})_(\d{3,3})")
#        daytype = re.compile("(2011).(06).(08)_(\d{3,3})")  # specify a day
        #2011.10.17_000
        # operate in two modes:
        # second, between two dates
        daylist = None
        if daylistfile is None:
<<<<<<< HEAD
            minday = (2010, 1, 1)
=======
            minday = (2012, 4, 5)
>>>>>>> 7824ba8b
            minday = minday[0]*1e4+minday[1]*1e2+minday[2]
            maxday = (2015, 1, 1)
            maxday = maxday[0]*1e4+maxday[1]*1e2+maxday[2]
        else:
            daylist = []
            with open(daylistfile, 'r') as f:
                for line in f:
                    if line[0] != '#':
                        daylist.append(line[0:10])
            f.close()
        print daylistfile
        print daylist
        
        days = []
        for thisfile in allfiles:
            m = daytype.match(thisfile)
            if m == '.DS_Store':
                continue
            if m is None:
               # print 'Top level file %s is incorrectly placed ' % thisfile
                continue  # no match
            if len(m.groups()) >= 3:  # perfect match
                # print m.groups()
                idl = [int(d) for d in m.groups()]
                id = idl[0]*1e4+idl[1]*1e2+idl[2]
                # print 'id: ', id
                # print 'minday: ', minday
                if daylist is None:
                    if id >= minday and id <= maxday:
                        days.append(thisfile)  # was [0:10]
                else:
                    #print 'using daylist, thisfile: ', thisfile[0:10]
                    #print 'daylist: ', daylist
                    if thisfile[0:10] in daylist:
                        days.append(thisfile)
        print 'Days reported: ', days
        for day in days:
            if self.monitor:
                print 'processing day: %s' % day
            self.daystring = '%s\t' % (day)
            dh = DataManager.getDirHandle(os.path.join(self.basedir, day), create=False)
            dx = self.dataModel.getDayInfo(dh)
            if dx is not None and 'description' in dx.keys() and len(dx['description']) > 0:
                l = self.twd['day'].wrap(dx['description'])
                for i in l:
                    self.daystring += i
            else:
                self.daystring += ' [no description]'
            self.daystring += '\t'
            if dx is not None and 'notes' in dx.keys() and len(dx['notes']) > 0:
                l = self.tw['day'].wrap(dx['notes'])
                for i in l:
                    self.daystring += i
            else:
                self.daystring += ' [no notes]'
            self.daystring += '\t'
            self.doSlices(os.path.join(self.basedir, day))
            os.closerange(8, 65536)  # close all files in each iteration
            gc.collect()

    def doSlices(self, day):
        """
        process all of the slices for a given day
        :param day:
        :return nothing:
        """

        allfiles = os.listdir(day)
        slicetype = re.compile("(slice\_)(\d{3,3})")
        slices = []
        for thisfile in allfiles:
            m = slicetype.match(thisfile)
            if m is None:
                continue
            if len(m.groups()) == 2:
                slices.append(thisfile)
        for slice in slices:
            self.slicestring = '%s\t' % (slice)
            dh = DataManager.getDirHandle(os.path.join(day, slice), create=False)
            sl = self.dataModel.getSliceInfo(dh)

            # if sl is not None and 'description' in sl.keys() and len(sl['description']) > 0:
            #     l = self.twd['slice'].wrap(sl['description'])
            #     for i in l:
            #         self.slicestring += i
            # else:
            #     self.slicestring += ' No slice description'
            # self.slicestring += '\t'

            if sl is not None and 'notes' in sl.keys() and len(sl['notes']) > 0:
                l = self.tw['slice'].wrap(sl['notes'])
                for i in l:
                    self.slicestring += i
            else:
                self.slicestring += ' No slice notes'
            self.slicestring += '\t'
            self.doCells(os.path.join(day, slice))
            DataManager.cleanup()
            del dh
            gc.collect()

    def doCells(self, slice):
        """
        process all of the cells from a slice
        :param slice:
        :return nothing:
        """
        allfiles = os.listdir(slice)
        celltype = re.compile("(cell_)(\d{3,3})")
        cells = []
        for thisfile in allfiles:
            m = celltype.match(thisfile)
            if m is None:
                continue
            if len(m.groups()) == 2:
                cells.append(thisfile)
        for cell in cells:
            self.cellstring = '%s\t' % (cell)
            dh = DataManager.getDirHandle(os.path.join(slice, cell), create=False)
            cl = self.dataModel.getCellInfo(dh)
            if cl is not None and 'notes' in cl.keys() and len(cl['notes']) > 0:
                l = self.tw['cell'].wrap(cl['notes'])
                for i in l:
                    self.cellstring += i
            else:
                self.cellstring += ' No cell notes'
            self.cellstring += '\t'

            # if cl is not None and 'description' in cl.keys() and len(cl['description']) > 0:
            #     l = self.twd['cell'].wrap(cl['description'])
            #     for i in l:
            #         self.cellstring += i
            # else:
            #     self.cellstring += ' No cell description'

            self.cellstring += '\t'
            self.doProtocols(os.path.join(slice, cell))
            DataManager.cleanup() # clean up after each cell
            del dh
            gc.collect()

#        if len(cells) == 0:
#            print '      No cells in this slice'

    def doProtocols(self, cell):
        """
        process all of the protocols for a given cell
        :param cell:
        :return nothing:
        """
        allfiles = os.listdir(cell)
        #celltype = re.compile("(Cell_)(\d{3,3})")
        protocols = []
        nonprotocols = []
        anyprotocols = False
        images = []  # tiff
        stacks2p = []
        images2p = []

        for thisfile in allfiles:
            if os.path.isdir(os.path.join(cell, thisfile)):
                protocols.append(thisfile)
            else:
                nonprotocols.append(thisfile)

        self.protocolstring = ''
        self.summarystring = 'NaN\t'*6

        for np, protocol in enumerate(protocols):
            dh = DataManager.getDirHandle(os.path.join(cell, protocol), create=False)
            if np == 0:
                self.cell_summary(dh)
            if self.monitor:
                print 'Investigating Protocol: %s', dh.name()
            dirs = dh.subDirs()
            protocolok = True  # assume that protocol is ok
            modes = []
            nexpected = len(dirs)  # acq4 writes dirs before, so this is the expected fill
            ncomplete = 0  # count number actually done
            clampDevices = self.dataModel.getClampDeviceNames(dh)
            # must handle multiple data formats, even in one experiment...
            if clampDevices is not None:
                data_mode = dh.info()['devices'][clampDevices[0]]['mode']  # get mode from top of protocol information
            else:  # try to set a data mode indirectly
                if 'devices' not in dh.info().keys():
                    protocolok = False  # can't parse protocol device...
                    continue
                devices = dh.info()['devices'].keys()  # try to get clamp devices from another location
                #print dir(self.dataModel)
                for kc in self.dataModel.knownClampNames():
                    if kc in devices:
                        clampDevices = [kc]
                try:
                    data_mode = dh.info()['devices'][clampDevices[0]]['mode']
                except:
                    data_mode = 'Unknown'
                    # protocolok = False
                    # print '<<cannot read protocol data mode>>'
            if data_mode not in modes:
                modes.append(data_mode)
            for i, directory_name in enumerate(dirs):  # dirs has the names of the runs within the protocol
                data_dir_handle = dh[directory_name]  # get the directory within the protocol
                try:
                    data_file_handle = self.dataModel.getClampFile(data_dir_handle)  # get pointer to clamp data
                except:
                    data_file_handle = None
                if data_file_handle is not None:  # no clamp file found - skip
                    ncomplete += 1
                    # Check if there is no clamp file for this iteration of the protocol
                    # Usually this indicates that the protocol was stopped early.
                    # data_file = data_file_handle.read()
                    try:
                        self.holding = self.dataModel.getClampHoldingLevel(data_file_handle)
                    except:
                        self.holding = 0.
                    try:
                        self.amp_settings = self.dataModel.getWCCompSettings(data_file_handle)
                    except:
                        self.amp_settings = None
                        #raise ValueError('complete = %d when failed' % ncomplete)
                #else:
                #    break  # do not keep looking if the file is not found
                DataManager.cleanup()  # close all opened files
                # del dh
                gc.collect()  # and force garbage collection of freed objects inside the loop
            if modes == []:
                modes = ['Unknown mode']
            if protocolok and ncomplete == nexpected:  # accumulate protocols
                self.protocolstring += '[{:<s}: {:s} {:d}], '.format(protocol, modes[0][0], ncomplete)
                anyprotocols = True  # indicate that ANY protocol ran to completion
            else:
                if self.reportIncompleteProtocols:
                    self.protocolstring += '[{:<s}, ({:s}, {:d}/{:d}, Incomplete)], '.format(protocol, modes[0][0], ncomplete, nexpected)

            DataManager.cleanup()
            del dh
            gc.collect()
        self.protocolstring += '\t'

        for thisfile in nonprotocols:
#            if os.path.isdir(os.path.join(cell, thisfile)):  # skip protocols
#                continue
            x = self.img_re.match(thisfile)  # look for image files
            if x is not None:
                images.append(thisfile)
            x = self.s2p_re.match(thisfile)  # two photon stacks
            if x is not None:
                stacks2p.append(thisfile)
            x = self.i2p_re.match(thisfile)  # simple two photon images
            if x is not None:
                images2p.append(thisfile)
        self.imagestring = ''
        if len(images) > 0:
            self.imagestring += 'Images: %d ' % len(images)
        if len(stacks2p) > 0:
            self.imagestring += '2pStacks: %d ' % len(stacks2p)
        if len(images2p) > 0:
            self.imagestring += '2pImages: %d ' % len(images2p)
        if len(images) + len(stacks2p) + len(images2p) == 0:
            self.imagestring = 'No Images '
        
        if anyprotocols:
            print self.daystring + self.summarystring + self.slicestring + self.cellstring + self.protocolstring + self.imagestring + '\t'
        else:
            print self.daystring + self.summarystring + self.slicestring + self.cellstring + '<No complete protocols>\t' + self.imagestring + '\t'


    def get_file_information(self, dh=None):
        """
        get_file_information reads the sequence information from the
        currently selected data file

        Two-dimensional sequences are supported.
        :return nothing:
        """
        self.sequence = self.dataModel.listSequenceParams(dh)
        keys = self.sequence.keys()
        leftseq = [str(x) for x in self.sequence[keys[0]]]
        if len(keys) > 1:
            rightseq = [str(x) for x in self.sequence[keys[1]]]
        else:
            rightseq = []
        leftseq.insert(0, 'All')
        rightseq.insert(0, 'All')

    def cell_summary(self, dh):
        """
        cell_summary generates a dictionary of information about the cell
        for the selected directory handle (usually a protocol; could be a file)
        builds a formatted string with some of the information.
        :param dh: the directory handle for the data, as passed to loadFileRequested
        :return nothing:
        """
        self.analysis_summary = {}  # always clear the summary.
        self.summarystring = ''
        # other info into a dictionary
        self.analysis_summary['Day'] = self.dataModel.getDayInfo(dh)
        self.analysis_summary['Slice'] = self.dataModel.getSliceInfo(dh)
        self.analysis_summary['Cell'] = self.dataModel.getCellInfo(dh)
        self.analysis_summary['ACSF'] = self.dataModel.getACSF(dh)
        self.analysis_summary['Internal'] = self.dataModel.getInternalSoln(dh)
        self.analysis_summary['Temp'] = self.dataModel.getTemp(dh)
        self.analysis_summary['CellType'] = self.dataModel.getCellType(dh)
        today = self.analysis_summary['Day']
        if today is not None:
            #print today.keys()
            if 'species' in today.keys():
                self.analysis_summary['Species'] = today['species']
            if 'age' in today.keys():
                self.analysis_summary['Age'] = today['age']
            if 'sex' in today.keys():
                self.analysis_summary['Sex'] = today['sex']
            if 'weight' in today.keys():
                self.analysis_summary['Weight'] = today['weight']
            if 'temperature' in today.keys():
                self.analysis_summary['Temperature'] = today['temperature']
            if 'description' in today.keys():
                self.analysis_summary['Description'] = today['description']
            if 'notes' in today.keys():
                self.analysis_summary['Notes'] = today['notes']

        if self.analysis_summary['Cell'] is not None:
            ct = self.analysis_summary['Cell']['__timestamp__']
        else:
            ct = 0.
        try:
            pt = dh.info()['__timestamp__']
        except:
            pt = 0.
        self.analysis_summary['ElapsedTime'] = pt-ct  # save elapsed time between cell opening and protocol start
        (date, sliceid, cell, proto, p3) = self.file_cell_protocol(dh.name())
        self.analysis_summary['CellID'] = os.path.join(date, sliceid, cell)  # use this as the "ID" for the cell later on
        data_template = (
            OrderedDict([('Species', '{:>s}'), ('Age', '{:>5s}'), ('Sex', '{:>1s}'), ('Weight', '{:>5s}'),
                         ('Temperature', '{:>5s}'), ('ElapsedTime', '{:>8.2f}')]))
 
        ltxt = ''
        for a in data_template.keys():
            if a in self.analysis_summary.keys():
                ltxt += ((data_template[a] + '\t').format(self.analysis_summary[a]))
            else:
                ltxt += (('NaN\t'))
        self.summarystring = ltxt

    def loadFileRequested(self, dh):
        """
        loadFileRequested is called by "file loader" when a file is requested.
            FileLoader is provided by the AnalysisModule class
            dh is the handle to the currently selected directory (or directories)

        This function loads all of the successive records from the specified protocol.
        Ancillary information from the protocol is stored in class variables.
        Extracts information about the commands, sometimes using a rather
        simplified set of assumptions.
        :param dh: the directory handle (or list of handles) representing the selected
        entitites from the FileLoader in the Analysis Module
        :modifies: plots, sequence, data arrays, data mode, etc.
        :return: True if successful; otherwise raises an exception
        """
#        print 'loadfilerequested dh: ', dh

        if len(dh) == 0:
            raise Exception("DataSummary::loadFileRequested: " +
                            "Select an IV protocol directory.")
        if len(dh) != 1:
            raise Exception("DataSummary::loadFileRequested: " +
                            "Can only load one file at a time.")
#        if self.current_dirhandle != dh[0]:  # is this the current file/directory?
        self.get_file_information(default_dh=dh)  # No, get info from most recent file requested
        self.current_dirhandle = dh[0]  # this is critical!
        dh = dh[0]  # just get the first one
        self.filename = dh.name()
        self.cell_summary(dh)  # get other info as needed for the protocol
        dirs = dh.subDirs()
        traces = []
        cmd = []
        cmd_wave = []
        data = []
        self.time_base = None
        self.values = []
#        self.sequence = self.dataModel.listSequenceParams(dh)  # already done in 'getfileinfo'
        self.trace_times = np.zeros(0)
        sequence_values = []
        # builidng command voltages - get amplitudes to clamp
        clamp = ('Clamp1', 'Pulse_amplitude')
        reps = ('protocol', 'repetitions')

        # the sequence was retrieved from the data file by get_file_information
        if clamp in self.sequence:
            self.clampValues = self.sequence[clamp]
            self.nclamp = len(self.clampValues)
            if sequence_values is not None:
                sequence_values = [x for x in self.clampValues for y in sequence_values]
            else:
                sequence_values = [x for x in range(self.clampValues)]
        else:
            sequence_values = []
            nclamp = 0

        # if sequence has repeats, build pattern
        if reps in self.sequence:
            self.repc = self.sequence[reps]
            self.nrepc = len(self.repc)
            sequence_values = [x for y in range(self.nrepc) for x in sequence_values]

        for i, directory_name in enumerate(dirs):  # dirs has the names of the runs withing the protocol
            data_dir_handle = dh[directory_name]  # get the directory within the protocol
            try:
                data_file_handle = self.dataModel.getClampFile(data_dir_handle)  # get pointer to clamp data
                # Check if there is no clamp file for this iteration of the protocol
                # Usually this indicates that the protocol was stopped early.
                if data_file_handle is None:
                    print 'IVCurve.loadFileRequested: Missing data in %s, element: %d' % (directory_name, i)
                    #raise Exception('IVCurve.loadFileRequested: Missing data in %s, element: %d' % (directory_name, i))
                    continue
            except:
                raise Exception("Error loading data for protocol %s:"
                      % directory_name)
                continue  # If something goes wrong here, we just carry on
            data_file = data_file_handle.read()
            # only consider data in a particular range
            data = self.dataModel.getClampPrimary(data_file)
            self.data_mode = self.dataModel.getClampMode(data)
            if self.data_mode is None:
                self.data_mode = self.ic_modes[0]  # set a default mode
            if self.data_mode in ['model_ic', 'model_vc']:  # lower case means model was run
                self.modelmode = True
            # Assign scale factors for the different modes to display data rationally
            if self.data_mode in self.ic_modes:
                self.command_scale_factor = 1e12
                self.command_units = 'pA'
            elif self.data_mode in self.vc_modes:
                self.command_units = 'mV'
                self.command_scale_factor = 1e3
            else:  # data mode not known; plot as voltage
                self.command_units = 'V'
                self.command_scale_factor = 1.0

            self.devicesUsed = self.dataModel.getDevices(data_dir_handle)
            self.clampDevices = self.dataModel.getClampDeviceNames(data_dir_handle)
            self.holding = self.dataModel.getClampHoldingLevel(data_file_handle)
            self.amp_settings = self.dataModel.getWCCompSettings(data_file)
            self.clamp_state = self.dataModel.getClampState(data_file)
            # print self.devicesUsed
            cmd = self.dataModel.getClampCommand(data_file)

            # store primary channel data and read command amplitude
            info1 = data.infoCopy()
            if 'startTime' in info1[0].keys():
                start_time = info1[0]['startTime']
            elif 'startTime' in info1[1]['DAQ']['command'].keys():
                start_time = info1[1]['DAQ']['command']['startTime']
            else:
                start_time = 0.0
            self.trace_times = np.append(self.trace_times, start_time)
            traces.append(data.view(np.ndarray))
            cmd_wave.append(cmd.view(np.ndarray))
            # pick up and save the sequence values
            if len(sequence_values) > 0:
                self.values.append(sequence_values[i])
            else:
                self.values.append(cmd[len(cmd) / 2])
            data_file.close()
            del data_file
            
        if traces is None or len(traces) == 0:
            print "IVCurve::loadFileRequested: No data found in this run..."
            return False
        self.r_uncomp = 0.
        if self.amp_settings['WCCompValid']:
            if self.amp_settings['WCEnabled'] and self.amp_settings['CompEnabled']:
                self.r_uncomp = self.amp_settings['WCResistance'] * (1.0 - self.amp_settings['CompCorrection'] / 100.)
            else:
                self.r_uncomp = 0.
        # self.ctrl.IVCurve_R_unCompensated.setValue(self.r_uncomp * 1e-6)  # convert to Mohm to display
        # self.ctrl.IVCurve_R_unCompensated.setSuffix(u" M\u2126")
        # self.ctrl.IVCurve_Holding.setText('%.1f mV' % (float(self.holding) * 1e3))

        # put relative to the start
        self.trace_times -= self.trace_times[0]
        traces = np.vstack(traces)
        self.cmd_wave = np.vstack(cmd_wave)
        self.time_base = np.array(cmd.xvals('Time'))
        self.cmd = np.array(self.values)
        # set up the selection region correctly and
        # prepare IV curves and find spikes
        info = [
            {'name': 'Command', 'units': cmd.axisUnits(-1),
             'values': np.array(self.values)},
            data.infoCopy('Time'),
            data.infoCopy(-1)]
        traces = traces[:len(self.values)]
        self.traces = MetaArray(traces, info=info)
        sfreq = self.dataModel.getSampleRate(data)
        self.sample_interval = 1./sfreq
        vc_command = data_dir_handle.parent().info()['devices'][self.clampDevices[0]]
        if 'waveGeneratorWidget' in vc_command:
            vc_info = vc_command['waveGeneratorWidget']['stimuli']['Pulse']
            pulsestart = vc_info['start']['value']
            pulsedur = vc_info['length']['value']
        elif 'daqState' in vc_command:
            vc_state = vc_command['daqState']['channels']['command']['waveGeneratorWidget']
            func = vc_state['function']
            # regex parse the function string: pulse(100, 1000, amp)
            pulsereg = re.compile("(^pulse)\((\d*),\s*(\d*),\s*(\w*)\)")
            match = pulsereg.match(func)
            g = match.groups()
            if g is None:
                raise Exception('loadFileRequested (IVCurve) cannot parse waveGenerator function: %s' % func)
            pulsestart = float(g[1])/1000. # values coming in are in ms, but need s
            pulsedur = float(g[2])/1000.
        else:
            raise Exception("loadFileRequested (IVCurve): cannot find pulse information")
        cmdtimes = np.array([pulsestart, pulsedur])

        # build the list of command values that are used for the fitting
        cmdList = []
        for i in range(len(self.values)):
            cmdList.append('%8.3f %s' %
                           (self.command_scale_factor * self.values[i], self.command_units))
        dh.close()
        del dh
        return True

    def file_cell_protocol(self, filename):
        """
        file_cell_protocol breaks the current filename down and returns a
        tuple: (date, cell, protocol)
        last argument returned is the rest of the path...
        """
        (p0, proto) = os.path.split(filename)
        (p1, cell) = os.path.split(p0)
        (p2, sliceid) = os.path.split(p1)
        (p3, date) = os.path.split(p2)
        return (date, sliceid, cell, proto, p3)


if __name__ == "__main__":
    if len(sys.argv) == 2:
        DataSummary(basedir=sys.argv[1])
    if len(sys.argv) == 3:
        DataSummary(basedir=sys.argv[1], daylistfile=sys.argv[2])<|MERGE_RESOLUTION|>--- conflicted
+++ resolved
@@ -54,11 +54,7 @@
         # second, between two dates
         daylist = None
         if daylistfile is None:
-<<<<<<< HEAD
             minday = (2010, 1, 1)
-=======
-            minday = (2012, 4, 5)
->>>>>>> 7824ba8b
             minday = minday[0]*1e4+minday[1]*1e2+minday[2]
             maxday = (2015, 1, 1)
             maxday = maxday[0]*1e4+maxday[1]*1e2+maxday[2]
