--- conflicted
+++ resolved
@@ -250,13 +250,8 @@
         cam_win: CameraWindow = self.module.manager.getModule("Camera").window()
         self.clearBoundingBoxes()
         for start, end in bounding_boxes:
-<<<<<<< HEAD
-            box = Qt.QGraphicsRectItem(Qt.QRectF(Qt.QPointF(*start), Qt.QPointF(*end)))
+            box = Qt.QGraphicsRectItem(Qt.QRectF(Qt.QPointF(start[0], start[1]), Qt.QPointF(end[0], end[1])))
             box.setPen(mkPen("r", width=2))
-=======
-            box = Qt.QGraphicsRectItem(Qt.QRectF(Qt.QPointF(start[0], start[1]), Qt.QPointF(end[0], end[1])))
-            box.setPen(mkPen('r', width=2))
->>>>>>> 7e9ecaea
             box.setBrush(Qt.QBrush(Qt.QColor(0, 0, 0, 0)))
             cam_win.addItem(box)
             self._previousBoxWidgets.append(box)
@@ -293,13 +288,8 @@
 
     @future_wrap
     def _autoTarget(self, _future):
-<<<<<<< HEAD
         self.sigWorking.emit(self._autoTargetBtn)
-        x = random.uniform(self._xLeftSpin.value(), self._xRightSpin.value())
-        y = random.uniform(self._yBottomSpin.value(), self._yTopSpin.value())
-=======
         x, y = self._randomLocation()
->>>>>>> 7e9ecaea
         _future.waitFor(self.scopeDevice.setGlobalPosition((x, y)))
         # TODO don't know why this hangs when using waitFor, but it does
         depth = self.scopeDevice.findSurfaceDepth(
@@ -312,17 +302,6 @@
 
     def _handleAutoFinish(self, fut: Future):
         try:
-<<<<<<< HEAD
-            if self._previousBoxWidgets:
-                box = random.choice(self._previousBoxWidgets)
-                center = box.rect().center()
-                center = (center.x(), center.y(), self.cameraDevice.getFocusDepth())
-                print(f"Setting pipette target to {center}")
-                self.pipetteDevice.setTarget(center)
-        finally:
-            self.sigWorking.emit(False)
-=======
-            fut.wait()  # to raise errors
             if self._previousBoxBounds:
                 box = random.choice(self._previousBoxBounds)
                 center = np.array(box[0]) + np.array(box[1]) / 2
@@ -331,32 +310,7 @@
                 print(f"Setting pipette target to {center}")
                 self.pipetteDevice.setTarget(center)
         finally:
-            self._setWorkingState(False)
-
-    @future_wrap
-    def _detectNeuronsZStack(self, _future: Future) -> list:
-        from acq4.util.imaging.object_detection import detect_neurons
-
-        depth = self.cameraDevice.getFocusDepth()
-        start = depth - 10 * µm
-        stop = depth + 10 * µm
-        z_stack = _future.waitFor(acquire_z_stack(self.cameraDevice, start, stop, 1 * µm)).getResult()
-        self.cameraDevice.setFocusDepth(depth)  # no need to wait
-        return _future.waitFor(detect_neurons(z_stack)).getResult()
-
-    @future_wrap
-    def _autoTarget(self, _future):
-        x, y = self._randomLocation()
-        _future.waitFor(self.scopeDevice.setGlobalPosition((x, y)))
-        # TODO don't know why this hangs when using waitFor, but it does
-        depth = self.scopeDevice.findSurfaceDepth(
-            self.cameraDevice, searchDistance=50*µm, searchStep=15*µm, block=True
-        ).getResult()
-        depth -= 50 * µm
-        self.cameraDevice.setFocusDepth(depth)
-        neurons_fut = _future.waitFor(self._detectNeuronsFlat())
-        self._displayBoundingBoxes(neurons_fut.getResult())
->>>>>>> 7e9ecaea
+            self.sigWorking.emit(False)
 
     def _randomLocation(self):
         x = random.uniform(self._xLeftSpin.value(), self._xRightSpin.value())
