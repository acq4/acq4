--- conflicted
+++ resolved
@@ -340,11 +340,7 @@
         </item>
         <item>
          <property name="text">
-<<<<<<< HEAD
-          <string>Single-Frame</string>
-=======
           <string>CV2</string>
->>>>>>> 8e18310a
          </property>
         </item>
        </widget>
