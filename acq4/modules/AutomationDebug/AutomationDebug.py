from __future__ import annotations

import os
import traceback
from pathlib import Path

import numpy as np
from coorx import Point

import pyqtgraph as pg
from MetaArray import MetaArray
from acq4 import getManager
<<<<<<< HEAD

import pyqtgraph as pg
=======
>>>>>>> f3898d20
from acq4.devices.Camera import Camera
from acq4.devices.Microscope import Microscope
from acq4.devices.PatchPipette import PatchPipette
from acq4.devices.Pipette import Pipette
from acq4.devices.Pipette.calibration import findNewPipette
from acq4.devices.Pipette.planners import (
    PipettePathGenerator,
    GeometryAwarePathGenerator,
)
<<<<<<< HEAD
from acq4.devices.Pipette.planners import PipettePathGenerator, GeometryAwarePathGenerator
=======
>>>>>>> f3898d20
from acq4.logging_config import get_logger
from acq4.modules.Camera import CameraWindow
from acq4.modules.Module import Module
from acq4.modules.TaskRunner import TaskRunner
from acq4.util import Qt
from acq4.util.future import Future, future_wrap
from acq4.util.imaging import Frame
from acq4.util.imaging.sequencer import acquire_z_stack
from acq4.util.target import TargetBox
from acq4.util.threadrun import futureInGuiThread, runInGuiThread
<<<<<<< HEAD
from acq4.util.threadrun import runInGuiThread
=======
>>>>>>> f3898d20
from coorx import SRT3DTransform, TransposeTransform, TTransform
from pyqtgraph.units import µm, m
from acq4_automation.feature_tracking.cell import Cell
from .ranking_window import RankingWindow

logger = get_logger(__name__)
UiTemplate = Qt.importTemplate(".window")


<<<<<<< HEAD
class RankingWindow(Qt.QWidget):
    sigClosed = Qt.Signal(object)  # emit self when closed

    def __init__(
        self,
        main_window: AutomationDebugWindow,
        cell_center,
        detection_stack,
        classification_stack,
        pixel_size,
        z_step,
        save_dir,
    ):
        super().__init__()
        self.main_window = main_window  # Keep reference for cleanup
        self.cell_center = cell_center
        self.detection_stack = detection_stack
        self.classification_stack = classification_stack  # May be None
        self.pixel_size = pixel_size
        self.z_step = z_step
        self.save_dir = save_dir
        self.rating = None
        self.save_format = "MetaArray"
        self.volume_data = None
        self.depths = None

        self.setWindowTitle(
            f"Rank Cell @ ({cell_center[0]/µm:.0f}, {cell_center[1]/µm:.0f}, {cell_center[2]/µm:.0f}) µm"
        )
        self.layout = Qt.QVBoxLayout()
        self.setLayout(self.layout)

        # --- Image Display ---
        self.image_views = []
        self.image_layout = Qt.QHBoxLayout()
        self.layout.addLayout(self.image_layout)
        for _ in range(5):
            iv = pg.ImageView()
            # Basic styling, can be expanded
            iv.ui.histogram.hide()
            iv.ui.roiBtn.hide()
            iv.ui.menuBtn.hide()
            self.image_views.append(iv)
            self.image_layout.addWidget(iv)

        # --- Z Slider ---
        self.z_slider = Qt.QSlider(Qt.Qt.Orientation.Horizontal)
        self.z_slider.setMinimum(0)
        # Max will be set in _load_cell_data
        self.z_slider.setPageStep(1)
        self.z_slider.setSingleStep(1)
        self.layout.addWidget(self.z_slider)
        self.z_slider.valueChanged.connect(self._update_displayed_slices)

        # --- Rating Buttons ---
        self.rating_layout = Qt.QHBoxLayout()
        self.rating_group = Qt.QButtonGroup(self)
        ratings = {
            1: "Not a cell",
            2: "Unpatchable",
            3: "Barely patchable",
            4: "Average",
            5: "Excellent",
        }
        for i in range(1, 6):
            btn = Qt.QPushButton(f"{i}: {ratings[i]}")
            btn.setCheckable(True)
            self.rating_group.addButton(btn, i)
            self.rating_layout.addWidget(btn)
        self.layout.addLayout(self.rating_layout)
        self.rating_group.buttonClicked[int].connect(self._set_rating)

        # --- Format Selection ---
        self.format_layout = Qt.QHBoxLayout()
        self.format_group = Qt.QButtonGroup(self)
        self.nwb_radio = Qt.QRadioButton("NWB")
        self.metaarray_radio = Qt.QRadioButton("MetaArray")
        self.metaarray_radio.setChecked(True)  # Default to MetaArray
        self.format_group.addButton(self.nwb_radio)
        self.format_group.addButton(self.metaarray_radio)
        self.format_layout.addWidget(Qt.QLabel("Save Format:"))
        self.format_layout.addWidget(self.nwb_radio)
        self.format_layout.addWidget(self.metaarray_radio)
        self.layout.addLayout(self.format_layout)
        self.nwb_radio.toggled.connect(self._set_format)
        self.metaarray_radio.toggled.connect(self._set_format)

        # --- Action Buttons ---
        self.action_layout = Qt.QHBoxLayout()
        self.skip_button = Qt.QPushButton("Skip")
        self.save_button = Qt.QPushButton("Save")
        self.save_button.setEnabled(False)  # Enable only when rating is selected
        self.action_layout.addWidget(self.skip_button)
        self.action_layout.addWidget(self.save_button)
        self.layout.addLayout(self.action_layout)

        self.skip_button.clicked.connect(self.close)  # Just close the window
        self.save_button.clicked.connect(self._save_and_close)

        self._load_cell_data()

    def _set_rating(self, rating_id):
        self.rating = rating_id
        self.save_button.setEnabled(True)

    def _set_format(self):
        btn = self.sender()
        fmt = "NWB" if btn == self.nwb_radio else "MetaArray"
        self.save_format = fmt

    def _load_cell_data(self):
        if not self.detection_stack or len(self.detection_stack) == 0:
            raise ValueError("RankingWindow: No detection stack data to load.")

        # Find the Z index closest to the cell center
        self.depths = np.array([frame.depth for frame in self.detection_stack])
        self.center_z_global = self.cell_center[2]

        self.volume_data, _ = self._extract_cell_volume(self.cell_center, cube_size=20 * µm)
        n_frames = len(self.volume_data)
        self.center_z_idx = n_frames // 2

        # Set slider to the center Z index initially
        self.z_slider.setMaximum(n_frames - 1)
        self.z_slider.setValue(self.center_z_idx)  # This should trigger _update_displayed_slices

    def _update_displayed_slices(self, current_slider_idx):
        """Updates the 5 image views based on the current_slider_idx from the Z-slider."""
        if self.volume_data is None or len(self.volume_data) == 0 or self.depths is None:
            return

        n_frames = len(self.volume_data)
        if n_frames == 0:
            return

        # current_slider_idx is the Z-index for the 3rd (middle) image view
        # Ensure current_slider_idx is valid
        current_slider_idx = np.clip(current_slider_idx, 2, n_frames - 3)
        
        target_z_indices = [0] * 5

        # Image 1 (index 0): first frame
        target_z_indices[0] = 0

        # Image 5 (index 4): last frame
        target_z_indices[4] = n_frames - 1

        # Image 3 (index 2): Directly from slider
        target_z_indices[2] = current_slider_idx

        # Image 2 (index 1): 1/4 of the way
        target_z_indices[1] = min(n_frames // 4, target_z_indices[2] - 1)

        # Image 4 (index 3): 3/4 of the way
        target_z_indices[3] = max(3 * n_frames // 4, target_z_indices[2] + 1)

        for i, iv in enumerate(self.image_views):
            # Clamp the final index to be within the stack bounds
            display_z_idx = target_z_indices[i]
            frame_data = self.volume_data[display_z_idx]
            iv.setImage(frame_data.T, autoLevels=True)  # IJK to XYZ

    def _save_and_close(self):
        if self.rating is None:
            logger.warning("No rating selected.")
            # Optionally show a message box to the user
            return

        logger.info(f"Cell rated {self.rating}, saving as {self.save_format}...")
        try:
            volume_data, metadata = self._extract_cell_volume(self.cell_center, cube_size=20 * µm)
            self._save_ranked_cell(volume_data, metadata, self.rating, self.save_format, self.save_dir)
        except Exception:
            logger.exception(f"Failed to extract or save cell data for cell at {self.cell_center}")
        finally:
            self.close()  # Close the window regardless of save success/failure

    def closeEvent(self, event):
        """Emit signal when closed."""
        self.sigClosed.emit(self)
        super().closeEvent(event)

    # --- Data Extraction and Saving Logic (Moved from AutomationDebugWindow) ---

    def _extract_cell_volume(self, center_global, cube_size=20 * µm):
        """Extracts a 3D numpy array centered on the cell."""
        if not self.detection_stack:
            raise ValueError("Detection stack is not available.")

        # Use the stack data passed during initialization
        stack_data = np.array([frame.data() for frame in self.detection_stack])
        frame_shape = stack_data.shape[1:]  # (rows, cols) or (y, x)
        n_frames = stack_data.shape[0]

        # Get transform info from the first frame (assuming it's consistent)
        frame0 = self.detection_stack[0]
        # Use pixel_size passed during initialization
        if self.pixel_size is None:
            raise ValueError("Pixel size information missing.")
        pixel_size_m = self.pixel_size  # Assume square pixels in meters

        # Convert size in µm to pixels/frames
        size_px = int(np.ceil(cube_size / pixel_size_m))
        # Ensure odd size for centering
        if size_px % 2 == 0:
            size_px += 1
        half_size_px = size_px // 2

        # Find the Z index closest to the center
        center_z_idx = np.argmin(np.abs(self.depths - center_global[2]))

        # Use z_step passed during initialization
        z_step_m = self.z_step
        size_z_frames = int(np.ceil(cube_size / z_step_m))
        if size_z_frames % 2 == 0:
            size_z_frames += 1
        half_size_z = size_z_frames // 2

        # Map global center to the coordinates of the center frame
        center_frame = self.detection_stack[center_z_idx]
        center_frame_coords = center_frame.mapFromGlobalToFrame(center_global)  # Returns (x, y) in frame pixels
        center_x_px, center_y_px = int(round(center_frame_coords[0])), int(round(center_frame_coords[1]))

        # Calculate slice boundaries, clamping to stack dimensions
        z_start = max(0, center_z_idx - half_size_z)
        z_end = min(n_frames, center_z_idx + half_size_z + 1)
        y_start = max(0, center_y_px - half_size_px)
        y_end = min(frame_shape[0], center_y_px + half_size_px + 1)
        x_start = max(0, center_x_px - half_size_px)
        x_end = min(frame_shape[1], center_x_px + half_size_px + 1)

        # Extract volume
        volume = stack_data[z_start:z_end, y_start:y_end, x_start:x_end]

        # --- Create Metadata ---
        origin_frame = self.detection_stack[z_start]
        corner_global_pos = origin_frame.mapFromFrameToGlobal([x_start, y_start])

        metadata = {
            "timestamp": datetime.datetime.now().isoformat(),
            "center_global": center_global.tolist(),
            "size": cube_size,
            "shape": volume.shape,  # (z, y, x)
            "pixel_size_m": pixel_size_m,
            "z_step_m": z_step_m,
            "voxel_origin_global": corner_global_pos + [origin_frame.depth],  # (x, y, z) of voxel [0,0,0]
            "source_detection_stack_info": [f.info() for f in self.detection_stack[z_start:z_end]],  # Basic info
            "source_classification_stack_info": None,
        }
        # Use classification_stack passed during initialization
        if self.classification_stack and z_start < len(self.classification_stack):
            metadata["source_classification_stack_info"] = [f.info() for f in self.classification_stack[z_start:z_end]]

        return volume, metadata

    def _save_ranked_cell(self, volume_data, metadata, rating, save_format, save_dir):
        """Saves the extracted cell volume and metadata."""
        timestamp = datetime.datetime.now().strftime("%Y%m%d_%H%M%S_%f")
        cell_id = f"cell_{timestamp}_rating_{rating}"
        filename_base = save_dir / cell_id

        metadata["rating"] = rating
        metadata["save_format"] = save_format
        metadata["cell_id"] = cell_id

        if save_format == "MetaArray":
            info = [
                {
                    "name": "Z",
                    "units": "m",
                    "values": np.arange(volume_data.shape[0]) * metadata["z_step_m"]
                    + metadata["voxel_origin_global"][2],
                },
                {
                    "name": "Y",
                    "units": "m",
                    "values": np.arange(volume_data.shape[1]) * metadata["pixel_size_m"]
                    + metadata["voxel_origin_global"][1],
                },
                {
                    "name": "X",
                    "units": "m",
                    "values": np.arange(volume_data.shape[2]) * metadata["pixel_size_m"]
                    + metadata["voxel_origin_global"][0],
                },
                metadata,
            ]
            ma = MetaArray(volume_data, info=info)
            filepath = f"{filename_base}.ma"
            try:
                ma.write(filepath)
                logger.info(f"Saved cell data to {filepath}")
            except Exception:
                logger.exception(f"Failed to write MetaArray file: {filepath}")
                # Re-raise or handle more gracefully?
                raise

        elif save_format == "NWB":
            logger.warning("NWB saving not implemented yet.")
            filepath = f"{filename_base}.nwb"
            logger.info(f"Placeholder: Would save cell data to {filepath}")
            # TODO: Implement NWB saving logic here using pynwb

        else:
            logger.error(f"Unknown save format: {save_format}")
            raise ValueError(f"Unknown save format: {save_format}")


=======
>>>>>>> f3898d20
class AutomationDebugWindow(Qt.QWidget):
    sigWorking = Qt.Signal(
        object
    )  # a btn that is busy or False to signify no longer working
    sigLogMessage = Qt.Signal(str)

    def __init__(self, module: "AutomationDebug"):
        super().__init__()
        self.ui = UiTemplate()
        self.ui.setupUi(self)

        self.sigWorking.connect(self._setWorkingState)
        self.failedCalibrations = []
        self.module = module
        self.setWindowTitle("Automation Debug")
        self._previousBoxWidgets = []
        self._mockDemo = False
        self._cell = None
        self._visualizers = []
        self._unranked_cells = []  # List of global positions of cells
        self._ranked_cells = []
        self._current_detection_stack = None
        self._current_classification_stack = None  # May be None
        self._previousTargets = []  # Used by autoTarget
        self._open_ranking_windows = []  # Keep track of open windows

        self.ui.clearBtn.clicked.connect(self.clearCells)
        self.ui.zStackDetectBtn.setOpts(
            future_producer=self._detectNeuronsZStack, stoppable=True
        )
        self.ui.zStackDetectBtn.sigFinished.connect(self._handleDetectResults)
        self.ui.testUIBtn.setOpts(future_producer=self._testUI, stoppable=True)
        self.ui.testUIBtn.sigFinished.connect(self._handleDetectResults)
        self.ui.addCellFromTargetBtn.setOpts(
            future_producer=self._addCellFromTarget, stoppable=True
        )

        self.ui.motionPlannerSelector.currentIndexChanged.connect(
            self._changeMotionPlanner
        )

        # Connect regular button click
        self.ui.rankCellsBtn.clicked.connect(self._rankCells)
        self.ui.selectRankDirBtn.clicked.connect(self._selectRankDir)

        self.ui.setTopLeftButton.clicked.connect(self._setTopLeft)
        self.ui.setBottomRightButton.clicked.connect(self._setBottomRight)

        self.ui.mockFilePath.setReadOnly(True)
        self.ui.mockFileButton.clicked.connect(self._selectMockFile)
        self.ui.mockClassificationFilePath.setReadOnly(True)
        self.ui.mockClassificationFileButton.clicked.connect(
            self._selectMockClassificationFile
        )

        self.ui.autoTargetBtn.setOpts(future_producer=self._autoTarget, stoppable=True)
        self.ui.autoTargetBtn.sigFinished.connect(self._handleAutoFinish)

        self._motionPlanners = {}
        for name, dev in self.module.manager.devices.items():
            if isinstance(dev, Pipette):
                self.ui.pipetteSelector.addItem(name)
                self._motionPlanners[(name, dev.pathGeneratorClass)] = dev.pathGenerator
            elif isinstance(dev, Camera):
                self.ui.cameraSelector.addItem(name)

        self.ui.trackFeaturesBtn.setOpts(
            future_producer=self.doFeatureTracking,
            processing="Stop tracking",
            stoppable=True,
        )
        self.ui.trackFeaturesBtn.sigFinished.connect(self._handleFeatureTrackingFinish)
        self.ui.visualizeTrackingBtn.clicked.connect(self._visualizeTracking)
        self.ui.visualizeTrackingBtn.setEnabled(False)

        self.ui.testPipetteBtn.setOpts(
            future_producer=self.doPipetteCalibrationTest,
            stoppable=True,
            processing="Interrupt pipette\ncalibration test",
        )
        self.ui.testPipetteBtn.setToolTip(
            "Start with the pipette calibrated and in the field of view"
        )
        self.ui.testPipetteBtn.sigFinished.connect(self._handleCalibrationFinish)

        self._testing_pipette = False
        self.ui.pipetteLog.setReadOnly(True)
        self.sigLogMessage.connect(self.ui.pipetteLog.append)

        self.ui.autopatchDemoBtn.setToolTip("Patch a cell! Repeat! REPEAT!")
        self.ui.autopatchDemoBtn.setOpts(
            future_producer=self._autopatchDemo, stoppable=True
        )
        self.ui.autopatchDemoBtn.sigFinished.connect(self._handleAutopatchDemoFinish)

        self.show()
        planner = self.module.config.get("motionPlanner", "Objective radius only")
        self.ui.motionPlannerSelector.setCurrentText(planner)
        # Set default ranking dir
        default_rank_dir = (
            Path(self.module.manager.getBaseDir().name()) / "ranked_cells"
        )
        self.ui.rankingSaveDirEdit.setText(str(default_rank_dir))
        self._populatePresetCombos()
        # Connect checkboxes to state update method
        self.ui.multiChannelEnableCheck.toggled.connect(
            self._updateMultiChannelAndMockStates
        )
        self.ui.mockCheckBox.toggled.connect(self._updateMultiChannelAndMockStates)
        self._updateMultiChannelAndMockStates()  # Set initial states

        self.loadConfig()

    def _selectRankDir(self):
        path = Qt.QFileDialog.getExistingDirectory(
            self,
            "Select Directory to Save Ranked Cells",
            self.ui.rankingSaveDirEdit.text(),
        )
        if path:
            self.ui.rankingSaveDirEdit.setText(path)

    def _selectMockClassificationFile(self):
        filePath, _ = Qt.QFileDialog.getOpenFileName(
            self,
            "Select Mock Classification Z-Stack File",
            "",
            "MetaArray Files (*.ma);;All Files (*)",
        )
        if filePath:
            self.ui.mockClassificationFilePath.setText(filePath)

    def _updateMultiChannelAndMockStates(self):
        multi_channel_enabled = self.ui.multiChannelEnableCheck.isChecked()
        mock_mode_active = self.ui.mockCheckBox.isChecked()

        self.ui.detectionPresetCombo.setEnabled(multi_channel_enabled)
        self.ui.classificationPresetCombo.setEnabled(multi_channel_enabled)

        mock_classification_widgets_enabled = multi_channel_enabled and mock_mode_active
        self.ui.mockClassificationFileLabel.setEnabled(
            mock_classification_widgets_enabled
        )
        self.ui.mockClassificationFileButton.setEnabled(
            mock_classification_widgets_enabled
        )
        self.ui.mockClassificationFilePath.setEnabled(
            mock_classification_widgets_enabled
        )

    def _populatePresetCombos(self):
        presets = self.scopeDevice.presets.keys()
        self.ui.detectionPresetCombo.clear()
        self.ui.classificationPresetCombo.clear()
        self.ui.detectionPresetCombo.addItems(presets)
        self.ui.classificationPresetCombo.addItems(presets)

    @future_wrap
    def doPipetteCalibrationTest(self, _future):
        self.sigWorking.emit(self.ui.testPipetteBtn)
        camera = self.cameraDevice
        pipette = self.pipetteDevice
        true_tip_position = pipette.globalPosition()
        fake_tip_position = true_tip_position + np.random.uniform(-100e-6, 100e-6, 3)
        pipette.resetGlobalPosition(fake_tip_position)
        pipette.moveTo("home", "fast")
        while True:
            try:
                _future.waitFor(findNewPipette(pipette, camera, camera.scopeDev))
                error = np.linalg.norm(pipette.globalPosition() - true_tip_position)
                self.sigLogMessage.emit(
                    f"Calibration complete: {error * 1e6:.2g}µm error"
                )
                if error > 50e-6:
                    self.failedCalibrations.append(error)
                    i = len(self.failedCalibrations) - 1
                    self.sigLogMessage.emit(
                        f'....so bad. Why? Check man.getModule("AutomationDebug").failedCalibrations[{i}]'
                    )
            except Future.Stopped:
                self.sigLogMessage.emit("Calibration interrupted by user request")
                break

    @future_wrap
    def doFeatureTracking(self, _future: Future):
        self.sigWorking.emit(self.ui.trackFeaturesBtn)
        pipette = self.pipetteDevice
        target = Point(pipette.targetPosition(), "global")
        cell = self._cell = Cell(target)
        _future.waitFor(cell.initializeTracker(self.cameraDevice))
        cell.enableTracking()
        cell.sigPositionChanged.connect(self._updatePipetteTarget)
        self.sigWorking.emit(self.ui.trackFeaturesBtn)
        try:
            while cell.isTracking:
                _future.sleep(1)
        except Exception:
            cell.enableTracking(False)
            cell.sigPositionChanged.disconnect(self._updatePipetteTarget)
            raise

    @future_wrap
    def _addCellFromTarget(self, _future):
        target = Point(self.pipetteDevice.targetPosition(), "global")
        cell = self.patchPipetteDevice.cell
        if cell is None or cell.position != target:
            cell = Cell(target)
            _future.waitFor(cell.initializeTracker(self.cameraDevice))
        self._unranked_cells.append(cell)
        boxPositions = [c.position for c in self._unranked_cells]
        _future.waitFor(futureInGuiThread(self._displayBoundingBoxes, boxPositions))

    def _visualizeTracking(self):
        cell = self.patchPipetteDevice.cell or self._cell
        if cell is None or cell._tracker is None:
<<<<<<< HEAD
            logger.info("No cell tracking available to visualize.")
=======
            logMsg("No cell tracking available to visualize.")
>>>>>>> f3898d20
            return
        from acq4_automation.feature_tracking.visualization import LiveTrackerVisualizer
        visualizer = LiveTrackerVisualizer(cell._tracker)
        self._visualizers.append(visualizer)
        visualizer.show()

    def _updatePipetteTarget(self, pos):
        self.pipetteDevice.setTarget(pos)
        self.sigLogMessage.emit(f"Updated target to {pos}")

    def _handleFeatureTrackingFinish(self, fut: Future):
        self.sigWorking.emit(False)

    def _handleCalibrationFinish(self, fut: Future):
        self.sigWorking.emit(False)

    def _handleAutopatchDemoFinish(self, fut):
        self.sigWorking.emit(False)

    def _setWorkingState(self, working: bool | Qt.QPushButton):
        if working:
            self.module.manager.getModule(
                "Camera"
            ).window()  # make sure camera window is open
        self.ui.zStackDetectBtn.setEnabled(
            working == self.ui.zStackDetectBtn or not working
        )
        self.ui.testUIBtn.setEnabled(working == self.ui.testUIBtn or not working)
        self.ui.autoTargetBtn.setEnabled(
            working == self.ui.autoTargetBtn or not working
        )
        self.ui.testPipetteBtn.setEnabled(
            working == self.ui.testPipetteBtn or not working
        )
        self.ui.trackFeaturesBtn.setEnabled(
            working == self.ui.trackFeaturesBtn or not working
        )
        self.ui.rankCellsBtn.setEnabled(len(self._unranked_cells) > 0)
        # self.ui.autopatchDemoBtn.setEnabled(working == self.ui.autopatchDemoBtn or not working)
        cell = self.patchPipetteDevice.cell or self._cell
        self.ui.visualizeTrackingBtn.setEnabled(cell is not None and cell._tracker is not None)

    @property
    def cameraDevice(self) -> Camera:
        return self.module.manager.getDevice(self.ui.cameraSelector.currentText())

    @property
    def scopeDevice(self) -> Microscope:
        return self.cameraDevice.scopeDev  # TODO

    @property
    def pipetteDevice(self) -> Pipette:
        return self.module.manager.getDevice(self.ui.pipetteSelector.currentText())

    @property
    def patchPipetteDevice(self) -> PatchPipette | None:
        pip = self.pipetteDevice
        man = self.module.manager
        for pp in man.listDevices():
            pp = man.getDevice(pp)
            if isinstance(pp, PatchPipette) and pp.pipetteDevice == pip:
                return pp
        return None

    def _setTopLeft(self):
        cam = self.cameraDevice
        region = cam.getParam("region")
        bound = cam.globalTransform().map(Qt.QPointF(region[0], region[1]))
        self._xLeftSpin.setValue(bound.x())
        self._yTopSpin.setValue(bound.y())

    def _setBottomRight(self):
        cam = self.cameraDevice
        region = cam.getParam("region")
        bound = cam.globalTransform().map(
            Qt.QPointF(region[0] + region[2], region[1] + region[3])
        )
        self._xRightSpin.setValue(bound.x())
        self._yBottomSpin.setValue(bound.y())

    def clearCells(self):
        self._unranked_cells = []
        self._ranked_cells = []
        self.clearBoundingBoxes()

    def clearBoundingBoxes(self):
        cam_win: CameraWindow = self.module.manager.getModule("Camera").window()
        for box in self._previousBoxWidgets:
            cam_win.removeItem(box)
            self.scopeDevice.sigGlobalTransformChanged.disconnect(box.noticeFocusChange)
        self._previousBoxWidgets = []

    def _handleDetectResults(self, future: Future) -> None:
        """Handles results from _detectNeuronsZStack or _testUI."""
        try:
            if future.wasInterrupted():
                logger.info("Cell detection failed.")
                return
            neurons = future.getResult()

            logger.info(f"Cell detection complete. Found {len(neurons)} potential cells")
            self._displayBoundingBoxes(neurons)
<<<<<<< HEAD
            # from acq4_automation.object_detection import NeuronBoxViewer
            # if self._current_classification_stack is not None:
            #     data = np.array(([[s.data().T for s in self._current_detection_stack]], [[s.data().T for s in self._current_classification_stack]]))
            # else:
            #     data = np.array([s.data().T for s in self._current_detection_stack])
            # xform = SRT3DTransform.from_pyqtgraph(self._current_detection_stack[0].globalTransform()) * TransposeTransform((1, 0, 2))
            # self._viewer = NeuronBoxViewer(data, neurons, xform)
            # self._viewer.show()
=======
>>>>>>> f3898d20
        finally:
            self.sigWorking.emit(False)

    def _displayBoundingBoxes(self, neurons):
        cam_win: CameraWindow = self.module.manager.getModule("Camera").window()
        self.clearBoundingBoxes()  # Clear previous boxes visually and state
        for neuron in neurons:
            start, end = np.array(neuron) - 10e-6, np.array(neuron) + 10e-6
            box = TargetBox(start, end)
            cam_win.addItem(box)
            # TODO: Re-evaluate if this connection is still needed or causes issues
            self.scopeDevice.sigGlobalTransformChanged.connect(box.noticeFocusChange)
            self._previousBoxWidgets.append(box)
            # TODO label boxes? Maybe add index number?
            # label = pg.TextItem(f'{len(self._previousBoxWidgets)}') # Example index
            # label.setPen(pg.mkPen('r', width=1))
            # label.setPos(*end)
            # cam_win.addItem(label)
            # self._previousBoxWidgets.append(label)

    @future_wrap
    def _testUI(self, _future):
        with self.cameraDevice.ensureRunning():
            frame = _future.waitFor(self.cameraDevice.acquireFrames(1)).getResult()[0]
        points = np.random.random((20, 3))
        points[:, 2] *= 20e-6
        points[:, 1] *= frame.shape[0]
        points[:, 0] *= frame.shape[1]
        boxes = []
        for pt in points:
            center = frame.mapFromFrameToGlobal(pt)
            boxes.append((center - 20e-6, center + 20e-6))
        return boxes

    @future_wrap
    def _detectNeuronsZStack(
        self, _future: Future
    ) -> tuple[list, list[Frame] | None, list[Frame] | None] | list:
        """Acquires Z-stack(s) and runs neuron detection. Returns (bboxes, detection_stack, classification_stack)."""
        from acq4_automation.object_detection import detect_neurons

        self.sigWorking.emit(self.ui.zStackDetectBtn)
        # Clear previous results before starting detection
        runInGuiThread(self.clearCells)
        self._current_detection_stack = None
        self._current_classification_stack = None

        pixel_size = self.cameraDevice.getPixelSize()[0]  # Used for both real and mock
        man = self.module.manager
        autoencoder = man.config.get("misc", {}).get("autoencoderPath", None)
        classifier = man.config.get("misc", {}).get("classifierPath", None)
        # pixel_size is now fetched earlier
        step_z = 1 * µm  # Default, will be updated by mock or real acquisition
        depth = self.cameraDevice.getFocusDepth()
        detection_stack = None  # Ensure it's initialized
        classification_stack = None  # Initialize as None

        # This flag indicates intent for multichannel *real* acquisition or processing type
        detection_preset = self.ui.detectionPresetCombo.currentText()
        classification_preset = self.ui.classificationPresetCombo.currentText()
        multichannel_processing_intended = (
            self.ui.multiChannelEnableCheck.isChecked()
            and detection_preset
            and classification_preset
        )

        if self.ui.mockCheckBox.isChecked():
            detection_stack, classification_stack, step_z = self._mockNeuronStacks(
                _future
            )
            if detection_stack is None:
                raise RuntimeError("Failed to load mock detection stack.")

            if classification_stack is not None and multichannel_processing_intended:
                working_stack = (detection_stack, classification_stack)
                multichannel = True
            else:
                working_stack = detection_stack
                multichannel = False
        else:  # --- Real Acquisition ---
            start_z = depth - 20 * µm
            stop_z = depth + 20 * µm
            # Use step_z = 1 * µm for real acquisition as previously defined

            if multichannel_processing_intended:
                logger.info(
                    f"Starting multichannel Z-stack acquisition: Detection='{detection_preset}', "
                    f"Classification='{classification_preset}'"
                )
                _future.waitFor(self.scopeDevice.loadPreset(detection_preset))
                detection_stack = _future.waitFor(
                    acquire_z_stack(
                        self.cameraDevice, start_z, stop_z, step_z, slow_fallback=False
                    ),
                    timeout=100,
                ).getResult()

                _future.waitFor(self.scopeDevice.loadPreset(classification_preset))
                classification_stack = _future.waitFor(
                    acquire_z_stack(
                        self.cameraDevice, start_z, stop_z, step_z, slow_fallback=False
                    ),
                    timeout=100,
                ).getResult()

                if len(detection_stack) != len(classification_stack):
                    logger.warning(
                        f"Warning: Z-stack length mismatch: Detection ({len(detection_stack)}) != Classification"
                        f" ({len(classification_stack)}). Trimming to match.",
                    )
                    min_length = min(len(detection_stack), len(classification_stack))
                    detection_stack = detection_stack[:min_length]
                    classification_stack = classification_stack[:min_length]
            else:  # --- Single Channel Acquisition ---
                detection_stack = _future.waitFor(
                    acquire_z_stack(
                        self.cameraDevice, start_z, stop_z, step_z
                    )  # step_z is 1um here
                ).getResult()

            if multichannel_processing_intended:
                working_stack = (detection_stack, classification_stack)
                multichannel = True
            else:
                working_stack = detection_stack
                multichannel = False

        result = _future.waitFor(
            detect_neurons(
                working_stack,  # Prepared based on mock/real and single/multi
                autoencoder=autoencoder,
                classifier=classifier,
                xy_scale=pixel_size,  # Global pixel_size
                z_scale=step_z,  # Actual step_z from mock or real (1um for real)
                multichannel=multichannel,  # Actual flag for detect_neurons
            ),
            timeout=600,
        ).getResult()
        logger.info(f"Neuron detection finished. Found {len(result)} potential neurons.")

        # results are returned [z_frame, img_row, img_row]
        # map back to global (x, y, z)
        transform = (
            working_stack[0][0].globalTransform()
            if isinstance(working_stack, tuple)
            else working_stack[0].globalTransform()
        )
        globalPos = [Point(transform.map([row, col, zframe]), "global") for (zframe, row, col) in result]

        self._current_detection_stack = detection_stack
        self._current_classification_stack = classification_stack
        self._unranked_cells = [Cell(r) for r in globalPos]
        return globalPos

    def _create_mock_stack_from_file(
        self, mock_file_path: str, base_frame: Frame, _future: Future
    ) -> tuple[list[Frame] | None, float | None]:
        """
        Loads a MetaArray file and converts it into a list of Frame objects.
        The Z positions and transforms of the mock frames are relative to the provided base_frame.
        Returns (stack_frames, step_z_microns) or (None, None) on failure.
        """
        if not mock_file_path:
            return None, None
        try:
            logger.info(f"Loading mock Z-stack from: {mock_file_path}")
            marr = MetaArray(file=mock_file_path)
            data = marr.asarray()
            info = marr.infoCopy()

            live_frame_global_transform = base_frame.globalTransform()
            live_frame_origin_global_xyz = np.array(
                base_frame.mapFromFrameToGlobal([0, 0, 0])
            )

            z_info = next((ax for ax in info if ax.get("name") == "Z"), None)
            if z_info and "values" in z_info:
                z_vals = z_info["values"]
                if len(z_vals) > 1:
                    step_z = abs(z_vals[1] - z_vals[0]) * m  # Assume meters
                    logger.info(f"Using Z step from mock file '{os.path.basename(mock_file_path)}': {step_z / µm:.2f} µm")
                elif len(z_vals) == 1:
                    logger.warning(
                        f"Only one Z value in mock file '{os.path.basename(mock_file_path)}'. Assuming 1µm step.",
                    )
                    step_z = 1 * µm
                else:
                    logger.warning(
                        f"No Z values in mock file '{os.path.basename(mock_file_path)}', using default 1µm step.",
                    )
                    step_z = 1 * µm
            else:
                logger.warning(
                    f"Z info not in mock file '{os.path.basename(mock_file_path)}', using default 1µm step.",
                )
                step_z = 1 * µm

            pixel_size = self.cameraDevice.getPixelSize()[0]  # Assuming square pixels
            stack_frames = []
            current_mock_frame_global_z = live_frame_origin_global_xyz[
                2
            ]  # Start Z from the live frame's depth

            for i in range(len(data)):
                mock_frame_transform = pg.SRTTransform3D(
                    live_frame_global_transform.saveState()
                )
                mock_frame_transform.setScale(pixel_size, pixel_size, step_z)
                z_offset = current_mock_frame_global_z - live_frame_origin_global_xyz[2]
                mock_frame_transform.translate(0, 0, z_offset)

                frame_info = {
                    "pixelSize": [pixel_size, pixel_size],
                    "depth": current_mock_frame_global_z,
                    "transform": mock_frame_transform.saveState(),
                }
                if "device" in base_frame.info():
                    frame_info["device"] = base_frame.info()["device"]

                frame = Frame(data[i], info=frame_info)
                stack_frames.append(frame)
                current_mock_frame_global_z += step_z
            return stack_frames, step_z
        except Exception:
            logger.exception(f"Failed to load or process mock file: {mock_file_path}")
            return None, None

<<<<<<< HEAD
    def _mockNeuronStacks(
        self, _future: Future
    ) -> tuple[list[Frame] | None, list[Frame] | None, float]:
=======
    def _mockNeuronStacks(self, _future: Future) -> tuple[list[Frame] | None, list[Frame] | None, float]:
>>>>>>> f3898d20
        logger.info("Using mock Z-stack file(s) for detection.")
        detection_stack = None
        classification_stack = None
        # Default step_z, will be updated by the first successfully loaded mock stack
        # or remain 1um if primary mock fails but code proceeds.
        step_z = 1 * µm

        with self.cameraDevice.ensureRunning():
            base_frame = _future.waitFor(
                self.cameraDevice.acquireFrames(1)
            ).getResult()[0]

        # Load detection stack
        detection_mock_path = self.ui.mockFilePath.text()
        if detection_mock_path:
            detection_stack, det_step_z = self._create_mock_stack_from_file(
                detection_mock_path, base_frame, _future
            )
            if det_step_z is not None:
                step_z = det_step_z
        else:
            logger.warning("Primary mock file path is empty.")
            # detection_stack remains None, step_z remains default

        # Load classification stack if multichannel mock is enabled and path is provided
        if (
            self.ui.multiChannelEnableCheck.isChecked()
            and self.ui.mockCheckBox.isChecked()
        ):  # Redundant mockCheckBox check, but safe
            classification_mock_path = self.ui.mockClassificationFilePath.text()
            if classification_mock_path:
                # The base_frame and _future are passed again.
                # The step_z from the classification mock file will be returned by _create_mock_stack_from_file.
                # We prioritize step_z from the detection stack if both are loaded.
                # Or, one could enforce consistency or average, but for now, just log if different.
                classification_stack, class_step_z = self._create_mock_stack_from_file(
                    classification_mock_path, base_frame, _future
                )
<<<<<<< HEAD
                if (
                    class_step_z is not None
                    and step_z != class_step_z
                    and detection_stack is not None
                ):
=======
                if class_step_z is not None and step_z != class_step_z and detection_stack is not None:
>>>>>>> f3898d20
                    logger.warning(
                        f"Z-step mismatch: Detection mock ({step_z/µm:.2f} µm) vs Classification mock ({class_step_z/µm:.2f} µm). Using detection Z-step.",
                    )
                # If detection_stack failed to load (det_step_z is None), but classification loaded, use its step_z.
                elif class_step_z is not None and detection_stack is None:
                    step_z = class_step_z
            else:
                raise ValueError(
                    "Multichannel mock enabled, but no classification mock file selected."
                )

        return detection_stack, classification_stack, step_z

    def _rankCells(self):
        """Pops the next unranked cell and opens a RankingWindow for it."""
        if not self._unranked_cells:
            # TODO teach the ranking window to detect cells (since I don't want this to be a future button)
            raise ValueError("No unranked cells available. Run detection first.")
        stack = self._current_classification_stack or self._current_detection_stack
        if not stack:
            raise ValueError("Stack data is missing, cannot rank. Run detection first.")
        if len(stack) <= 1:
            raise ValueError("Stack has only one frame.")
        save_dir = Path(self.ui.rankingSaveDirEdit.text())
        if not save_dir.is_dir():
            try:
                save_dir.mkdir(parents=True, exist_ok=True)
            except Exception as e:
                raise ValueError(
                    f"Could not create ranking save directory: {save_dir}"
                ) from e

        # --- Get next cell ---
        # TODO separate ranking cells from targeting cells
        raise NotImplementedError("This method is not fully implemented.")
        # TODO this is broken code; it assumes _unranked_cells is a list of (start, end) bounding boxes
        start, end = np.array(self._unranked_cells.pop(0))
        center_global = (start + end) / 2.0
        pixel_size = self.cameraDevice.getPixelSize()[0]  # Get current pixel size
        z_step = abs(stack[1].depth - stack[0].depth)

        # --- Create and show RankingWindow ---
        ranking_window = RankingWindow(
            main_window=self,  # Pass reference for cleanup
            cell_center=center_global,
            detection_stack=stack,
            classification_stack=self._current_classification_stack,
            pixel_size=pixel_size,
            z_step=z_step,
            save_dir=save_dir,
        )
        # Keep track of the window and connect its closed signal for cleanup
        self._open_ranking_windows.append(ranking_window)
        ranking_window.sigClosed.connect(self._ranking_window_closed)
        ranking_window.show()

    def _ranking_window_closed(self, window):
        """Callback to remove window reference when it's closed."""
        try:
            self._open_ranking_windows.remove(window)
        except ValueError:
            # Window might have already been removed or was never added properly
            logger.exception("Attempted to remove a ranking window reference that was not found.")

    @future_wrap
    def _autoTarget(self, _future):
        self.sigWorking.emit(self.ui.autoTargetBtn)
        # If _unranked_cells is populated, use it. Otherwise, run detection.
        if not self._unranked_cells:
            logger.info("Need new potential cells; running detection")
            x, y = self._randomLocation()
            _future.waitFor(
                self.scopeDevice.setGlobalPosition(
                    (x, y), name="random move to find cells"
                )
            )
            # TODO don't know why this hangs when using waitFor, but it does
            depth_fut = self.scopeDevice.findSurfaceDepth(
                self.cameraDevice,
                searchDistance=50 * µm,
                searchStep=15 * µm,  # , block=True, checkStopThrough=_future
            )
            depth = depth_fut.getResult() - 50 * µm  # Target below surface
            _future.checkStop()
            self.cameraDevice.setFocusDepth(depth)  # Set focus depth

            _future.waitFor(
                self._detectNeuronsZStack(), timeout=600
            )  # Side-effect: populates _unranked_cells
        if not self._unranked_cells:
            raise RuntimeError(
                "Neuron detection ran, but no cells found for autoTarget."
            )

        neurons = self._unranked_cells

        # --- Calculate target ---
        raise NotImplementedError("This method is not fully implemented.")
        # TODO this is broken code; it assumes _unranked_cells is a list of (start, end) bounding boxes
        centers = [(start + end) / 2 for start, end in np.array(neurons)]
        # TODO is this important to check? does the detection algorithm already guarantee this?
        target = next(
            (
                c
                for c in centers
                if all(
                    np.linalg.norm(c - prev) > 35 * µm for prev in self._previousTargets
                )
            ),
            None,
        )

        if target is None:
            raise RuntimeError("No suitable new target found among detected cells.")
        self._previousTargets.append(target)
<<<<<<< HEAD
        self.pipetteDevice.setTarget(target)
=======
        self.pipetteDevice.setTarget(target)  # TODO setCellTarget
>>>>>>> f3898d20
        logger.info(f"Setting pipette target to {target}")

    def _handleAutoFinish(self, fut: Future):
        self.sigWorking.emit(False)

    def _selectMockFile(self):
        filePath, _ = Qt.QFileDialog.getOpenFileName(
            self, "Select MetaArray File", "", "MetaArray Files (*.ma);;All Files (*)"
        )
        if filePath:
            self.ui.mockFilePath.setText(filePath)
            self.ui.mockCheckBox.setChecked(True)

    def _randomLocation(self):
        return self.cameraDevice.globalCenterPosition()[:2]
        # TODO get the spinners back
        # x = random.uniform(self._xLeftSpin.value(), self._xRightSpin.value())
        # y = random.uniform(self._yBottomSpin.value(), self._yTopSpin.value())
        # return x, y

    def _changeMotionPlanner(self, idx):
        name = self.ui.motionPlannerSelector.currentText()
        planner = {
            "Geometry-aware": GeometryAwarePathGenerator,
            "Objective radius only": PipettePathGenerator,
        }[name]
        Pipette.pathGeneratorClass = planner
        for name, dev in self.module.manager.devices.items():
            if isinstance(dev, Pipette):
                cache_key = (dev.name(), planner)
                if cache_key not in self._motionPlanners:
                    self._motionPlanners[cache_key] = planner(dev)
                dev.pathGenerator = self._motionPlanners[cache_key]

    def quit(self):
        self.close()

    @future_wrap
    def _autopatchDemo(self, _future):
        self.sigWorking.emit(self.ui.autopatchDemoBtn)
        ppip: PatchPipette = self.patchPipetteDevice
        cleaning = None
        while True:
            try:
                if not ppip.isTipClean():
                    cleaning = ppip.setState("clean")
                cell = self._autopatchFindCell(_future)
                _future.setState("Autopatch: cell found")
                if cleaning is not None:
                    _future.setState("Autopatch: cleaning pipette")
                    _future.waitFor(cleaning, timeout=600)
                    cleaning = None
                ppip.setState("bath")
                ppip.clampDevice.resetTestPulseHistory()
                _future.setState("Autopatch: go above target")
                _future.waitFor(ppip.pipetteDevice.goAboveTarget("fast"))
                _future.setState("Autopatch: finding pipette tip")
                ppip.clampDevice.autoPipetteOffset()
                self._autopatchFindPipetteTip(_future)
                _future.setState("Autopatch: go approach")
                _future.waitFor(ppip.pipetteDevice.goApproach("fast"))
                cell.enableTracking()
                try:
                    _future.setState("Autopatch: patch cell")
<<<<<<< HEAD
                    logger.warning("Autopatch: Start cell patching")
                    state = self._autopatchCellPatch(cell, _future)
                except Exception as exc:
                    logger.exception("Autopatch: Exception during cell patching")
                    raise

                logger.warning(f"Autopatch: Cell patching finished: {state}")
                if state != "whole cell":
                    logger.warning("Autopatch: Next cell!")
=======
                    logMsg(f"Autopatch: Start cell patching", msgType='warning')
                    state = self._autopatchCellPatch(cell, _future)
                except Exception as exc:
                    excStr = ''.join(traceback.format_exception_only(exc)).strip()
                    logMsg(
                        f"Autopatch: Exception during cell patching: {excStr}",
                        msgType='error',
                    )
                    raise

                logMsg(f"Autopatch: Cell patching finished: {state}", msgType='warning')
                if state != "whole cell":
                    logMsg(f"Autopatch: Next cell!", msgType='warning')
>>>>>>> f3898d20
                    continue
                _future.setState("Autopatch: Whole cell; running task")
                self._autopatchRunTaskRunner(_future)

                _future.setState("Autopatch: Taking cell images")
                self.scopeDevice.loadPreset('GFP')
                _future.sleep(5)
                self.scopeDevice.loadPreset('tdTomato')
                _future.sleep(5)
                self.scopeDevice.loadPreset('brightfield')

                _future.setState("Autopatch: resealing")
                _future.waitFor(ppip.setState("reseal"), timeout=None)
                _future.sleep(5)  # pose with nucleus

                # check on the resealed cell
                homeFut = ppip.pipette.goHome()
                self.scopeDevice.loadPreset('GFP')
                _future.waitFor(
                    self.cameraDevice.moveCenterToGlobal(cell.position, "fast")
                )
                _future.sleep(5)  # pose with nucleus
                _future.waitFor(homeFut)

            except (_future.StopRequested, _future.Stopped):
                raise
<<<<<<< HEAD
            except Exception:
                logger.exception("Error during protocol:")
=======
            except Exception as exc:
                printExc("Error during protocol:")
>>>>>>> f3898d20
                continue

    def _autopatchCellPatch(self, cell, _future):
        try:
            ppip = self.patchPipetteDevice
            ppip.setState("cell detect")
            detect_finished = False
            while True:
                if (state := ppip.getState().stateName) != "cell detect":
                    if not detect_finished:
                        cell.enableTracking(False)
                        self.cameraDevice.moveCenterToGlobal(cell.position, "fast")
                        detect_finished = True
                if state in ("whole cell", "bath", "broken", "fouled"):
                    _future.setState(f"Exiting patch loop - ended in state {state}")
                    break
                _future.sleep(0.1)
            return state
        finally:
            cell.enableTracking(False)
            pg.disconnect(cell.sigPositionChanged, self._updatePipetteTarget)

    def _autopatchFindCell(self, _future):
        if not self._unranked_cells:
            _future.setState("Autopatch: searching for cells")
            surf = _future.waitFor(
                self.cameraDevice.scopeDev.findSurfaceDepth(self.cameraDevice)
            ).getResult()
            _future.waitFor(self.cameraDevice.setFocusDepth(surf - 60e-6, "fast"))
            z_stack = self._detectNeuronsZStack()
            z_stack.sigFinished.connect(self._handleDetectResults)
            _future.waitFor(z_stack, timeout=600)

        _future.setState("Autopatch: checking selected cell")
        cell = self._unranked_cells.pop(0)
        self._ranked_cells.append(cell)
        self.patchPipetteDevice.setCell(cell)
        self._cell = cell
        cell.sigPositionChanged.connect(self._updatePipetteTarget)
        # stack = self._current_classification_stack or self._current_detection_stack
        # if (pos - margin) not in stack or (pos + margin) not in stack:
        # stack = None
        try:
            _future.waitFor(cell.initializeTracker(self.cameraDevice))
        except _future.StopRequested:
            raise
        except ValueError as e:
            if self._mockDemo:
<<<<<<< HEAD
                logger.info(f"Autopatch: Mocking cell despite {e}")
                return cell
            logger.info(f"Cell moved too much? {e}\nRetrying")
            return self._autopatchFindCell(_future)
        logger.info(f"Autopatch: Cell found at {cell.position}")
=======
                logMsg(f"Autopatch: Mocking cell despite {e}")
                return cell
            logMsg(f"Cell moved too much? {e}\nRetrying")
            return self._autopatchFindCell(_future)
        logMsg(f"Autopatch: Cell found at {cell.position}")
>>>>>>> f3898d20
        return cell

    def _autopatchFindPipetteTip(self, _future):
        if self._mockDemo:
<<<<<<< HEAD
            logger.info("Autopatch: Mock pipette tip detection")
=======
            logMsg("Autopatch: Mock pipette tip detection")
>>>>>>> f3898d20
            return
        pip = self.pipetteDevice
        pos = pip.tracker.findTipInFrame()
        _future.waitFor(self.cameraDevice.moveCenterToGlobal(pos, "fast"))
        pos = pip.tracker.findTipInFrame()
        _future.waitFor(self.cameraDevice.moveCenterToGlobal(pos, "fast"))
        pos = pip.tracker.findTipInFrame()
        pip.resetGlobalPosition(pos)
<<<<<<< HEAD
        logger.info(f"Autopatch: Tip found at {pos}")
=======
        logMsg(f"Autopatch: Tip found at {pos}")
>>>>>>> f3898d20

    def _autopatchRunTaskRunner(self, _future):
        man = self.module.manager
        ppip = self.patchPipetteDevice
        clampName = ppip.clampDevice.name()
        taskrunner: TaskRunner | None = None
        for mod in man.listInterfaces('taskRunnerModule'):
            mod = man.getModule(mod)
            if clampName in mod.docks:
                taskrunner = mod
                break
        if taskrunner is None:
<<<<<<< HEAD
            logger.warning(f"No task runner found that uses {clampName}")
=======
            logMsg(f"No task runner found that uses {clampName}", msgType='warning')
>>>>>>> f3898d20
            return

        expected_duration = (
            taskrunner.sequenceInfo["period"] * taskrunner.sequenceInfo["totalParams"]
        )
        _future.waitFor(
            # runInGuiThread(taskrunner.runSequence, store=True, storeDirHandle=self.dh), timeout=expected_duration
            runInGuiThread(taskrunner.runSequence, store=False),
            timeout=max(30, expected_duration * 20),
        )
<<<<<<< HEAD
        logger.warning("Autopatch: Task runner sequence completed.")
=======
        logMsg("Autopatch: Task runner sequence completed.", msgType='warning')
>>>>>>> f3898d20

    def saveConfig(self):
        geom = self.geometry()
        config = {
            'geometry': [geom.x(), geom.y(), geom.width(), geom.height()],
        }
        getManager().writeConfigFile(config, self._configFileName())

    def loadConfig(self):
        config = getManager().readConfigFile(self._configFileName())
        if 'geometry' in config:
            geom = Qt.QRect(*config['geometry'])
            self.setGeometry(geom)

    def _configFileName(self):
        return os.path.join('modules', f'{self.module.name}.cfg')


class AutomationDebug(Module):
    moduleDisplayName = "Automation Debug"
    moduleCategory = "Utilities"

    def __init__(self, manager, name, config):
        Module.__init__(self, manager, name, config)
        self.ui = AutomationDebugWindow(self)
        manager.declareInterface(name, ["automationDebugModule"], self)
        this_dir = os.path.dirname(__file__)
        self.ui.setWindowIcon(Qt.QIcon(os.path.join(this_dir, "Manager", "icon.png")))

    def quit(self, fromUi=False):
        self.ui.saveConfig()
        if not fromUi:
            self.ui.quit()
        super().quit()<|MERGE_RESOLUTION|>--- conflicted
+++ resolved
@@ -1,20 +1,18 @@
 from __future__ import annotations
 
 import os
-import traceback
+import datetime
 from pathlib import Path
 
 import numpy as np
-from coorx import Point
-
+import pyqtgraph as pg
 import pyqtgraph as pg
 from MetaArray import MetaArray
-from acq4 import getManager
-<<<<<<< HEAD
-
-import pyqtgraph as pg
-=======
->>>>>>> f3898d20
+from acq4_automation.feature_tracking.cell import Cell
+from coorx import Point
+from coorx import SRT3DTransform, TransposeTransform, TTransform
+from pyqtgraph.units import µm, m
+
 from acq4.devices.Camera import Camera
 from acq4.devices.Microscope import Microscope
 from acq4.devices.PatchPipette import PatchPipette
@@ -24,34 +22,22 @@
     PipettePathGenerator,
     GeometryAwarePathGenerator,
 )
-<<<<<<< HEAD
-from acq4.devices.Pipette.planners import PipettePathGenerator, GeometryAwarePathGenerator
-=======
->>>>>>> f3898d20
 from acq4.logging_config import get_logger
 from acq4.modules.Camera import CameraWindow
 from acq4.modules.Module import Module
-from acq4.modules.TaskRunner import TaskRunner
 from acq4.util import Qt
 from acq4.util.future import Future, future_wrap
 from acq4.util.imaging import Frame
 from acq4.util.imaging.sequencer import acquire_z_stack
 from acq4.util.target import TargetBox
 from acq4.util.threadrun import futureInGuiThread, runInGuiThread
-<<<<<<< HEAD
-from acq4.util.threadrun import runInGuiThread
-=======
->>>>>>> f3898d20
-from coorx import SRT3DTransform, TransposeTransform, TTransform
-from pyqtgraph.units import µm, m
-from acq4_automation.feature_tracking.cell import Cell
 from .ranking_window import RankingWindow
+from ... import getManager
 
 logger = get_logger(__name__)
 UiTemplate = Qt.importTemplate(".window")
 
 
-<<<<<<< HEAD
 class RankingWindow(Qt.QWidget):
     sigClosed = Qt.Signal(object)  # emit self when closed
 
@@ -360,8 +346,6 @@
             raise ValueError(f"Unknown save format: {save_format}")
 
 
-=======
->>>>>>> f3898d20
 class AutomationDebugWindow(Qt.QWidget):
     sigWorking = Qt.Signal(
         object
@@ -577,11 +561,7 @@
     def _visualizeTracking(self):
         cell = self.patchPipetteDevice.cell or self._cell
         if cell is None or cell._tracker is None:
-<<<<<<< HEAD
             logger.info("No cell tracking available to visualize.")
-=======
-            logMsg("No cell tracking available to visualize.")
->>>>>>> f3898d20
             return
         from acq4_automation.feature_tracking.visualization import LiveTrackerVisualizer
         visualizer = LiveTrackerVisualizer(cell._tracker)
@@ -684,7 +664,6 @@
 
             logger.info(f"Cell detection complete. Found {len(neurons)} potential cells")
             self._displayBoundingBoxes(neurons)
-<<<<<<< HEAD
             # from acq4_automation.object_detection import NeuronBoxViewer
             # if self._current_classification_stack is not None:
             #     data = np.array(([[s.data().T for s in self._current_detection_stack]], [[s.data().T for s in self._current_classification_stack]]))
@@ -693,8 +672,6 @@
             # xform = SRT3DTransform.from_pyqtgraph(self._current_detection_stack[0].globalTransform()) * TransposeTransform((1, 0, 2))
             # self._viewer = NeuronBoxViewer(data, neurons, xform)
             # self._viewer.show()
-=======
->>>>>>> f3898d20
         finally:
             self.sigWorking.emit(False)
 
@@ -922,13 +899,9 @@
             logger.exception(f"Failed to load or process mock file: {mock_file_path}")
             return None, None
 
-<<<<<<< HEAD
     def _mockNeuronStacks(
         self, _future: Future
     ) -> tuple[list[Frame] | None, list[Frame] | None, float]:
-=======
-    def _mockNeuronStacks(self, _future: Future) -> tuple[list[Frame] | None, list[Frame] | None, float]:
->>>>>>> f3898d20
         logger.info("Using mock Z-stack file(s) for detection.")
         detection_stack = None
         classification_stack = None
@@ -967,15 +940,11 @@
                 classification_stack, class_step_z = self._create_mock_stack_from_file(
                     classification_mock_path, base_frame, _future
                 )
-<<<<<<< HEAD
                 if (
                     class_step_z is not None
                     and step_z != class_step_z
                     and detection_stack is not None
                 ):
-=======
-                if class_step_z is not None and step_z != class_step_z and detection_stack is not None:
->>>>>>> f3898d20
                     logger.warning(
                         f"Z-step mismatch: Detection mock ({step_z/µm:.2f} µm) vs Classification mock ({class_step_z/µm:.2f} µm). Using detection Z-step.",
                     )
@@ -1091,11 +1060,7 @@
         if target is None:
             raise RuntimeError("No suitable new target found among detected cells.")
         self._previousTargets.append(target)
-<<<<<<< HEAD
-        self.pipetteDevice.setTarget(target)
-=======
         self.pipetteDevice.setTarget(target)  # TODO setCellTarget
->>>>>>> f3898d20
         logger.info(f"Setting pipette target to {target}")
 
     def _handleAutoFinish(self, fut: Future):
@@ -1160,7 +1125,6 @@
                 cell.enableTracking()
                 try:
                     _future.setState("Autopatch: patch cell")
-<<<<<<< HEAD
                     logger.warning("Autopatch: Start cell patching")
                     state = self._autopatchCellPatch(cell, _future)
                 except Exception as exc:
@@ -1170,21 +1134,6 @@
                 logger.warning(f"Autopatch: Cell patching finished: {state}")
                 if state != "whole cell":
                     logger.warning("Autopatch: Next cell!")
-=======
-                    logMsg(f"Autopatch: Start cell patching", msgType='warning')
-                    state = self._autopatchCellPatch(cell, _future)
-                except Exception as exc:
-                    excStr = ''.join(traceback.format_exception_only(exc)).strip()
-                    logMsg(
-                        f"Autopatch: Exception during cell patching: {excStr}",
-                        msgType='error',
-                    )
-                    raise
-
-                logMsg(f"Autopatch: Cell patching finished: {state}", msgType='warning')
-                if state != "whole cell":
-                    logMsg(f"Autopatch: Next cell!", msgType='warning')
->>>>>>> f3898d20
                     continue
                 _future.setState("Autopatch: Whole cell; running task")
                 self._autopatchRunTaskRunner(_future)
@@ -1211,13 +1160,8 @@
 
             except (_future.StopRequested, _future.Stopped):
                 raise
-<<<<<<< HEAD
             except Exception:
                 logger.exception("Error during protocol:")
-=======
-            except Exception as exc:
-                printExc("Error during protocol:")
->>>>>>> f3898d20
                 continue
 
     def _autopatchCellPatch(self, cell, _future):
@@ -1266,28 +1210,16 @@
             raise
         except ValueError as e:
             if self._mockDemo:
-<<<<<<< HEAD
                 logger.info(f"Autopatch: Mocking cell despite {e}")
                 return cell
             logger.info(f"Cell moved too much? {e}\nRetrying")
             return self._autopatchFindCell(_future)
         logger.info(f"Autopatch: Cell found at {cell.position}")
-=======
-                logMsg(f"Autopatch: Mocking cell despite {e}")
-                return cell
-            logMsg(f"Cell moved too much? {e}\nRetrying")
-            return self._autopatchFindCell(_future)
-        logMsg(f"Autopatch: Cell found at {cell.position}")
->>>>>>> f3898d20
         return cell
 
     def _autopatchFindPipetteTip(self, _future):
         if self._mockDemo:
-<<<<<<< HEAD
             logger.info("Autopatch: Mock pipette tip detection")
-=======
-            logMsg("Autopatch: Mock pipette tip detection")
->>>>>>> f3898d20
             return
         pip = self.pipetteDevice
         pos = pip.tracker.findTipInFrame()
@@ -1296,11 +1228,7 @@
         _future.waitFor(self.cameraDevice.moveCenterToGlobal(pos, "fast"))
         pos = pip.tracker.findTipInFrame()
         pip.resetGlobalPosition(pos)
-<<<<<<< HEAD
         logger.info(f"Autopatch: Tip found at {pos}")
-=======
-        logMsg(f"Autopatch: Tip found at {pos}")
->>>>>>> f3898d20
 
     def _autopatchRunTaskRunner(self, _future):
         man = self.module.manager
@@ -1313,11 +1241,7 @@
                 taskrunner = mod
                 break
         if taskrunner is None:
-<<<<<<< HEAD
             logger.warning(f"No task runner found that uses {clampName}")
-=======
-            logMsg(f"No task runner found that uses {clampName}", msgType='warning')
->>>>>>> f3898d20
             return
 
         expected_duration = (
@@ -1328,11 +1252,7 @@
             runInGuiThread(taskrunner.runSequence, store=False),
             timeout=max(30, expected_duration * 20),
         )
-<<<<<<< HEAD
         logger.warning("Autopatch: Task runner sequence completed.")
-=======
-        logMsg("Autopatch: Task runner sequence completed.", msgType='warning')
->>>>>>> f3898d20
 
     def saveConfig(self):
         geom = self.geometry()
