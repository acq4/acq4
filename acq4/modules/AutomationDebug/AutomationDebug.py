from __future__ import annotations

import os
from pathlib import Path

import numpy as np

import pyqtgraph as pg
from MetaArray import MetaArray
from acq4 import getManager
from acq4.devices.Camera import Camera
from acq4.devices.Microscope import Microscope
from acq4.devices.PatchPipette import PatchPipette
from acq4.devices.Pipette import Pipette
from acq4.devices.Pipette.calibration import findNewPipette
from acq4.devices.Pipette.planners import PipettePathGenerator, GeometryAwarePathGenerator
from acq4.modules.Camera import CameraWindow
from acq4.modules.Module import Module
from acq4.modules.TaskRunner import TaskRunner
from acq4.util import Qt
from acq4.util.debug import logMsg, printExc
from acq4.util.future import Future, future_wrap
from acq4.util.imaging import Frame
from acq4.util.imaging.sequencer import acquire_z_stack
from acq4.util.target import TargetBox
from acq4.util.threadrun import futureInGuiThread, runInGuiThread
from coorx import SRT3DTransform, TransposeTransform
from pyqtgraph.units import µm, m
from .cell import Cell
from .ranking_window import RankingWindow

UiTemplate = Qt.importTemplate(".window")


class AutomationDebugWindow(Qt.QWidget):
    sigWorking = Qt.Signal(object)  # a btn that is busy or False to signify no longer working
    sigLogMessage = Qt.Signal(str)

    def __init__(self, module: "AutomationDebug"):
        super().__init__()
        self.ui = UiTemplate()
        self.ui.setupUi(self)

        self.sigWorking.connect(self._setWorkingState)
        self.failedCalibrations = []
        self.module = module
        self.setWindowTitle("Automation Debug")
        self._previousBoxWidgets = []
        self._mockDemo = True
        self._cell = None
        self._unranked_cells = []  # List of global positions of cells
        self._ranked_cells = {}  # Dict mapping cell ID (e.g., timestamp) to ranking info
        self._current_detection_stack = None
        self._current_classification_stack = None  # May be None
        self._previousTargets = []  # Used by autoTarget
        self._open_ranking_windows = []  # Keep track of open windows

        self.ui.clearBtn.clicked.connect(self.clearCells)
        self.ui.zStackDetectBtn.setOpts(future_producer=self._detectNeuronsZStack, stoppable=True)
        self.ui.zStackDetectBtn.sigFinished.connect(self._handleDetectResults)
        self.ui.testUIBtn.setOpts(future_producer=self._testUI, stoppable=True)
        self.ui.testUIBtn.sigFinished.connect(self._handleDetectResults)
        self.ui.addCellFromTargetBtn.setOpts(future_producer=self._addCellFromTarget, stoppable=True)

        self.ui.motionPlannerSelector.currentIndexChanged.connect(self._changeMotionPlanner)

        # Connect regular button click
        self.ui.rankCellsBtn.clicked.connect(self._rankCells)
        self.ui.selectRankDirBtn.clicked.connect(self._selectRankDir)

        self.ui.setTopLeftButton.clicked.connect(self._setTopLeft)
        self.ui.setBottomRightButton.clicked.connect(self._setBottomRight)

        self.ui.mockFilePath.setReadOnly(True)
        self.ui.mockFileButton.clicked.connect(self._selectMockFile)
        self.ui.mockClassificationFilePath.setReadOnly(True)
        self.ui.mockClassificationFileButton.clicked.connect(self._selectMockClassificationFile)

        self.ui.autoTargetBtn.setOpts(future_producer=self._autoTarget, stoppable=True)
        self.ui.autoTargetBtn.sigFinished.connect(self._handleAutoFinish)

        self._motionPlanners = {}
        for name, dev in self.module.manager.devices.items():
            if isinstance(dev, Pipette):
                self.ui.pipetteSelector.addItem(name)
                self._motionPlanners[(name, dev.pathGeneratorClass)] = dev.pathGenerator
            elif isinstance(dev, Camera):
                self.ui.cameraSelector.addItem(name)

        self.ui.trackFeaturesBtn.setOpts(
            future_producer=self.doFeatureTracking, processing="Stop tracking", stoppable=True
        )
        self.ui.trackFeaturesBtn.sigFinished.connect(self._handleFeatureTrackingFinish)
        self._featureTracker = None

        self.ui.testPipetteBtn.setOpts(
            future_producer=self.doPipetteCalibrationTest,
            stoppable=True,
            processing="Interrupt pipette\ncalibration test",
        )
        self.ui.testPipetteBtn.setToolTip("Start with the pipette calibrated and in the field of view")
        self.ui.testPipetteBtn.sigFinished.connect(self._handleCalibrationFinish)

        self._testing_pipette = False
        self.ui.pipetteLog.setReadOnly(True)
        self.sigLogMessage.connect(self.ui.pipetteLog.append)

        self.ui.autopatchDemoBtn.setToolTip("Patch a cell! Repeat! REPEAT!")
        self.ui.autopatchDemoBtn.setOpts(future_producer=self._autopatchDemo, stoppable=True)
        self.ui.autopatchDemoBtn.sigFinished.connect(self._handleAutopatchDemoFinish)

        self.show()
        planner = self.module.config.get("motionPlanner", "Objective radius only")
        self.ui.motionPlannerSelector.setCurrentText(planner)
        # Set default ranking dir
        default_rank_dir = Path(self.module.manager.getBaseDir().name()) / "ranked_cells"
        self.ui.rankingSaveDirEdit.setText(str(default_rank_dir))
        self._populatePresetCombos()
        # Connect checkboxes to state update method
        self.ui.multiChannelEnableCheck.toggled.connect(self._updateMultiChannelAndMockStates)
        self.ui.mockCheckBox.toggled.connect(self._updateMultiChannelAndMockStates)
        self._updateMultiChannelAndMockStates()  # Set initial states

        self.loadConfig()

    def _selectRankDir(self):
        path = Qt.QFileDialog.getExistingDirectory(
            self, "Select Directory to Save Ranked Cells", self.ui.rankingSaveDirEdit.text()
        )
        if path:
            self.ui.rankingSaveDirEdit.setText(path)

    def _selectMockClassificationFile(self):
        filePath, _ = Qt.QFileDialog.getOpenFileName(
            self, "Select Mock Classification Z-Stack File", "", "MetaArray Files (*.ma);;All Files (*)"
        )
        if filePath:
            self.ui.mockClassificationFilePath.setText(filePath)

    def _updateMultiChannelAndMockStates(self):
        multi_channel_enabled = self.ui.multiChannelEnableCheck.isChecked()
        mock_mode_active = self.ui.mockCheckBox.isChecked()

        self.ui.detectionPresetCombo.setEnabled(multi_channel_enabled)
        self.ui.classificationPresetCombo.setEnabled(multi_channel_enabled)

        mock_classification_widgets_enabled = multi_channel_enabled and mock_mode_active
        self.ui.mockClassificationFileLabel.setEnabled(mock_classification_widgets_enabled)
        self.ui.mockClassificationFileButton.setEnabled(mock_classification_widgets_enabled)
        self.ui.mockClassificationFilePath.setEnabled(mock_classification_widgets_enabled)

    def _populatePresetCombos(self):
        presets = self.scopeDevice.presets.keys()
        self.ui.detectionPresetCombo.clear()
        self.ui.classificationPresetCombo.clear()
        self.ui.detectionPresetCombo.addItems(presets)
        self.ui.classificationPresetCombo.addItems(presets)

    @future_wrap
    def doPipetteCalibrationTest(self, _future):
        self.sigWorking.emit(self.ui.testPipetteBtn)
        camera = self.cameraDevice
        pipette = self.pipetteDevice
        true_tip_position = pipette.globalPosition()
        fake_tip_position = true_tip_position + np.random.uniform(-100e-6, 100e-6, 3)
        pipette.resetGlobalPosition(fake_tip_position)
        pipette.moveTo("home", "fast")
        while True:
            try:
                _future.waitFor(findNewPipette(pipette, camera, camera.scopeDev))
                error = np.linalg.norm(pipette.globalPosition() - true_tip_position)
                self.sigLogMessage.emit(f"Calibration complete: {error * 1e6:.2g}µm error")
                if error > 50e-6:
                    self.failedCalibrations.append(error)
                    i = len(self.failedCalibrations) - 1
                    self.sigLogMessage.emit(
                        f'....so bad. Why? Check man.getModule("AutomationDebug").failedCalibrations[{i}]'
                    )
            except Future.Stopped:
                self.sigLogMessage.emit("Calibration interrupted by user request")
                break

    @future_wrap
    def doFeatureTracking(self, _future: Future):
        from acq4_automation.feature_tracking import (
            PyrLK3DTracker,
            CellPoseTracker,
            CV2MostFlowAgreementTracker,
        )

        self.sigWorking.emit(self.ui.trackFeaturesBtn)
        # TODO no bad! no gui access!
        if self.ui.featureTrackerSelector.currentText() == "Cellpose":
            tracker = CellPoseTracker
        elif self.ui.featureTrackerSelector.currentText() == "CV2":
            tracker = self._featureTracker = CV2MostFlowAgreementTracker
        elif self.ui.featureTrackerSelector.currentText() == "PyrLK3D":
            tracker = self._featureTracker = PyrLK3DTracker
        else:
            raise ValueError(f"unknown tracker '{self.ui.featureTrackerSelector.currentText()}'")
        pipette = self.pipetteDevice
        target: np.ndarray = pipette.targetPosition()
        cell = self._cell = Cell(target)
        _future.waitFor(cell.initializeTracker(self.cameraDevice, trackerClass=tracker))
        cell.enableTracking()
        cell.sigPositionChanged.connect(self._updatePipetteTarget)
        try:
            while cell.isTracking:
                _future.sleep(1)
        except Exception:
            cell.enableTracking(False)
            cell.sigPositionChanged.disconnect(self._updatePipetteTarget)
            raise

    @future_wrap
    def _addCellFromTarget(self, _future):
        target = self.pipetteDevice.targetPosition()
        cell = Cell(target)
        _future.waitFor(cell.initializeTracker(self.cameraDevice))
        self._unranked_cells.append(cell)
        boxPositions = [c.position for c in self._unranked_cells]
        _future.waitFor(futureInGuiThread(self._displayBoundingBoxes, boxPositions))

    def _updatePipetteTarget(self, pos):
        self.pipetteDevice.setTarget(pos)
        self.sigLogMessage.emit(f"Updated target to {pos}")

    def _handleFeatureTrackingFinish(self, fut: Future):
        self.sigWorking.emit(False)

    def _handleCalibrationFinish(self, fut: Future):
        self.sigWorking.emit(False)

    def _handleAutopatchDemoFinish(self, fut):
        self.sigWorking.emit(False)

    def _setWorkingState(self, working: bool | Qt.QPushButton):
        if working:
            self.module.manager.getModule("Camera").window()  # make sure camera window is open
        self.ui.zStackDetectBtn.setEnabled(working == self.ui.zStackDetectBtn or not working)
        self.ui.testUIBtn.setEnabled(working == self.ui.testUIBtn or not working)
        self.ui.autoTargetBtn.setEnabled(working == self.ui.autoTargetBtn or not working)
        self.ui.testPipetteBtn.setEnabled(working == self.ui.testPipetteBtn or not working)
        self.ui.trackFeaturesBtn.setEnabled(working == self.ui.trackFeaturesBtn or not working)
        self.ui.rankCellsBtn.setEnabled(len(self._unranked_cells) > 0)
        self.ui.autopatchDemoBtn.setEnabled(working == self.ui.autopatchDemoBtn or not working)

    @property
    def cameraDevice(self) -> Camera:
        return self.module.manager.getDevice(self.ui.cameraSelector.currentText())

    @property
    def scopeDevice(self) -> Microscope:
        return self.cameraDevice.scopeDev  # TODO

    @property
    def pipetteDevice(self) -> Pipette:
        return self.module.manager.getDevice(self.ui.pipetteSelector.currentText())

    @property
    def patchPipetteDevice(self) -> PatchPipette | None:
        pip = self.pipetteDevice
        man = self.module.manager
        for pp in man.listDevices():
            pp = man.getDevice(pp)
            if isinstance(pp, PatchPipette) and pp.pipetteDevice == pip:
                return pp
        return None

    def _setTopLeft(self):
        cam = self.cameraDevice
        region = cam.getParam("region")
        bound = cam.globalTransform().map(Qt.QPointF(region[0], region[1]))
        self._xLeftSpin.setValue(bound.x())
        self._yTopSpin.setValue(bound.y())

    def _setBottomRight(self):
        cam = self.cameraDevice
        region = cam.getParam("region")
        bound = cam.globalTransform().map(Qt.QPointF(region[0] + region[2], region[1] + region[3]))
        self._xRightSpin.setValue(bound.x())
        self._yBottomSpin.setValue(bound.y())

    def clearCells(self):
        self._unranked_cells = []
        self.clearBoundingBoxes()

    def clearBoundingBoxes(self):
        cam_win: CameraWindow = self.module.manager.getModule("Camera").window()
        for box in self._previousBoxWidgets:
            cam_win.removeItem(box)
            self.scopeDevice.sigGlobalTransformChanged.disconnect(box.noticeFocusChange)
        self._previousBoxWidgets = []

    def _handleDetectResults(self, future: Future) -> None:
        """Handles results from _detectNeuronsZStack or _testUI."""
        try:
            if future.wasInterrupted():
                logMsg("Cell detection failed.")
                return
            neurons = future.getResult()

            logMsg(f"Cell detection complete. Found {len(neurons)} potential cells")
            self._displayBoundingBoxes(neurons)
            from acq4_automation.object_detection import NeuronBoxViewer
            if self._current_classification_stack is not None:
                data = np.array(([[s.data().T for s in self._current_detection_stack]], [[s.data().T for s in self._current_classification_stack]]))
            else:
                data = np.array([s.data().T for s in self._current_detection_stack])
            xform = SRT3DTransform.from_pyqtgraph(self._current_detection_stack[0].globalTransform()) * TransposeTransform((1, 0, 2))
            self._viewer = NeuronBoxViewer(data, neurons, xform)
            self._viewer.show()
        finally:
            self.sigWorking.emit(False)

    def _displayBoundingBoxes(self, neurons):
        cam_win: CameraWindow = self.module.manager.getModule("Camera").window()
        self.clearBoundingBoxes()  # Clear previous boxes visually and state
        for neuron in neurons:
            start, end = np.array(neuron) - 10e-6, np.array(neuron) + 10e-6
            box = TargetBox(start, end)
            cam_win.addItem(box)
            # TODO: Re-evaluate if this connection is still needed or causes issues
            self.scopeDevice.sigGlobalTransformChanged.connect(box.noticeFocusChange)
            self._previousBoxWidgets.append(box)
            # TODO label boxes? Maybe add index number?
            # label = pg.TextItem(f'{len(self._previousBoxWidgets)}') # Example index
            # label.setPen(pg.mkPen('r', width=1))
            # label.setPos(*end)
            # cam_win.addItem(label)
            # self._previousBoxWidgets.append(label)

    @future_wrap
    def _testUI(self, _future):
        with self.cameraDevice.ensureRunning():
            frame = _future.waitFor(self.cameraDevice.acquireFrames(1)).getResult()[0]
        points = np.random.random((20, 3))
        points[:, 2] *= 20e-6
        points[:, 1] *= frame.shape[0]
        points[:, 0] *= frame.shape[1]
        boxes = []
        for pt in points:
            center = frame.mapFromFrameToGlobal(pt)
            boxes.append((center - 20e-6, center + 20e-6))
        return boxes

    @future_wrap
    def _detectNeuronsZStack(self, _future: Future) -> tuple[list, list[Frame] | None, list[Frame] | None] | list:
        """Acquires Z-stack(s) and runs neuron detection. Returns (bboxes, detection_stack, classification_stack)."""
        from acq4_automation.object_detection import detect_neurons

        self.sigWorking.emit(self.ui.zStackDetectBtn)
        # Clear previous results before starting detection
        runInGuiThread(self.clearCells)
        self._current_detection_stack = None
        self._current_classification_stack = None

        pixel_size = self.cameraDevice.getPixelSize()[0]  # Used for both real and mock
        man = self.module.manager
        autoencoder = man.config.get("misc", {}).get("autoencoderPath", None)
        classifier = man.config.get("misc", {}).get("classifierPath", None)
        # pixel_size is now fetched earlier
        step_z = 1 * µm  # Default, will be updated by mock or real acquisition
        depth = self.cameraDevice.getFocusDepth()
        detection_stack = None  # Ensure it's initialized
        classification_stack = None  # Initialize as None

        # This flag indicates intent for multichannel *real* acquisition or processing type
        detection_preset = self.ui.detectionPresetCombo.currentText()
        classification_preset = self.ui.classificationPresetCombo.currentText()
        multichannel_processing_intended = (
            self.ui.multiChannelEnableCheck.isChecked() and detection_preset and classification_preset
        )

        if self.ui.mockCheckBox.isChecked():
            detection_stack, classification_stack, step_z = self._mockNeuronStacks(_future)
            if detection_stack is None:
                raise RuntimeError("Failed to load mock detection stack.")

            if classification_stack is not None and multichannel_processing_intended:
                working_stack = (detection_stack, classification_stack)
                multichannel = True
            else:
                working_stack = detection_stack
                multichannel = False
        else:  # --- Real Acquisition ---
            start_z = depth - 20 * µm
            stop_z = depth + 20 * µm
            # Use step_z = 1 * µm for real acquisition as previously defined

            if multichannel_processing_intended:
                logMsg(
                    f"Starting multichannel Z-stack acquisition: Detection='{detection_preset}', "
                    f"Classification='{classification_preset}'"
                )
                _future.waitFor(self.scopeDevice.loadPreset(detection_preset))
                detection_stack = _future.waitFor(
                    acquire_z_stack(self.cameraDevice, start_z, stop_z, step_z, slow_fallback=False),
                    timeout=100,
                ).getResult()

                _future.waitFor(self.scopeDevice.loadPreset(classification_preset))
                classification_stack = _future.waitFor(
                    acquire_z_stack(self.cameraDevice, start_z, stop_z, step_z, slow_fallback=False),
                    timeout=100,
                ).getResult()

                if len(detection_stack) != len(classification_stack):
                    logMsg(
                        f"Warning: Z-stack length mismatch: Detection ({len(detection_stack)}) != Classification"
                        f" ({len(classification_stack)}). Trimming to match.",
                        msgType="warning",
                    )
                    min_length = min(len(detection_stack), len(classification_stack))
                    detection_stack = detection_stack[:min_length]
                    classification_stack = classification_stack[:min_length]
            else:  # --- Single Channel Acquisition ---
                detection_stack = _future.waitFor(
                    acquire_z_stack(self.cameraDevice, start_z, stop_z, step_z)  # step_z is 1um here
                ).getResult()

            if multichannel_processing_intended:
                working_stack = (detection_stack, classification_stack)
                multichannel = True
            else:
                working_stack = detection_stack
                multichannel = False

        result = _future.waitFor(
            detect_neurons(
                working_stack,  # Prepared based on mock/real and single/multi
                autoencoder=autoencoder,
                classifier=classifier,
                xy_scale=pixel_size,  # Global pixel_size
                z_scale=step_z,  # Actual step_z from mock or real (1um for real)
                multichannel=multichannel,  # Actual flag for detect_neurons
            ),
            timeout=600,
        ).getResult()
        logMsg(f"Neuron detection finished. Found {len(result)} potential neurons.")
        result = [(r[1], r[0], r[2]) for r in result]  # col-major getting in the way?
        self._current_detection_stack = detection_stack
        self._current_classification_stack = classification_stack
        self._unranked_cells = [Cell(r) for r in result]
        return result

    def _create_mock_stack_from_file(
        self, mock_file_path: str, base_frame: Frame, _future: Future
    ) -> tuple[list[Frame] | None, float | None]:
        """
        Loads a MetaArray file and converts it into a list of Frame objects.
        The Z positions and transforms of the mock frames are relative to the provided base_frame.
        Returns (stack_frames, step_z_microns) or (None, None) on failure.
        """
        if not mock_file_path:
            return None, None
        try:
            logMsg(f"Loading mock Z-stack from: {mock_file_path}")
            marr = MetaArray(file=mock_file_path)
            data = marr.asarray()
            info = marr.infoCopy()

            live_frame_global_transform = base_frame.globalTransform()
            live_frame_origin_global_xyz = np.array(base_frame.mapFromFrameToGlobal([0, 0, 0]))

            z_info = next((ax for ax in info if ax.get("name") == "Z"), None)
            if z_info and "values" in z_info:
                z_vals = z_info["values"]
                if len(z_vals) > 1:
                    step_z = abs(z_vals[1] - z_vals[0]) * m  # Assume meters
                    logMsg(f"Using Z step from mock file '{os.path.basename(mock_file_path)}': {step_z / µm:.2f} µm")
                elif len(z_vals) == 1:
                    logMsg(
                        f"Only one Z value in mock file '{os.path.basename(mock_file_path)}'. Assuming 1µm step.",
                        msgType="warning",
                    )
                    step_z = 1 * µm
                else:
                    logMsg(
                        f"No Z values in mock file '{os.path.basename(mock_file_path)}', using default 1µm step.",
                        msgType="warning",
                    )
                    step_z = 1 * µm
            else:
                logMsg(
                    f"Z info not in mock file '{os.path.basename(mock_file_path)}', using default 1µm step.",
                    msgType="warning",
                )
                step_z = 1 * µm

            pixel_size = self.cameraDevice.getPixelSize()[0]  # Assuming square pixels
            stack_frames = []
            current_mock_frame_global_z = live_frame_origin_global_xyz[2]  # Start Z from the live frame's depth

            for i in range(len(data)):
                mock_frame_transform = pg.SRTTransform3D(live_frame_global_transform.saveState())
                z_offset = current_mock_frame_global_z - live_frame_origin_global_xyz[2]
                mock_frame_transform.translate(0, 0, z_offset)

                frame_info = {
                    "pixelSize": [pixel_size, pixel_size],
                    "depth": current_mock_frame_global_z,
                    "transform": mock_frame_transform.saveState(),
                }
                if "device" in base_frame.info():
                    frame_info["device"] = base_frame.info()["device"]

                frame = Frame(data[i], info=frame_info)
                stack_frames.append(frame)
                current_mock_frame_global_z += step_z
            return stack_frames, step_z
        except Exception:
            printExc(f"Failed to load or process mock file: {mock_file_path}")
            return None, None

    def _mockNeuronStacks(self, _future: Future) -> tuple[list[Frame] | None, list[Frame] | None, float]:
        logMsg("Using mock Z-stack file(s) for detection.")
        detection_stack = None
        classification_stack = None
        # Default step_z, will be updated by the first successfully loaded mock stack
        # or remain 1um if primary mock fails but code proceeds.
        step_z = 1 * µm

        with self.cameraDevice.ensureRunning():
            base_frame = _future.waitFor(self.cameraDevice.acquireFrames(1)).getResult()[0]

        # Load detection stack
        detection_mock_path = self.ui.mockFilePath.text()
        if detection_mock_path:
            detection_stack, det_step_z = self._create_mock_stack_from_file(detection_mock_path, base_frame, _future)
            if det_step_z is not None:
                step_z = det_step_z
        else:
            logMsg("Primary mock file path is empty.", msgType="warning")
            # detection_stack remains None, step_z remains default

        # Load classification stack if multichannel mock is enabled and path is provided
        if (
            self.ui.multiChannelEnableCheck.isChecked() and self.ui.mockCheckBox.isChecked()
        ):  # Redundant mockCheckBox check, but safe
            classification_mock_path = self.ui.mockClassificationFilePath.text()
            if classification_mock_path:
                # The base_frame and _future are passed again.
                # The step_z from the classification mock file will be returned by _create_mock_stack_from_file.
                # We prioritize step_z from the detection stack if both are loaded.
                # Or, one could enforce consistency or average, but for now, just log if different.
                classification_stack, class_step_z = self._create_mock_stack_from_file(
                    classification_mock_path, base_frame, _future
                )
                if class_step_z is not None and step_z != class_step_z and detection_stack is not None:
                    logMsg(
                        f"Z-step mismatch: Detection mock ({step_z/µm:.2f} µm) vs Classification mock ({class_step_z/µm:.2f} µm). Using detection Z-step.",
                        msgType="warning",
                    )
                # If detection_stack failed to load (det_step_z is None), but classification loaded, use its step_z.
                elif class_step_z is not None and detection_stack is None:
                    step_z = class_step_z
            else:
                raise ValueError("Multichannel mock enabled, but no classification mock file selected.")

        return detection_stack, classification_stack, step_z

    def _rankCells(self):
        """Pops the next unranked cell and opens a RankingWindow for it."""
        if not self._unranked_cells:
            # TODO teach the ranking window to detect cells (since I don't want this to be a future button)
            raise ValueError("No unranked cells available. Run detection first.")
        stack = self._current_classification_stack or self._current_detection_stack
        if not stack:
            raise ValueError("Stack data is missing, cannot rank. Run detection first.")
        if len(stack) <= 1:
            raise ValueError("Stack has only one frame.")
        save_dir = Path(self.ui.rankingSaveDirEdit.text())
        if not save_dir.is_dir():
            try:
                save_dir.mkdir(parents=True, exist_ok=True)
            except Exception as e:
                raise ValueError(f"Could not create ranking save directory: {save_dir}") from e

        # --- Get next cell ---
        # TODO separate ranking cells from targeting cells
        start, end = np.array(self._unranked_cells.pop(0))
        center_global = (start + end) / 2.0
        pixel_size = self.cameraDevice.getPixelSize()[0]  # Get current pixel size
        z_step = abs(stack[1].depth - stack[0].depth)

        # --- Create and show RankingWindow ---
        ranking_window = RankingWindow(
            main_window=self,  # Pass reference for cleanup
            cell_center=center_global,
            detection_stack=stack,
            classification_stack=self._current_classification_stack,
            pixel_size=pixel_size,
            z_step=z_step,
            save_dir=save_dir,
        )
        # Keep track of the window and connect its closed signal for cleanup
        self._open_ranking_windows.append(ranking_window)
        ranking_window.sigClosed.connect(self._ranking_window_closed)
        ranking_window.show()

    def _ranking_window_closed(self, window):
        """Callback to remove window reference when it's closed."""
        try:
            self._open_ranking_windows.remove(window)
        except ValueError:
            # Window might have already been removed or was never added properly
            printExc("Attempted to remove a ranking window reference that was not found.")

    @future_wrap
    def _autoTarget(self, _future):
        self.sigWorking.emit(self.ui.autoTargetBtn)
        # If _unranked_cells is populated, use it. Otherwise, run detection.
        if not self._unranked_cells:
            logMsg("Need new potential cells; running detection")
            x, y = self._randomLocation()
            _future.waitFor(self.scopeDevice.setGlobalPosition((x, y)))
            # TODO don't know why this hangs when using waitFor, but it does
            depth_fut = self.scopeDevice.findSurfaceDepth(
                self.cameraDevice, searchDistance=50 * µm, searchStep=15 * µm  # , block=True, checkStopThrough=_future
            )
            depth = depth_fut.getResult() - 50 * µm  # Target below surface
            _future.checkStop()
            self.cameraDevice.setFocusDepth(depth)  # Set focus depth

            _future.waitFor(self._detectNeuronsZStack(), timeout=600)  # Side-effect: populates _unranked_cells
        if not self._unranked_cells:
            raise RuntimeError("Neuron detection ran, but no cells found for autoTarget.")

        neurons = self._unranked_cells

        # --- Calculate target ---
        centers = [(start + end) / 2 for start, end in np.array(neurons)]
        # TODO is this important to check? does the detection algorithm already guarantee this?
        target = next(
            (c for c in centers if all(np.linalg.norm(c - prev) > 35 * µm for prev in self._previousTargets)),
            None,
        )

        if target is None:
            raise RuntimeError("No suitable new target found among detected cells.")
        self._previousTargets.append(target)
        self.pipetteDevice.setTarget(target)
        logMsg(f"Setting pipette target to {target}")

    def _handleAutoFinish(self, fut: Future):
        self.sigWorking.emit(False)

    def _selectMockFile(self):
        filePath, _ = Qt.QFileDialog.getOpenFileName(
            self, "Select MetaArray File", "", "MetaArray Files (*.ma);;All Files (*)"
        )
        if filePath:
            self.ui.mockFilePath.setText(filePath)
            self.ui.mockCheckBox.setChecked(True)

    def _randomLocation(self):
        return self.cameraDevice.globalCenterPosition()[:2]
        # TODO get the spinners back
        # x = random.uniform(self._xLeftSpin.value(), self._xRightSpin.value())
        # y = random.uniform(self._yBottomSpin.value(), self._yTopSpin.value())
        # return x, y

    def _changeMotionPlanner(self, idx):
        name = self.ui.motionPlannerSelector.currentText()
        planner = {
            "Geometry-aware": GeometryAwarePathGenerator,
            "Objective radius only": PipettePathGenerator,
        }[name]
        Pipette.pathGeneratorClass = planner
        for name, dev in self.module.manager.devices.items():
            if isinstance(dev, Pipette):
                cache_key = (dev.name(), planner)
                if cache_key not in self._motionPlanners:
                    self._motionPlanners[cache_key] = planner(dev)
                dev.pathGenerator = self._motionPlanners[cache_key]

    def quit(self):
        self.close()

    @future_wrap
    def _autopatchDemo(self, _future):
        self.sigWorking.emit(self.ui.autopatchDemoBtn)
        ppip: PatchPipette = self.patchPipetteDevice
        cleaning = None
        while self._unranked_cells:
            try:
                if not ppip.isTipClean():
                    cleaning = ppip.setState("clean")
                cell = self._autopatchFindCell(_future)
                _future.setState("Autopatch: cell found")
                if cleaning is not None:
                    _future.setState("Autopatch: cleaning pipette")
                    _future.waitFor(cleaning, timeout=600)
                    cleaning = None
                ppip.setState("bath")
                ppip.clampDevice.resetTestPulseHistory()
                _future.setState("Autopatch: go above target")
                _future.waitFor(ppip.pipetteDevice.goAboveTarget("fast"))
                _future.setState("Autopatch: finding pipette tip")
                ppip.clampDevice.autoPipetteOffset()
                self._autopatchFindPipetteTip(_future)
                _future.setState("Autopatch: go approach")
                _future.waitFor(ppip.pipetteDevice.goApproach("fast"))
                cell.enableTracking()
                # TODO how do I propagate tracking exceptions into here?
                state = self._autopatchCellDetect(cell, _future)
                if state != "whole cell":
                    logMsg(f"Autopatch: Cell detect finished: {state}. Next!")
                    continue
<<<<<<< HEAD
=======
                logMsg("Autopatch: got whole cell, start task runner")
>>>>>>> c31343a0
                _future.setState("Autopatch: running task runner")
                self._autopatchRunTaskRunner(_future)

                self.scopeDevice.loadPreset('GFP')
                _future.sleep(5)
                self.scopeDevice.loadPreset('tdTomato')
                _future.sleep(5)
                self.scopeDevice.loadPreset('brightfield')

                _future.setState("Autopatch: resealing")
                _future.waitFor(ppip.setState("reseal"), timeout=None)
            except _future.StopRequested:
                raise
            except Exception as exc:
                printExc("Error during protocol:")
                continue

    def _autopatchCellDetect(self, cell, _future):
        try:
            ppip = self.patchPipetteDevice
            ppip.setState("cell detect")
            while True:
                if (state := ppip.getState().stateName) != "cell detect":
                    _future.setState(f"Autopatch: patch cell: {state}")
                    cell.enableTracking(False)
                    _future.waitFor(self.cameraDevice.moveCenterToGlobal(cell.position, "fast"))
                if state in ("whole cell", "bath", "broken", "fouled"):
                    break
                _future.sleep(0.1)
            return state
        finally:
            cell.enableTracking(False)
            pg.disconnect(cell.sigPositionChanged, self._updatePipetteTarget)

    def _autopatchFindCell(self, _future):
        if not self._unranked_cells:
            raise Exception("No cells left to patch")
            # _future.setState("Autopatch: searching for cells")
            # surf = _future.waitFor(self.cameraDevice.scopeDev.findSurfaceDepth(self.cameraDevice)).getResult()
            # _future.waitFor(self.cameraDevice.setFocusDepth(surf - 60e-6, "fast"))
            # _future.waitFor(self._detectNeuronsZStack(), timeout=600)

        _future.setState("Autopatch: checking selected cell")
        cell = self._unranked_cells.pop(0)
        self.pipetteDevice.setTarget(cell.position)
        self._cell = cell
        cell.sigPositionChanged.connect(self._updatePipetteTarget)
        # stack = self._current_classification_stack or self._current_detection_stack
        # if (pos - margin) not in stack or (pos + margin) not in stack:
        # stack = None
        try:
            _future.waitFor(cell.initializeTracker(self.cameraDevice))
        except _future.StopRequested:
            raise
        except ValueError as e:
            if self._mockDemo:
                logMsg(f"Autopatch: Mocking cell despite {e}")
                return cell
            logMsg(f"Cell moved too much? {e}\nRetrying")
            return self._autopatchFindCell(_future)
        logMsg(f"Autopatch: Cell found at {cell.position}")
        return cell

    def _autopatchFindPipetteTip(self, _future):
        if self._mockDemo:
            logMsg("Autopatch: Mock pipette tip detection")
            return
        pip = self.pipetteDevice
        pos = pip.tracker.findTipInFrame()
        _future.waitFor(self.cameraDevice.moveCenterToGlobal(pos, "fast"))
        pos = pip.tracker.findTipInFrame()
        _future.waitFor(self.cameraDevice.moveCenterToGlobal(pos, "fast"))
        pos = pip.tracker.findTipInFrame()
        pip.resetGlobalPosition(pos)
        logMsg(f"Autopatch: Tip found at {pos}")

    def _autopatchRunTaskRunner(self, _future):
        man = self.module.manager
        ppip = self.patchPipetteDevice
        clampName = ppip.clampDevice.name()
        taskrunner: TaskRunner | None = None
        for mod in man.listModules():
            if not mod.startswith("Task Runner"):
                continue
            mod = man.getModule(mod)
            if clampName in mod.docks:
                taskrunner = mod
                break
        if taskrunner is None:
            logMsg(f"No task runner found that uses {clampName}")
            return

        expected_duration = taskrunner.sequenceInfo["period"] * taskrunner.sequenceInfo["totalParams"]
        _future.waitFor(
            # runInGuiThread(taskrunner.runSequence, store=True, storeDirHandle=self.dh), timeout=expected_duration
            runInGuiThread(taskrunner.runSequence, store=False), timeout=expected_duration*2
        )
        logMsg("Autopatch: Task runner sequence completed.")

    def saveConfig(self):
        geom = self.geometry()
        config = {
            'geometry': [geom.x(), geom.y(), geom.width(), geom.height()],
        }
        getManager().writeConfigFile(config, self._configFileName())

    def loadConfig(self):
        config = getManager().readConfigFile(self._configFileName())
        if 'geometry' in config:
            geom = Qt.QRect(*config['geometry'])
            self.setGeometry(geom)

    def _configFileName(self):
        return os.path.join('modules', f'{self.module.name}.cfg')


class AutomationDebug(Module):
    moduleDisplayName = "Automation Debug"
    moduleCategory = "Utilities"

    def __init__(self, manager, name, config):
        Module.__init__(self, manager, name, config)
        self.ui = AutomationDebugWindow(self)
        manager.declareInterface(name, ["automationDebugModule"], self)
        this_dir = os.path.dirname(__file__)
        self.ui.setWindowIcon(Qt.QIcon(os.path.join(this_dir, "Manager", "icon.png")))

    def quit(self, fromUi=False):
        self.ui.saveConfig()
        if not fromUi:
            self.ui.quit()
        super().quit()<|MERGE_RESOLUTION|>--- conflicted
+++ resolved
@@ -708,10 +708,6 @@
                 if state != "whole cell":
                     logMsg(f"Autopatch: Cell detect finished: {state}. Next!")
                     continue
-<<<<<<< HEAD
-=======
-                logMsg("Autopatch: got whole cell, start task runner")
->>>>>>> c31343a0
                 _future.setState("Autopatch: running task runner")
                 self._autopatchRunTaskRunner(_future)
 
