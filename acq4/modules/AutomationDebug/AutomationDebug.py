--- conflicted
+++ resolved
@@ -5,31 +5,21 @@
 from pathlib import Path
 
 import numpy as np
-<<<<<<< HEAD
 from coorx import Point
 
 import pyqtgraph as pg
 from MetaArray import MetaArray
 from acq4 import getManager
-=======
-from MetaArray import MetaArray
-
-import pyqtgraph as pg
->>>>>>> 88a6c706
 from acq4.devices.Camera import Camera
 from acq4.devices.Microscope import Microscope
 from acq4.devices.PatchPipette import PatchPipette
 from acq4.devices.Pipette import Pipette
 from acq4.devices.Pipette.calibration import findNewPipette
-<<<<<<< HEAD
 from acq4.devices.Pipette.planners import (
     PipettePathGenerator,
     GeometryAwarePathGenerator,
 )
-=======
-from acq4.devices.Pipette.planners import PipettePathGenerator, GeometryAwarePathGenerator
 from acq4.logging_config import get_logger
->>>>>>> 88a6c706
 from acq4.modules.Camera import CameraWindow
 from acq4.modules.Module import Module
 from acq4.modules.TaskRunner import TaskRunner
@@ -38,12 +28,8 @@
 from acq4.util.imaging import Frame
 from acq4.util.imaging.sequencer import acquire_z_stack
 from acq4.util.target import TargetBox
-<<<<<<< HEAD
 from acq4.util.threadrun import futureInGuiThread, runInGuiThread
-=======
-from acq4.util.threadrun import runInGuiThread
 from coorx import SRT3DTransform, TransposeTransform, TTransform
->>>>>>> 88a6c706
 from pyqtgraph.units import µm, m
 from acq4_automation.feature_tracking.cell import Cell
 from .ranking_window import RankingWindow
@@ -52,317 +38,6 @@
 UiTemplate = Qt.importTemplate(".window")
 
 
-<<<<<<< HEAD
-=======
-class RankingWindow(Qt.QWidget):
-    sigClosed = Qt.Signal(object)  # emit self when closed
-
-    def __init__(
-        self,
-        main_window: AutomationDebugWindow,
-        cell_center,
-        detection_stack,
-        classification_stack,
-        pixel_size,
-        z_step,
-        save_dir,
-    ):
-        super().__init__()
-        self.main_window = main_window  # Keep reference for cleanup
-        self.cell_center = cell_center
-        self.detection_stack = detection_stack
-        self.classification_stack = classification_stack  # May be None
-        self.pixel_size = pixel_size
-        self.z_step = z_step
-        self.save_dir = save_dir
-        self.rating = None
-        self.save_format = "MetaArray"
-        self.volume_data = None
-        self.depths = None
-
-        self.setWindowTitle(
-            f"Rank Cell @ ({cell_center[0]/µm:.0f}, {cell_center[1]/µm:.0f}, {cell_center[2]/µm:.0f}) µm"
-        )
-        self.layout = Qt.QVBoxLayout()
-        self.setLayout(self.layout)
-
-        # --- Image Display ---
-        self.image_views = []
-        self.image_layout = Qt.QHBoxLayout()
-        self.layout.addLayout(self.image_layout)
-        for _ in range(5):
-            iv = pg.ImageView()
-            # Basic styling, can be expanded
-            iv.ui.histogram.hide()
-            iv.ui.roiBtn.hide()
-            iv.ui.menuBtn.hide()
-            self.image_views.append(iv)
-            self.image_layout.addWidget(iv)
-
-        # --- Z Slider ---
-        self.z_slider = Qt.QSlider(Qt.Qt.Orientation.Horizontal)
-        self.z_slider.setMinimum(0)
-        # Max will be set in _load_cell_data
-        self.z_slider.setPageStep(1)
-        self.z_slider.setSingleStep(1)
-        self.layout.addWidget(self.z_slider)
-        self.z_slider.valueChanged.connect(self._update_displayed_slices)
-
-        # --- Rating Buttons ---
-        self.rating_layout = Qt.QHBoxLayout()
-        self.rating_group = Qt.QButtonGroup(self)
-        ratings = {
-            1: "Not a cell",
-            2: "Unpatchable",
-            3: "Barely patchable",
-            4: "Average",
-            5: "Excellent",
-        }
-        for i in range(1, 6):
-            btn = Qt.QPushButton(f"{i}: {ratings[i]}")
-            btn.setCheckable(True)
-            self.rating_group.addButton(btn, i)
-            self.rating_layout.addWidget(btn)
-        self.layout.addLayout(self.rating_layout)
-        self.rating_group.buttonClicked[int].connect(self._set_rating)
-
-        # --- Format Selection ---
-        self.format_layout = Qt.QHBoxLayout()
-        self.format_group = Qt.QButtonGroup(self)
-        self.nwb_radio = Qt.QRadioButton("NWB")
-        self.metaarray_radio = Qt.QRadioButton("MetaArray")
-        self.metaarray_radio.setChecked(True)  # Default to MetaArray
-        self.format_group.addButton(self.nwb_radio)
-        self.format_group.addButton(self.metaarray_radio)
-        self.format_layout.addWidget(Qt.QLabel("Save Format:"))
-        self.format_layout.addWidget(self.nwb_radio)
-        self.format_layout.addWidget(self.metaarray_radio)
-        self.layout.addLayout(self.format_layout)
-        self.nwb_radio.toggled.connect(self._set_format)
-        self.metaarray_radio.toggled.connect(self._set_format)
-
-        # --- Action Buttons ---
-        self.action_layout = Qt.QHBoxLayout()
-        self.skip_button = Qt.QPushButton("Skip")
-        self.save_button = Qt.QPushButton("Save")
-        self.save_button.setEnabled(False)  # Enable only when rating is selected
-        self.action_layout.addWidget(self.skip_button)
-        self.action_layout.addWidget(self.save_button)
-        self.layout.addLayout(self.action_layout)
-
-        self.skip_button.clicked.connect(self.close)  # Just close the window
-        self.save_button.clicked.connect(self._save_and_close)
-
-        self._load_cell_data()
-
-    def _set_rating(self, rating_id):
-        self.rating = rating_id
-        self.save_button.setEnabled(True)
-
-    def _set_format(self):
-        btn = self.sender()
-        fmt = "NWB" if btn == self.nwb_radio else "MetaArray"
-        self.save_format = fmt
-
-    def _load_cell_data(self):
-        if not self.detection_stack or len(self.detection_stack) == 0:
-            raise ValueError("RankingWindow: No detection stack data to load.")
-
-        # Find the Z index closest to the cell center
-        self.depths = np.array([frame.depth for frame in self.detection_stack])
-        self.center_z_global = self.cell_center[2]
-
-        self.volume_data, _ = self._extract_cell_volume(self.cell_center, cube_size=20 * µm)
-        n_frames = len(self.volume_data)
-        self.center_z_idx = n_frames // 2
-
-        # Set slider to the center Z index initially
-        self.z_slider.setMaximum(n_frames - 1)
-        self.z_slider.setValue(self.center_z_idx)  # This should trigger _update_displayed_slices
-
-    def _update_displayed_slices(self, current_slider_idx):
-        """Updates the 5 image views based on the current_slider_idx from the Z-slider."""
-        if self.volume_data is None or len(self.volume_data) == 0 or self.depths is None:
-            return
-
-        n_frames = len(self.volume_data)
-        if n_frames == 0:
-            return
-
-        # current_slider_idx is the Z-index for the 3rd (middle) image view
-        # Ensure current_slider_idx is valid
-        current_slider_idx = np.clip(current_slider_idx, 2, n_frames - 3)
-        
-        target_z_indices = [0] * 5
-
-        # Image 1 (index 0): first frame
-        target_z_indices[0] = 0
-
-        # Image 5 (index 4): last frame
-        target_z_indices[4] = n_frames - 1
-
-        # Image 3 (index 2): Directly from slider
-        target_z_indices[2] = current_slider_idx
-
-        # Image 2 (index 1): 1/4 of the way
-        target_z_indices[1] = min(n_frames // 4, target_z_indices[2] - 1)
-
-        # Image 4 (index 3): 3/4 of the way
-        target_z_indices[3] = max(3 * n_frames // 4, target_z_indices[2] + 1)
-
-        for i, iv in enumerate(self.image_views):
-            # Clamp the final index to be within the stack bounds
-            display_z_idx = target_z_indices[i]
-            frame_data = self.volume_data[display_z_idx]
-            iv.setImage(frame_data.T, autoLevels=True)  # IJK to XYZ
-
-    def _save_and_close(self):
-        if self.rating is None:
-            logger.warning("No rating selected.")
-            # Optionally show a message box to the user
-            return
-
-        logger.info(f"Cell rated {self.rating}, saving as {self.save_format}...")
-        try:
-            volume_data, metadata = self._extract_cell_volume(self.cell_center, cube_size=20 * µm)
-            self._save_ranked_cell(volume_data, metadata, self.rating, self.save_format, self.save_dir)
-        except Exception:
-            logger.exception(f"Failed to extract or save cell data for cell at {self.cell_center}")
-        finally:
-            self.close()  # Close the window regardless of save success/failure
-
-    def closeEvent(self, event):
-        """Emit signal when closed."""
-        self.sigClosed.emit(self)
-        super().closeEvent(event)
-
-    # --- Data Extraction and Saving Logic (Moved from AutomationDebugWindow) ---
-
-    def _extract_cell_volume(self, center_global, cube_size=20 * µm):
-        """Extracts a 3D numpy array centered on the cell."""
-        if not self.detection_stack:
-            raise ValueError("Detection stack is not available.")
-
-        # Use the stack data passed during initialization
-        stack_data = np.array([frame.data() for frame in self.detection_stack])
-        frame_shape = stack_data.shape[1:]  # (rows, cols) or (y, x)
-        n_frames = stack_data.shape[0]
-
-        # Get transform info from the first frame (assuming it's consistent)
-        frame0 = self.detection_stack[0]
-        # Use pixel_size passed during initialization
-        if self.pixel_size is None:
-            raise ValueError("Pixel size information missing.")
-        pixel_size_m = self.pixel_size  # Assume square pixels in meters
-
-        # Convert size in µm to pixels/frames
-        size_px = int(np.ceil(cube_size / pixel_size_m))
-        # Ensure odd size for centering
-        if size_px % 2 == 0:
-            size_px += 1
-        half_size_px = size_px // 2
-
-        # Find the Z index closest to the center
-        center_z_idx = np.argmin(np.abs(self.depths - center_global[2]))
-
-        # Use z_step passed during initialization
-        z_step_m = self.z_step
-        size_z_frames = int(np.ceil(cube_size / z_step_m))
-        if size_z_frames % 2 == 0:
-            size_z_frames += 1
-        half_size_z = size_z_frames // 2
-
-        # Map global center to the coordinates of the center frame
-        center_frame = self.detection_stack[center_z_idx]
-        center_frame_coords = center_frame.mapFromGlobalToFrame(center_global)  # Returns (x, y) in frame pixels
-        center_x_px, center_y_px = int(round(center_frame_coords[0])), int(round(center_frame_coords[1]))
-
-        # Calculate slice boundaries, clamping to stack dimensions
-        z_start = max(0, center_z_idx - half_size_z)
-        z_end = min(n_frames, center_z_idx + half_size_z + 1)
-        y_start = max(0, center_y_px - half_size_px)
-        y_end = min(frame_shape[0], center_y_px + half_size_px + 1)
-        x_start = max(0, center_x_px - half_size_px)
-        x_end = min(frame_shape[1], center_x_px + half_size_px + 1)
-
-        # Extract volume
-        volume = stack_data[z_start:z_end, y_start:y_end, x_start:x_end]
-
-        # --- Create Metadata ---
-        origin_frame = self.detection_stack[z_start]
-        corner_global_pos = origin_frame.mapFromFrameToGlobal([x_start, y_start])
-
-        metadata = {
-            "timestamp": datetime.datetime.now().isoformat(),
-            "center_global": center_global.tolist(),
-            "size": cube_size,
-            "shape": volume.shape,  # (z, y, x)
-            "pixel_size_m": pixel_size_m,
-            "z_step_m": z_step_m,
-            "voxel_origin_global": corner_global_pos + [origin_frame.depth],  # (x, y, z) of voxel [0,0,0]
-            "source_detection_stack_info": [f.info() for f in self.detection_stack[z_start:z_end]],  # Basic info
-            "source_classification_stack_info": None,
-        }
-        # Use classification_stack passed during initialization
-        if self.classification_stack and z_start < len(self.classification_stack):
-            metadata["source_classification_stack_info"] = [f.info() for f in self.classification_stack[z_start:z_end]]
-
-        return volume, metadata
-
-    def _save_ranked_cell(self, volume_data, metadata, rating, save_format, save_dir):
-        """Saves the extracted cell volume and metadata."""
-        timestamp = datetime.datetime.now().strftime("%Y%m%d_%H%M%S_%f")
-        cell_id = f"cell_{timestamp}_rating_{rating}"
-        filename_base = save_dir / cell_id
-
-        metadata["rating"] = rating
-        metadata["save_format"] = save_format
-        metadata["cell_id"] = cell_id
-
-        if save_format == "MetaArray":
-            info = [
-                {
-                    "name": "Z",
-                    "units": "m",
-                    "values": np.arange(volume_data.shape[0]) * metadata["z_step_m"]
-                    + metadata["voxel_origin_global"][2],
-                },
-                {
-                    "name": "Y",
-                    "units": "m",
-                    "values": np.arange(volume_data.shape[1]) * metadata["pixel_size_m"]
-                    + metadata["voxel_origin_global"][1],
-                },
-                {
-                    "name": "X",
-                    "units": "m",
-                    "values": np.arange(volume_data.shape[2]) * metadata["pixel_size_m"]
-                    + metadata["voxel_origin_global"][0],
-                },
-                metadata,
-            ]
-            ma = MetaArray(volume_data, info=info)
-            filepath = f"{filename_base}.ma"
-            try:
-                ma.write(filepath)
-                logger.info(f"Saved cell data to {filepath}")
-            except Exception:
-                logger.exception(f"Failed to write MetaArray file: {filepath}")
-                # Re-raise or handle more gracefully?
-                raise
-
-        elif save_format == "NWB":
-            logger.warning("NWB saving not implemented yet.")
-            filepath = f"{filename_base}.nwb"
-            logger.info(f"Placeholder: Would save cell data to {filepath}")
-            # TODO: Implement NWB saving logic here using pynwb
-
-        else:
-            logger.error(f"Unknown save format: {save_format}")
-            raise ValueError(f"Unknown save format: {save_format}")
-
-
->>>>>>> 88a6c706
 class AutomationDebugWindow(Qt.QWidget):
     sigWorking = Qt.Signal(
         object
@@ -677,25 +352,10 @@
             if future.wasInterrupted():
                 logger.info("Cell detection failed.")
                 return
-<<<<<<< HEAD
             neurons = future.getResult()
 
-            logMsg(f"Cell detection complete. Found {len(neurons)} potential cells")
+            logger.info(f"Cell detection complete. Found {len(neurons)} potential cells")
             self._displayBoundingBoxes(neurons)
-            # from acq4_automation.object_detection import NeuronBoxViewer
-            # if self._current_classification_stack is not None:
-            #     data = np.array(([[s.data().T for s in self._current_detection_stack]], [[s.data().T for s in self._current_classification_stack]]))
-            # else:
-            #     data = np.array([s.data().T for s in self._current_detection_stack])
-            # xform = SRT3DTransform.from_pyqtgraph(self._current_detection_stack[0].globalTransform()) * TransposeTransform((1, 0, 2))
-            # self._viewer = NeuronBoxViewer(data, neurons, xform)
-            # self._viewer.show()
-=======
-            bounding_boxes = future.getResult()
-
-            logger.info(f"Cell detection complete. Found {len(bounding_boxes)} potential cells")
-            self._displayBoundingBoxes(bounding_boxes)
->>>>>>> 88a6c706
         finally:
             self.sigWorking.emit(False)
 
@@ -834,8 +494,7 @@
             ),
             timeout=600,
         ).getResult()
-<<<<<<< HEAD
-        logMsg(f"Neuron detection finished. Found {len(result)} potential neurons.")
+        logger.info(f"Neuron detection finished. Found {len(result)} potential neurons.")
 
         # results are returned [z_frame, img_row, img_row]
         # map back to global (x, y, z)
@@ -846,9 +505,6 @@
         )
         globalPos = [Point(transform.map([row, col, zframe]), "global") for (zframe, row, col) in result]
 
-=======
-        logger.info(f"Neuron detection finished. Found {len(result)} potential neurons.")
->>>>>>> 88a6c706
         self._current_detection_stack = detection_stack
         self._current_classification_stack = classification_stack
         self._unranked_cells = [Cell(r) for r in globalPos]
@@ -880,13 +536,7 @@
                 z_vals = z_info["values"]
                 if len(z_vals) > 1:
                     step_z = abs(z_vals[1] - z_vals[0]) * m  # Assume meters
-<<<<<<< HEAD
-                    logMsg(
-                        f"Using Z step from mock file '{os.path.basename(mock_file_path)}': {step_z / µm:.2f} µm"
-                    )
-=======
                     logger.info(f"Using Z step from mock file '{os.path.basename(mock_file_path)}': {step_z / µm:.2f} µm")
->>>>>>> 88a6c706
                 elif len(z_vals) == 1:
                     logger.warning(
                         f"Only one Z value in mock file '{os.path.basename(mock_file_path)}'. Assuming 1µm step.",
@@ -933,15 +583,8 @@
             logger.exception(f"Failed to load or process mock file: {mock_file_path}")
             return None, None
 
-<<<<<<< HEAD
-    def _mockNeuronStacks(
-        self, _future: Future
-    ) -> tuple[list[Frame] | None, list[Frame] | None, float]:
-        logMsg("Using mock Z-stack file(s) for detection.")
-=======
     def _mockNeuronStacks(self, _future: Future) -> tuple[list[Frame] | None, list[Frame] | None, float]:
         logger.info("Using mock Z-stack file(s) for detection.")
->>>>>>> 88a6c706
         detection_stack = None
         classification_stack = None
         # Default step_z, will be updated by the first successfully loaded mock stack
@@ -979,17 +622,8 @@
                 classification_stack, class_step_z = self._create_mock_stack_from_file(
                     classification_mock_path, base_frame, _future
                 )
-<<<<<<< HEAD
-                if (
-                    class_step_z is not None
-                    and step_z != class_step_z
-                    and detection_stack is not None
-                ):
-                    logMsg(
-=======
                 if class_step_z is not None and step_z != class_step_z and detection_stack is not None:
                     logger.warning(
->>>>>>> 88a6c706
                         f"Z-step mismatch: Detection mock ({step_z/µm:.2f} µm) vs Classification mock ({class_step_z/µm:.2f} µm). Using detection Z-step.",
                     )
                 # If detection_stack failed to load (det_step_z is None), but classification loaded, use its step_z.
@@ -1051,13 +685,7 @@
             self._open_ranking_windows.remove(window)
         except ValueError:
             # Window might have already been removed or was never added properly
-<<<<<<< HEAD
-            printExc(
-                "Attempted to remove a ranking window reference that was not found."
-            )
-=======
             logger.exception("Attempted to remove a ranking window reference that was not found.")
->>>>>>> 88a6c706
 
     @future_wrap
     def _autoTarget(self, _future):
@@ -1110,13 +738,8 @@
         if target is None:
             raise RuntimeError("No suitable new target found among detected cells.")
         self._previousTargets.append(target)
-<<<<<<< HEAD
-        self.pipetteDevice.setTarget(target)  # TODO setCellTarget?
-        logMsg(f"Setting pipette target to {target}")
-=======
-        self.pipetteDevice.setTarget(target)
+        self.pipetteDevice.setTarget(target)  # TODO setCellTarget
         logger.info(f"Setting pipette target to {target}")
->>>>>>> 88a6c706
 
     def _handleAutoFinish(self, fut: Future):
         self.sigWorking.emit(False)
