import contextlib
import json
import os
import time
from datetime import datetime
from logging import LogRecord

from acq4.modules.Module import Module
from acq4.util import Qt
from acq4.util.DataManager import getDataManager, getHandle, DirHandle, FileHandle
from acq4.util.StatusBar import StatusBar
from pyqtgraph import FileDialog
from teleprox.log.logviewer import LogViewer
from . import FileAnalysisView
<<<<<<< HEAD
from ...logging_config import get_logger
=======
from ...logging_config import get_logger, HistoricLogRecord
>>>>>>> f3898d20
from ...util.HelpfulException import HelpfulException

logger = get_logger(__name__)
Ui_MainWindow = Qt.importTemplate('.DataManagerTemplate')


class Window(Qt.QMainWindow):
    sigClosed = Qt.Signal()

    def closeEvent(self, ev, **kwargs):
        ev.accept()
        self.sigClosed.emit()


def load_log_records_legacy(log_file):
    records = []
    msgType_to_level = {
        'status': 20,
        'error': 40,
        'warning': 30,
    }
    try:
        entries = log_file.read()
    except Exception:
        logger.exception(f"Error reading log from {log_file.name()}")
        return records
    for name, entry in entries.items():
        try:
            exc_info = (
                entry['exception']['message'] + ''.join(entry['exception']['traceback'])
                if entry.get('exception', None) is not None
                else None
            )
            r = LogRecord(
                name="acq4",
                msg=entry['message'],
                level=msgType_to_level.get(entry['msgType'], 20),
                pathname='',
                lineno=0,
                args=None,
                exc_info=exc_info,
            )
            r.created = datetime.fromisoformat(entry['timestamp']).timestamp()
            records.append(r)
        except Exception:
            logger.exception(f"Error making log record from {log_file.name()}:{name}")
    return records


def load_log_records(log_file):
    records = []
    for line in log_file.readlines():
<<<<<<< HEAD
        data = json.loads(line)
        r = LogRecord(**data)
        r.created = data['created']
        records.append(r)
=======
        records.append(HistoricLogRecord(**(json.loads(line))))
>>>>>>> f3898d20
    return records


class DataManager(Module):
    moduleDisplayName = "Data Manager"
    moduleCategory = "Acquisition"

    sigAnalysisDbChanged = Qt.Signal()

    def __init__(self, manager, name, config):
        Module.__init__(self, manager, name, config)
        self.dm = getDataManager()
        self.win = Window()
        mp = os.path.dirname(__file__)
        self.win.setWindowIcon(Qt.QIcon(os.path.join(mp, 'icon.png')))
        self.win.dm = self  ## so embedded widgets can find the module easily
        self.ui = Ui_MainWindow()
        self.ui.setupUi(self.win)
        self.ui.analysisWidget = FileAnalysisView.FileAnalysisView(self.ui.analysisTab, self)
        self.ui.analysisTab.layout().addWidget(self.ui.analysisWidget)
        self.ui.logWidget = LogViewer(logger=None)
        self._logFile = None
        self.ui.logTab.layout().addWidget(self.ui.logWidget)

        self.win.show()
        w = self.ui.splitter.width()
        self.ui.splitter.setSizes([int(w * 0.4), int(w * 0.6)])
        self.ui.logDock.hide()
        self.dialog = None
        self.ui.fileTreeWidget.setSelectionMode(Qt.QAbstractItemView.ExtendedSelection)
        try:
            self.baseDirChanged()
        except Exception:
            logger.exception("Could not set base directory:")
        try:
            self.currentDirChanged()
        except Exception:
            logger.exception("Could not set current directory:")

        self.selFile = None
        self.updateNewFolderList()

        self.manager.sigBaseDirChanged.connect(self.baseDirChanged)
        self.manager.sigConfigChanged.connect(self.updateNewFolderList)
        self.manager.sigCurrentDirChanged.connect(self.currentDirChanged)
        self.manager.sigLogDirChanged.connect(self.updateLogDir)
        self.ui.analysisWidget.sigDbChanged.connect(self.analysisDbChanged)
        self.ui.baseDirText.editingFinished.connect(self.baseDirTextChanged)
        self.ui.fileDisplayTabs.currentChanged.connect(self.tabChanged)
        self.ui.fileTreeWidget.itemSelectionChanged.connect(self.fileSelectionChanged)
        self.ui.newFolderList.currentIndexChanged.connect(self.newFolder)
        self.ui.selectDirBtn.clicked.connect(self.showFileDialog)
        self.ui.setCurrentDirBtn.clicked.connect(self.setCurrentClicked)
        self.ui.setLogDirBtn.clicked.connect(self.setLogDir)
        self.ui.loadPinnedImagesBtn.clicked.connect(self.loadPinnedImages)
        self.win.sigClosed.connect(self.quit)

        self.win.setStatusBar(StatusBar())

    def updateNewFolderList(self):
        self.ui.newFolderList.clear()
        conf = self.manager._folderTypesConfig()
        self.ui.newFolderList.clear()
        self.ui.newFolderList.addItems(['New...', 'Folder'] + list(conf.keys()))

    def baseDirChanged(self):
        dh = self.manager.getBaseDir()
        self.baseDir = dh
        if dh is None:
            self.ui.baseDirText.setText('')
        else:
            self.ui.baseDirText.setText(dh.name())
        self.ui.fileTreeWidget.setBaseDirHandle(dh)

    def selectFile(self, path):
        if isinstance(path, str):
            path = getHandle(path)
        self.ui.fileTreeWidget.select(path)

    def setLogDir(self):
        d = self.selectedFile()
        if not isinstance(d, DirHandle):
            d = d.parent()
        self.manager.setLogDir(d)

    def loadPinnedImages(self):
        cam_mod = self.manager.getModule("Camera")
        current_dir = self.manager.getCurrentDir()
        for f in current_dir.representativeFramesForAllImages():
            cam_mod.ui.displayPinnedFrame(f)

    def updateLogDir(self, d):
        self.ui.logDirText.setText(d.name(relativeTo=self.baseDir))

    def setCurrentClicked(self):
        handle = self.selectedFile()
        if handle is None:
            return
        if not handle.isDir():
            handle = handle.parent()
        self.manager.setCurrentDir(handle)

    def currentDirChanged(self, name=None, change=None, args=()):
        newDir = None
        if change in [None, 'moved', 'renamed', 'parent']:
            try:
                newDir = self.manager.getCurrentDir()
                dirName = newDir.name(relativeTo=self.baseDir)
            except Exception:
                dirName = ""
            self.ui.currentDirText.setText(dirName)
            self.ui.fileTreeWidget.setCurrentDir(newDir)
        elif change == 'children':
            with contextlib.suppress(HelpfulException):
                newDir = self.manager.getCurrentDir()

        has_images = newDir is not None and newDir.hasMatchingChildren(
            lambda f: f.fileType() == "ImageFile" or f.shortName().startswith("ImageSequence_") or (
                f.fileType() == "MetaArray" and 'pixelSize' in f.info()
            )
        )
        self.ui.loadPinnedImagesBtn.setEnabled(has_images)

    def showFileDialog(self):
        bd = self.manager.getBaseDir()
        if self.dialog is None:
            self.dialog = FileDialog()
            self.dialog.setFileMode(Qt.QFileDialog.DirectoryOnly)
            self.dialog.filesSelected.connect(self.setBaseDir)
        if bd is not None:
            self.dialog.setDirectory(bd.name())
        self.dialog.show()

    def baseDirTextChanged(self):
        path = str(self.ui.baseDirText.text())
        if not path.strip():
            self.baseDirChanged()
            return
        if not os.path.isdir(path):
            raise ValueError(f"Path {path} does not exist")
        self.setBaseDir(path)

    def setBaseDir(self, dirName):
        if isinstance(dirName, list):
            if len(dirName) == 1:
                dirName = dirName[0]
            else:
                raise ValueError(f"Invalid dirName: {dirName}")
        if dirName is None:
            return
        if os.path.isdir(dirName):
            self.manager.setBaseDir(dirName)
        else:
            raise ValueError("Storage directory is invalid")

    def selectedFile(self) -> FileHandle | None:
        """Return the currently selected file"""
        items = self.ui.fileTreeWidget.selectedItems()
        if len(items) > 0:
            return items[0].handle
        else:
            return None

    def newFolder(self):
        if self.ui.newFolderList.currentIndex() < 1:
            return

        ftype = str(self.ui.newFolderList.currentText())
        self.ui.newFolderList.setCurrentIndex(0)

        cdir = self.manager.getCurrentDir()
        if not cdir.isManaged():
            cdir.createIndex()

        if ftype == 'Folder':
            nd = cdir.mkdir('NewFolder', autoIncrement=True)
            # item = self.model.handleIndex(nd)
            self.ui.fileTreeWidget.editItem(nd)
        else:
            spec = self.manager._folderTypesConfig()[ftype]
            name = time.strftime(spec['name'])

            ## Determine where to put the new directory
            parent = cdir
            try:
                checkDir = cdir
                for i in range(5):
                    if not checkDir.isManaged():
                        break
                    inf = checkDir.info()
                    if 'dirType' in inf and inf['dirType'] == ftype:
                        parent = checkDir.parent()
                        break
                    # else:
                    # print "dir no match:", spec, inf
                    checkDir = checkDir.parent()
            except:
                logger.exception("Error while deciding where to put new folder (using currentDir by default)")

            ## make
            nd = parent.mkdir(name, autoIncrement=True)

            ## Add meta-info
            info = {'dirType': ftype}
            if spec.get('experimentalUnit', False):
                info['expUnit'] = True
            nd.setInfo(info)

            self.ui.fileTreeWidget.refresh(
                parent)  ## fileTreeWidget waits a while before updating; force it to refresh immediately.
            self.ui.fileTreeWidget.select(nd)

        logger.info(f"Created new folder: {nd.name(relativeTo=self.baseDir)}")
        self.manager.setCurrentDir(nd)

    def fileSelectionChanged(self):
        # print "file selection changed"
        if self.selFile is not None:
            with contextlib.suppress(TypeError):
                self.selFile.sigChanged.disconnect(self.selectedFileAltered)
        fh = self.selectedFile()
        self.manager.currentFile = fh  ## Make this really easy to pick up from an interactive prompt.
        self.loadFile(fh)
        self.selFile = fh
        if fh is not None:
            self.selFile.sigChanged.connect(self.selectedFileAltered)

    def loadFile(self, fh):
        if fh is None:
            self.ui.fileInfo.setCurrentFile(None)
            self.ui.dataViewWidget.setCurrentFile(None)
            self.ui.logWidget.set_records()
            self.ui.fileNameLabel.setText('')
        else:
            self.ui.fileNameLabel.setText(fh.name(relativeTo=self.baseDir))
            self.tabChanged()

    def tabChanged(self, n=None):
        if n is None:
            n = self.ui.fileDisplayTabs.currentIndex()
        fh = self.selectedFile()
        if n == 0:
            self.ui.fileInfo.setCurrentFile(fh)
        elif n == 1:
            log_file = fh.nearestLogFile()
            if self._logFile == log_file:
                return
            self._logFile = log_file
            if log_file is None:
                self.ui.logWidget.set_records()
            elif log_file.shortName().lower() == 'log.json':
                self.ui.logWidget.set_records(*load_log_records(log_file))
            elif log_file.shortName().lower() == 'log.txt':
                self.ui.logWidget.set_records(*load_log_records_legacy(log_file))
            else:
                self.ui.logWidget.set_records()

        elif n == 2:
            self.ui.dataViewWidget.setCurrentFile(fh)

    def selectedFileAltered(self, name, change, args):
        if change in ['parent', 'renamed', 'moved'] and self.selFile is not None:
            self.ui.fileTreeWidget.select(self.selFile)  ## re-select file if it has moved.
            self.ui.fileNameLabel.setText(self.selFile.name(relativeTo=self.baseDir))

    def quit(self):
        ## Silly: needed to prevent lockup on some systems.
        self.ui.fileTreeWidget.quit()
        self.ui.analysisWidget.quit()
        Module.quit(self)

    def currentDatabase(self):
        return self.ui.analysisWidget.currentDatabase()

    def dataModel(self):
        return self.ui.analysisWidget.currentDataModel()

    def analysisDbChanged(self):
        self.sigAnalysisDbChanged.emit()<|MERGE_RESOLUTION|>--- conflicted
+++ resolved
@@ -12,11 +12,7 @@
 from pyqtgraph import FileDialog
 from teleprox.log.logviewer import LogViewer
 from . import FileAnalysisView
-<<<<<<< HEAD
-from ...logging_config import get_logger
-=======
 from ...logging_config import get_logger, HistoricLogRecord
->>>>>>> f3898d20
 from ...util.HelpfulException import HelpfulException
 
 logger = get_logger(__name__)
@@ -69,14 +65,7 @@
 def load_log_records(log_file):
     records = []
     for line in log_file.readlines():
-<<<<<<< HEAD
-        data = json.loads(line)
-        r = LogRecord(**data)
-        r.created = data['created']
-        records.append(r)
-=======
         records.append(HistoricLogRecord(**(json.loads(line))))
->>>>>>> f3898d20
     return records
 
 
