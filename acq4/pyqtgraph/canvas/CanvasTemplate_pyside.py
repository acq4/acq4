# -*- coding: utf-8 -*-

# Form implementation generated from reading ui file 'CanvasTemplate.ui'
#
# Created: Fri Mar 24 16:09:39 2017
#      by: pyside-uic 0.2.15 running on PySide 1.2.2
#
# WARNING! All changes made in this file will be lost!

from PySide import QtCore, QtGui

class Ui_Form(object):
    def setupUi(self, Form):
        Form.setObjectName("Form")
        Form.resize(821, 578)
        self.gridLayout_2 = QtGui.QGridLayout(Form)
        self.gridLayout_2.setContentsMargins(0, 0, 0, 0)
        self.gridLayout_2.setSpacing(0)
        self.gridLayout_2.setObjectName("gridLayout_2")
        self.splitter = QtGui.QSplitter(Form)
        self.splitter.setOrientation(QtCore.Qt.Horizontal)
        self.splitter.setObjectName("splitter")
        self.view = GraphicsView(self.splitter)
        self.view.setObjectName("view")
        self.vsplitter = QtGui.QSplitter(self.splitter)
        self.vsplitter.setOrientation(QtCore.Qt.Vertical)
        self.vsplitter.setObjectName("vsplitter")
        self.canvasCtrlWidget = QtGui.QWidget(self.vsplitter)
        self.canvasCtrlWidget.setObjectName("canvasCtrlWidget")
        self.gridLayout = QtGui.QGridLayout(self.canvasCtrlWidget)
        self.gridLayout.setContentsMargins(0, 0, 0, 0)
        self.gridLayout.setObjectName("gridLayout")
        self.autoRangeBtn = QtGui.QPushButton(self.canvasCtrlWidget)
        sizePolicy = QtGui.QSizePolicy(QtGui.QSizePolicy.Minimum, QtGui.QSizePolicy.Fixed)
        sizePolicy.setHorizontalStretch(0)
        sizePolicy.setVerticalStretch(1)
        sizePolicy.setHeightForWidth(self.autoRangeBtn.sizePolicy().hasHeightForWidth())
        self.autoRangeBtn.setSizePolicy(sizePolicy)
        self.autoRangeBtn.setObjectName("autoRangeBtn")
        self.gridLayout.addWidget(self.autoRangeBtn, 0, 0, 1, 2)
        self.horizontalLayout = QtGui.QHBoxLayout()
        self.horizontalLayout.setSpacing(0)
        self.horizontalLayout.setObjectName("horizontalLayout")
        self.redirectCheck = QtGui.QCheckBox(self.canvasCtrlWidget)
        self.redirectCheck.setObjectName("redirectCheck")
        self.horizontalLayout.addWidget(self.redirectCheck)
        self.redirectCombo = CanvasCombo(self.canvasCtrlWidget)
        self.redirectCombo.setObjectName("redirectCombo")
        self.horizontalLayout.addWidget(self.redirectCombo)
        self.gridLayout.addLayout(self.horizontalLayout, 1, 0, 1, 2)
        self.itemList = TreeWidget(self.canvasCtrlWidget)
        sizePolicy = QtGui.QSizePolicy(QtGui.QSizePolicy.Expanding, QtGui.QSizePolicy.Expanding)
        sizePolicy.setHorizontalStretch(0)
        sizePolicy.setVerticalStretch(100)
        sizePolicy.setHeightForWidth(self.itemList.sizePolicy().hasHeightForWidth())
        self.itemList.setSizePolicy(sizePolicy)
        self.itemList.setHeaderHidden(True)
        self.itemList.setObjectName("itemList")
        self.itemList.headerItem().setText(0, "1")
        self.gridLayout.addWidget(self.itemList, 2, 0, 1, 2)
        self.resetTransformsBtn = QtGui.QPushButton(self.canvasCtrlWidget)
        self.resetTransformsBtn.setObjectName("resetTransformsBtn")
        self.gridLayout.addWidget(self.resetTransformsBtn, 3, 0, 1, 2)
        self.mirrorSelectionBtn = QtGui.QPushButton(self.canvasCtrlWidget)
        self.mirrorSelectionBtn.setObjectName("mirrorSelectionBtn")
        self.gridLayout.addWidget(self.mirrorSelectionBtn, 4, 0, 1, 1)
        self.reflectSelectionBtn = QtGui.QPushButton(self.canvasCtrlWidget)
        self.reflectSelectionBtn.setObjectName("reflectSelectionBtn")
        self.gridLayout.addWidget(self.reflectSelectionBtn, 4, 1, 1, 1)
        self.canvasItemCtrl = QtGui.QWidget(self.vsplitter)
        self.canvasItemCtrl.setObjectName("canvasItemCtrl")
        self.ctrlLayout = QtGui.QGridLayout(self.canvasItemCtrl)
        self.ctrlLayout.setContentsMargins(0, 0, 0, 0)
        self.ctrlLayout.setSpacing(0)
        self.ctrlLayout.setContentsMargins(0, 0, 0, 0)
        self.ctrlLayout.setObjectName("ctrlLayout")
        self.gridLayout_2.addWidget(self.splitter, 0, 0, 1, 1)

        self.retranslateUi(Form)
        QtCore.QMetaObject.connectSlotsByName(Form)

    def retranslateUi(self, Form):
        Form.setWindowTitle(QtGui.QApplication.translate("Form", "Form", None, QtGui.QApplication.UnicodeUTF8))
        self.autoRangeBtn.setText(QtGui.QApplication.translate("Form", "Auto Range", None, QtGui.QApplication.UnicodeUTF8))
        self.redirectCheck.setToolTip(QtGui.QApplication.translate("Form", "Check to display all local items in a remote canvas.", None, QtGui.QApplication.UnicodeUTF8))
        self.redirectCheck.setText(QtGui.QApplication.translate("Form", "Redirect", None, QtGui.QApplication.UnicodeUTF8))
        self.resetTransformsBtn.setText(QtGui.QApplication.translate("Form", "Reset Transforms", None, QtGui.QApplication.UnicodeUTF8))
        self.mirrorSelectionBtn.setText(QtGui.QApplication.translate("Form", "Mirror Selection", None, QtGui.QApplication.UnicodeUTF8))
        self.reflectSelectionBtn.setText(QtGui.QApplication.translate("Form", "MirrorXY", None, QtGui.QApplication.UnicodeUTF8))

from .CanvasManager import CanvasCombo
from ..widgets.TreeWidget import TreeWidget
<<<<<<< HEAD
from .CanvasManager import CanvasCombo
=======
>>>>>>> 7e841b55
from ..widgets.GraphicsView import GraphicsView<|MERGE_RESOLUTION|>--- conflicted
+++ resolved
@@ -90,8 +90,4 @@
 
 from .CanvasManager import CanvasCombo
 from ..widgets.TreeWidget import TreeWidget
-<<<<<<< HEAD
-from .CanvasManager import CanvasCombo
-=======
->>>>>>> 7e841b55
 from ..widgets.GraphicsView import GraphicsView