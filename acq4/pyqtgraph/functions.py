--- conflicted
+++ resolved
@@ -15,7 +15,6 @@
 from .Qt import QtGui, QtCore, QT_LIB
 from . import getConfigOption, setConfigOptions
 from . import debug, reload
-from .reload import getPreviousVersion 
 from .metaarray import MetaArray
 
 
@@ -2445,11 +2444,7 @@
             signal.disconnect(slot)
             return True
         except (TypeError, RuntimeError):
-<<<<<<< HEAD
-            slot = getPreviousVersion(slot)
-=======
             slot = reload.getPreviousVersion(slot)
->>>>>>> 150ac089
             if slot is None:
                 return False
 
