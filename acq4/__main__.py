--- conflicted
+++ resolved
@@ -18,17 +18,11 @@
 control_arg_parser.add_argument("-profile", action="store_true", help="Run the program under the profiler")
 control_arg_parser.add_argument("--callgraph", action="store_true", help="Run the program under the callgraph profiler")
 control_arg_parser.add_argument("--threadtrace", action="store_true", help="Run a thread tracer in the background")
-<<<<<<< HEAD
 control_arg_parser.add_argument("--qt-profile", action="store_true", help="Use ProfiledQApplication to collect Qt event loop performance statistics")
 # teleprox optional port number
 control_arg_parser.add_argument("--teleprox", type=int, nargs='?', const=0, default=None,
                                 help="Run a teleprox server in the background. If no port number is specified, a random port will be used.")
-=======
-# teleprox optional port number
-control_arg_parser.add_argument("--teleprox", type=int, nargs='?', const=0, default=None,
-                                help="Run a teleprox server in the background. If no port number is specified, a random port will be used.")
 control_arg_parser.add_argument("--qt-profile", action="store_true", help="Use ProfiledQApplication to collect Qt event loop performance statistics")
->>>>>>> f640911f
 args = control_arg_parser.parse_args()
 
 ## Enable stack trace output when a crash is detected
@@ -53,11 +47,7 @@
 else:
     app = pg.mkQApp()
 
-<<<<<<< HEAD
-if args.teleprox is not None:    
-=======
 if args.teleprox is not None:
->>>>>>> f640911f
     from teleprox import RPCServer
     if args.teleprox == 0:
         addr = 'tcp://127.0.0.1:*'
@@ -66,11 +56,6 @@
     teleprox_debug_server = RPCServer(addr)
     teleprox_debug_server.run_in_thread()
     print(f"Teleprox server listening on {teleprox_debug_server.address}")
-<<<<<<< HEAD
-
-app = pg.mkQApp()
-=======
->>>>>>> f640911f
 
 
 ## Install a simple message handler for Qt errors:
