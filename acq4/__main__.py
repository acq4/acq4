--- conflicted
+++ resolved
@@ -21,10 +21,7 @@
 else:
     profile = False
 
-<<<<<<< HEAD
 
-=======
->>>>>>> 87f5d042
 ## Enable stack trace output when a crash is detected
 from .util.debug import enable_faulthandler
 enable_faulthandler()
