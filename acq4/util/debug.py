--- conflicted
+++ resolved
@@ -16,11 +16,7 @@
 
 
 @contextlib.contextmanager
-<<<<<<< HEAD
-def except_and_print(exc_types, *a, **kw):
-=======
 def log_and_ignore_exception(exc_types, *a, **kw):
->>>>>>> f3898d20
     try:
         yield
     except exc_types:
