--- conflicted
+++ resolved
@@ -11,8 +11,7 @@
     import pyqtgraph.exceptionHandling as exceptionHandling
 
     exceptionHandling.setTracebackClearing(True)
-<<<<<<< HEAD
-    exceptionHandling.register(exceptionCallback)
+    exceptionHandling.register(exception_callback)
 
 
 @contextlib.contextmanager
@@ -21,37 +20,6 @@
         yield
     except exc_types:
         logger.exception(*a, **kw)
-
-
-blockLogging = False
-
-
-def exceptionCallback(*args):
-    # Called whenever there is an unhandled exception.
-
-    # unhandled exceptions generate an error message by default, but this
-    # can be overridden by raising HelpfulException(msgType='...')
-    global blockLogging
-    if not blockLogging:
-        # if an error occurs *while* trying to log another exception, disable any further logging to prevent recursion.
-        try:
-            blockLogging = True
-            kwargs = {'exception': args, 'msgType': "error"}
-            # TODO is this needed still?
-            # if args:  # and 'Timeout' in str(args[0]):
-            #     kwargs['threads'] = {
-            #         id: traceback.format_stack(frames)
-            #         for id, frames in sys._current_frames().items()
-            #         if id != threading.current_thread().ident
-            #     }
-            logger.exception("Unexpected error", exc_info=args)
-        except:
-            print("Error: Exception could not be logged.")
-            original_excepthook(*sys.exc_info())
-        finally:
-            blockLogging = False
-=======
-    exceptionHandling.register(exception_callback)
 
 
 thread_locals = threading.local()
@@ -76,5 +44,4 @@
         print("Error: Exception could not be logged.")
         original_excepthook(*sys.exc_info())
     finally:
-        thread_locals.block_logging = False
->>>>>>> d760d04e
+        thread_locals.block_logging = False