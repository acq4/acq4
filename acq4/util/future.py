from __future__ import annotations

import contextlib
import functools
import inspect
import sys
import threading
import time
import traceback
from typing import Callable, ParamSpec, Optional
from typing import Generic, TypeVar

from pyqtgraph import FeedbackButton

from acq4.util import Qt, ptime
from acq4.util.debug import printExc

FUTURE_RETVAL_TYPE = TypeVar("FUTURE_RETVAL_TYPE")
WAITING_RETVAL_TYPE = TypeVar("WAITING_RETVAL_TYPE")


class Future(Qt.QObject, Generic[FUTURE_RETVAL_TYPE]):
    """Used to track the progress of an asynchronous task.

    The simplest subclasses reimplement percentDone() and call _taskDone() when finished.
    """

    sigFinished = Qt.Signal(object)  # self
    sigStateChanged = Qt.Signal(object, object)  # self, state

    class StopRequested(Exception):
        """Raised by checkStop if stop() has been invoked."""

    class Stopped(Exception):
        """Raised by futures that were politely stopped."""

    class Timeout(Exception):
        """Raised by wait() if the timeout period elapses."""

    @classmethod
    def immediate(cls, result=None, error=None, excInfo=None, stopped=False) -> Future:
        """Create a future that is already resolved with the optional result."""
        fut = cls()
        if stopped:
            fut.stop(reason=error)
        fut._taskDone(returnValue=result, error=error, interrupted=(error or excInfo) is not None, excInfo=excInfo)
        return fut

    def __init__(self, onError=None, name=None):
        Qt.QObject.__init__(self)

        self.startTime = ptime.time()
        if name is None:
            frame = inspect.currentframe().f_back
            self._name = f"(unnamed from {frame.f_code.co_filename}:{frame.f_lineno})"
        else:
            self._name = name
        self._isDone = False
        self._callbacks = []
        self._onError = onError
        self._completionLock = threading.Lock()
        self._wasInterrupted = False
        self._errorMessage = None
        self._excInfo = None
        self._stopRequested = False
        self._state = "starting"
        self._errorMonitorThread = None
        self._executingThread = None
        self._stopsToPropagate = []
        self._returnVal: "T | None" = None
        self.finishedEvent = threading.Event()

        # Capture creation stack for enhanced exception tracebacks
        self._creationStack = traceback.extract_stack()[:-1]  # Exclude current frame
        self._creationThread = threading.current_thread()

        # logMsg(f"Future {self._name} created", level="info")

    def __repr__(self):
        return f"<{self.__class__.__name__} {self._name}>"

    def executeInThread(self, func, args, kwds):
        """Execute the specified function in a separate thread.

        The function should call _taskDone() when finished (or raise an exception).
        """
        self._executingThread = threading.Thread(target=self.executeAndSetReturn, args=(func, args, kwds), daemon=True,
                                                 name=f"execute thread for {repr(self)}")
        self._executingThread.start()

    def executeAndSetReturn(self, func, args, kwds):
        try:
            kwds["_future"] = self
            self._taskDone(returnValue=func(*args, **kwds))
        except Exception:
            self._taskDone(interrupted=True, excInfo=sys.exc_info())

    def propagateStopsInto(self, future: Future):
        """Add a future to the list of futures that will be stopped if this future is stopped."""
        self._stopsToPropagate.append(future)

    def getResult(self, **kwds) -> FUTURE_RETVAL_TYPE:
        self.wait(**kwds)
        return self._returnVal

    def currentState(self):
        """Return the current state of this future.

        The state can be any string used to indicate the progress this future is making in its task.
        """
        return self._state

    def setState(self, state):
        """Set the current state of this future.

        The state can be any string used to indicate the progress this future is making in its task.
        """
        if state == self._state:
            return
        # logMsg(f"Future {self._name} state changed: {state}", level="info")
        self._state = state
        self.sigStateChanged.emit(self, state)

    def percentDone(self):
        """Return the percent of the task that has completed.

        Must be reimplemented in subclasses.
        """
        raise NotImplementedError("method must be reimplmented in subclass")

<<<<<<< HEAD
    def stop(self, reason: str|None="task stop requested", wait=False):
=======
    def stop(self, reason: str | None = "task stop requested", wait=False):
>>>>>>> 927dd08f
        """Stop the task (nicely).

        Subclasses may extend this method and/or use checkStop to determine whether
        stop() has been called. Returns immediately unless *wait* is True, in which case
        this method will block until the task has stopped.
        """
        if self.isDone():
            return

        if reason is not None:
            self._errorMessage = reason
        # logMsg(f"Asking Future {self._name} to stop: {reason}", level="info")
        self._stopRequested = True
        for f in self._stopsToPropagate:
            f.stop(reason=reason)
        if wait:
            with contextlib.suppress(self.Stopped):
                self.wait()

    def _taskDone(self, interrupted=False, error=None, state=None, excInfo=None, returnValue=None):
        """Called by subclasses when the task is done (regardless of the reason)"""
        with self._completionLock:
            if self._isDone:
                raise ValueError("_taskDone has already been called.")
            self._isDone = True
            if error is not None:
                # error message may have been set earlier
                self._errorMessage = error
            self._excInfo = excInfo
            self._wasInterrupted = interrupted
            if returnValue is not None:
                self._returnVal = returnValue
        # if interrupted:
        #     self.setState(state or f"interrupted (error: {error})")
        # else:
        #     self.setState(state or "complete")
        if self._onError is not None and (error or excInfo):
            try:
                self._onError(self)
            except Exception as e:
                printExc(f"Error in Future.onError callback: {self._onError}")
        self.finishedEvent.set()  # tell wait() that we're done
        self.sigFinished.emit(self)  # tell everyone else that we're done
        self._callCallbacks()

    def wasInterrupted(self):
        """Return True if the task was interrupted before completing (due to an error or a stop request)."""
        return self._wasInterrupted

    def wasStopped(self):
        """Return True if the task was stopped."""
        return self._stopRequested

    def exceptionRaised(self):
        return self._excInfo[1] if self._excInfo is not None else None

    def isDone(self):
        """Return True if the task has completed successfully or was interrupted."""
        with self._completionLock:
            return self._isDone

    def onFinish(self, callback, *args, inGui: bool = False, **kwargs):
        """Make sure the callback is called when the future is finished, including if the future is already done."""
        from acq4.util.threadrun import runInGuiThread

        with self._completionLock:
            done = self._isDone
            if not done:
                self._callbacks.append((inGui, callback, args, kwargs))
        if done:
            if inGui:
                runInGuiThread(callback, self, *args, **kwargs)
            else:
                callback(self, *args, **kwargs)

    def _callCallbacks(self):
        """Call all callbacks registered with onFinish().

        This is called when the task is completed.
        """
        from acq4.util.threadrun import runInGuiThread

        for inGui, callback, args, kwargs in self._callbacks:
            try:
                if inGui:
                    runInGuiThread(callback, self, *args, **kwargs)
                else:
                    callback(self, *args, **kwargs)
            except Exception as e:
                printExc(f"Error in Future callback: {callback}")

    def errorMessage(self):
        """Return a string description of the reason for a task failure,
        or None if there was no failure (or if the reason is unknown).
        """
        return self._errorMessage

    def wait(self, timeout=None, updates=False, pollInterval=0.1):
        """Block until the task has completed, has been interrupted, or the
        specified timeout has elapsed.

        If *updates* is True, process Qt events while waiting.

        If a timeout is specified and the task takes too long, then raise Future.Timeout.
        If the task ends incomplete for another reason, then raise RuntimeError.
        """
        start = ptime.time()
        while True:
            if (timeout is not None) and (ptime.time() > start + timeout):
                raise self.Timeout(f"Timeout waiting for task {self} to complete.")

            if self.isDone():
                break

            if updates is True:
                Qt.QTest.qWait(min(1, int(pollInterval * 1000)))
            else:
                self._wait(pollInterval)

        if self.wasInterrupted():
            err = self.errorMessage()
            original_exc = self.exceptionRaised()

            if err is None:
                if not self._stopRequested and original_exc is not None:
                    raise self.enhanceException(original_exc)
                msg = f"Task {self} did not complete (no extra message)."
            else:
                msg = f"Task {self} did not complete: {err}"

            if self._stopRequested:
                raise self.Stopped(msg)
            elif original_exc is not None:
                raise RuntimeError(msg) from self.enhanceException(original_exc)
            raise RuntimeError(msg)

    def enhanceException(self, exc):
        exc.future_creation_stack = self._creationStack
        exc.future_creation_thread = self._creationThread
        return exc

    def _wait(self, duration):
        """Default sleep implementation used by wait(); may be overridden to return early."""
        self.finishedEvent.wait(timeout=duration)

    def checkStop(self):
        """Raise self.StopRequested if self.stop() has been called.

        This may be used by subclasses to periodically check for stop requests.

        The optional *delay* argument causes this method to sleep while periodically
        checking for a stop request.
        """
        if self._stopRequested:
            raise self.StopRequested()

    def sleep(self, duration, interval=0.2):
        """Sleep for the specified duration (in seconds) while checking for stop requests."""
        stop = ptime.time() + duration
        self.checkStop()
        while True:
            now = ptime.time()
            if now > stop:
                return

            time.sleep(max(0.0, min(interval, stop - now)))
            self.checkStop()

    def waitFor(self, future: Future[WAITING_RETVAL_TYPE], timeout=20.0) -> Future[WAITING_RETVAL_TYPE]:
        """Wait for another future to complete while also checking for stop requests on self."""
        start = time.time()
        while True:
            try:
                self.checkStop()
            except self.StopRequested:
                future.stop(reason="parent task stop requested")
                raise
            try:
                future.wait(0.1)
                break
            except Future.Timeout as e:
                if future.wasInterrupted():  # a _real_ timeout, as opposed to our 0.1s loopbeat
                    future.wait()  # let it sing
                if timeout is not None and time.time() - start > timeout:
                    raise self.Timeout(f"Timed out waiting {timeout}s for {future!r}") from e
        return future

    def raiseErrors(self, message, pollInterval=1.0):
        """Monitor this future for errors and raise if any occur.

        This allows the caller to discard a future, but still expect errors to be delivered to the user. Note
        that errors are raised from a background thread.

        Parameters
        ----------
        message : str
            Exception message to raise. May include "{stack}" to insert the stack trace of the caller, and "{error}"
            to insert the original formatted exception.
        pollInterval : float | None
            Interval in seconds to poll for errors. This is only used with Futures that require a poller;
            Futures that immediately report errors when they occur will not use a poller.
        """
        if self._errorMonitorThread is not None:
            return
        originalFrame = sys._getframe().f_back
        monitorFn = functools.partial(
            self._monitorErrors, message=message, pollInterval=pollInterval, originalFrame=originalFrame
        )
        self._errorMonitorThread = threading.Thread(target=monitorFn, daemon=True, name=f"error monitor for {self}")
        self._errorMonitorThread.start()

    def _monitorErrors(self, message, pollInterval, originalFrame):
        try:
            self.wait(pollInterval=pollInterval)
        except Exception as exc:
            if "{stack}" in message:
                stack = "".join(traceback.format_stack(originalFrame))
            else:
                stack = None

            try:
                formattedMsg = message.format(stack=stack, error=traceback.format_exception_only(type(exc), exc))
            except Exception as exc2:
                formattedMsg = f"{message} [additional error formatting error message: {exc2}]"
            raise RuntimeError(formattedMsg) from exc


WRAPPED_FN_PARAMS = ParamSpec("WRAPPED_FN_PARAMS")
WRAPPED_FN_RETVAL_TYPE = TypeVar("WRAPPED_FN_RETVAL_TYPE")


# MC this doesn't handle typing correctly as Future.wrap, but I don't know why...
def future_wrap(
    func: Callable[WRAPPED_FN_PARAMS, WRAPPED_FN_RETVAL_TYPE]
) -> Callable[WRAPPED_FN_PARAMS, Future[WRAPPED_FN_RETVAL_TYPE]]:
    """Decorator to execute a function in a Thread wrapped in a future. The function must take a Future
    named "_future" as a keyword argument. This Future can be variously used to checkStop() the
    function, wait for other futures, and will be returned by the decorated function call. The function
    can still be called with `block=True` to prevent threaded execution, if device locking is a concern.
    Usage:
        @future_wrap
        def myFunc(arg1, arg2, _future=None):
            ...
            _future.checkStop()
            _future.waitFor(someOtherFuture)
            ...
        result = myFunc(arg1, arg2).getResult()
        threadless_result = myFunc(arg1, arg2, block=True).getResult()
    """

    @functools.wraps(func)
    def wrapper(*args: WRAPPED_FN_PARAMS.args, **kwds: WRAPPED_FN_PARAMS.kwargs) -> Future[WRAPPED_FN_RETVAL_TYPE]:
        frame = inspect.currentframe().f_back
        name = f"(wrapped {func.__qualname__} from {frame.f_code.co_filename}:{frame.f_lineno})"
        future = Future(onError=kwds.pop("onFutureError", None), name=name)
        if kwds.pop("block", False):
            kwds["_future"] = future
            if parent := kwds.pop("checkStopThrough", None):
                parent.propagateStopsInto(future)
            future.executeAndSetReturn(func, args, kwds)
            future.wait()
        else:
            future.executeInThread(func, args, kwds)
        return future

    return wrapper


class MultiException(Exception):
    def __init__(self, message, exceptions):
        super().__init__(message)
        self._exceptions = exceptions

    def __str__(self):
        return f"Oh no! A wild herd ({len(self._exceptions)}) of exceptions appeared!\n" + "\n".join(
            f"Exception #{i}: {e}" for i, e in enumerate(self._exceptions, 1)
        )


class MultiFuture(Future):
    """Future tracking progress of multiple sub-futures."""

    def __init__(self, futures, name=None):
        super().__init__(name=name)
        self.futures = futures
        for fut in futures:
            fut.onFinish(self._subFutureFinished)
            fut.sigStateChanged.connect(self._subFutureStateChanged)

    def _subFutureFinished(self, future):
        if self.isDone() and not self._isDone:
            self._taskDone()

    def _subFutureStateChanged(self, future, state):
        self.sigStateChanged.emit(future, state)  # TODO not self?

    def stop(self, reason="task stop requested", wait=False):
        for f in self.futures:
            f.stop(reason=reason, wait=wait)
        return super().stop(reason=reason, wait=wait)

    def percentDone(self):
        return min(f.percentDone() for f in self.futures)

    def wasInterrupted(self):
        return any(f.wasInterrupted() for f in self.futures)

    def exceptionRaised(self):
        exceptions = [f.exceptionRaised() for f in self.futures if f.exceptionRaised() is not None]
        if len(exceptions) == 1:
            return exceptions[0]
        elif exceptions:
            return MultiException("Multiple futures errored", exceptions)
        return None

    def isDone(self):
        return all(f.isDone() for f in self.futures)

    def errorMessage(self):
        error_messages = []
        for f in self.futures:
            # Try to get a meaningful error message from the future
            error_msg = f.errorMessage()
            if error_msg is None and f.wasInterrupted():
                # If no error message but future was interrupted, try to extract from exception
                exc = f.exceptionRaised()
                if exc is not None:
                    error_msg = str(exc)
            if error_msg:
                error_messages.append(str(error_msg))

        return "; ".join(error_messages) if error_messages else None

    def getResult(self):
        return [f.getResult() for f in self.futures]

    def currentState(self):
        return "; ".join([str(f.currentState()) or "" for f in self.futures])


class FutureButton(FeedbackButton):
    """A button that starts a Future when clicked and displays feedback based on the Future's state."""

    sigFinished = Qt.Signal(object)  # future
    sigStateChanged = Qt.Signal(object, object)  # future, state

    def __init__(
            self,
            future_producer: Optional[Callable[ParamSpec, Future]] = None,
            *args,
            stoppable: bool = False,
            success=None,
            failure=None,
            raiseOnError: bool = True,
            processing=None,
            showStatus: bool = True,
    ):
        """Create a new FutureButton.

        Parameters
        ----------
        future_producer : Callable[[], Future]
            A function that takes no arguments and returns a Future instance.
        *args
            Arguments to pass to FeedbackButton.__init__.
        stoppable : bool
            If True, the Future can be stopped by clicking the button while it is in progress.
        success : str | None
            The message to display when the Future completes successfully. If None, the default message is "Success".
        failure : str | None
            The message to display when the Future fails. If None, the default message is the error message from the Future.
        raiseOnError : bool
            If True, the Future will raise an exception if the future has one to be raised. Default is True.
        processing : str | None
            The message to display while the Future is in progress. If None, the default message is "Processing...".
        """
        super().__init__(*args)
        self._future = None
        self._future_producer = future_producer
        self._stoppable = stoppable
        self._userRequestedStop = False
        self._success = success
        self._raiseOnError = raiseOnError
        self._failure = failure
        self._processing = processing
        self._showStatus = showStatus
        self.clicked.connect(self._controlTheFuture)

    def setOpts(self, **kwds):
        allowed_args = [
            "future_producer",
            "stoppable",
            "success",
            "failure",
            "processing",
            "showStatus",
            "raiseOnError",
        ]
        for k, v in kwds.items():
            if k not in allowed_args:
                raise NameError(f"Unknown option {k}")
            setattr(self, f"_{k}", v)

    def processing(self, message="Processing..", tip="", processEvents=True):
        """Displays specified message on button to let user know the action is in progress. Threadsafe."""
        # This had to be reimplemented to allow stoppable buttons to remain enabled.
        isGuiThread = Qt.QtCore.QThread.currentThread() == Qt.QtCore.QCoreApplication.instance().thread()
        if isGuiThread:
            self.setEnabled(self._stoppable)
            self.setText(message, temporary=True)
            self.setToolTip(tip, temporary=True)
            self.setStyleSheet("background-color: #AFA; color: #000;", temporary=True)
            if processEvents:
                Qt.QtWidgets.QApplication.processEvents()
        else:
            self.sigCallProcess.emit(message, tip, processEvents)

    def _controlTheFuture(self):
        if self._future is None:
            self.processing(self._processing or (f"Cancel {self.text()}" if self._stoppable else "Processing..."))
            try:
                future = self._future = self._future_producer()
            except Exception:
                self.failure("Error!")
                raise
            future.onFinish(self._futureFinished)
            future.sigStateChanged.connect(self._futureStateChanged)
        else:
            self._userRequestedStop = True
            self._future.stop(f"User clicked '{self.text()}' button")

    def _futureFinished(self, future):
        if self._future is None:
            return
        self._future = None
        self.sigFinished.emit(future)
        if not future.wasInterrupted():
            self.success(self._success or "Success")
        elif self._userRequestedStop:
            self._userRequestedStop = False
            self.reset()
        elif future.wasStopped():
            self.reset()
        else:
            self.failure(self._failure or (future.errorMessage() or "Failed!")[:40])
            if self._raiseOnError:
                future.wait()

    def _futureStateChanged(self, future, state):
        if self._showStatus:
            self.setText(state, temporary=True)
        self.sigStateChanged.emit(future, state)<|MERGE_RESOLUTION|>--- conflicted
+++ resolved
@@ -128,11 +128,7 @@
         """
         raise NotImplementedError("method must be reimplmented in subclass")
 
-<<<<<<< HEAD
-    def stop(self, reason: str|None="task stop requested", wait=False):
-=======
     def stop(self, reason: str | None = "task stop requested", wait=False):
->>>>>>> 927dd08f
         """Stop the task (nicely).
 
         Subclasses may extend this method and/or use checkStop to determine whether
