--- conflicted
+++ resolved
@@ -124,17 +124,6 @@
             f.stop(reason=reason)
 
     def _taskDone(self, interrupted=False, error=None, state=None, excInfo=None, returnValue=None):
-<<<<<<< HEAD
-        """Called by subclasses when the task is done (regardless of the reason)
-        """
-        if self._isDone:
-            raise ValueError("_taskDone has already been called.")
-        if error is not None:
-            # error message may have been set earlier
-            self._errorMessage = error
-        self._excInfo = excInfo
-        self._wasInterrupted = interrupted
-=======
         """Called by subclasses when the task is done (regardless of the reason)"""
         with self._completionLock:
             if self._isDone:
@@ -147,24 +136,14 @@
             self._wasInterrupted = interrupted
             if returnValue is not None:
                 self._returnVal = returnValue
->>>>>>> d988d680
         if interrupted:
             self.setState(state or f"interrupted (error: {error})")
         else:
-<<<<<<< HEAD
-            self.setState(state or 'complete')
-        if returnValue is not None:
-            self._returnVal = returnValue
-        self._isDone = True
-        self.finishedEvent.set()
-        self.sigFinished.emit(self)
-=======
             self.setState(state or "complete")
         self.finishedEvent.set()  # tell wait() that we're done
         self.sigFinished.emit(self)  # tell everyone else that we're done
         if self._onError is not None and (error or excInfo):
             self._onError(self)
->>>>>>> d988d680
 
     def wasInterrupted(self):
         """Return True if the task was interrupted before completing (due to an error or a stop request)."""
