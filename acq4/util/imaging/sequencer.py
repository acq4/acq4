--- conflicted
+++ resolved
@@ -357,16 +357,7 @@
             logMsg("Failed to fast-acquire linear z stack. Retrying with stepwise movement.")
             frames = _future.waitFor(_slow_z_stack(imager, start, stop, step)).getResult()
             frames = _enforce_linear_z_stack(frames, step)
-<<<<<<< HEAD
-    # set each transform's z scale to be the step size
-    for f in frames:
-        transform = f.globalTransform()
-        scale = transform.getScale()
-        # modifies it in place
-        transform.setScale((scale[0], scale[1], step))
-=======
     _fix_frame_transforms(frames, step)
->>>>>>> edcc2b08
     return frames
 
 
