--- conflicted
+++ resolved
@@ -88,11 +88,7 @@
 
     def enableTestPulse(self, enable:bool):
         """Enable/disable test pulse for all active headstages"""
-<<<<<<< HEAD
-        return self.igor('API_TestPulse', self.getWindowName(), 1 if enable else 0)
-=======
         return self.igor('FFI_TestpulseMD', self.getWindowName(), 1 if enable else 0)
->>>>>>> d9094016
 
     def getHolding(self, hs, mode_override=None):
         mode = ""
