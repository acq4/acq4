--- conflicted
+++ resolved
@@ -1,18 +1,7 @@
-<<<<<<< HEAD
-import os
-import re
-import subprocess
-import sys
-import webbrowser
-from logging import LogRecord
-from pathlib import Path
-=======
 import re
 import webbrowser
 from logging import LogRecord
->>>>>>> f3898d20
-
-from acq4.util import Qt
+
 from pyqtgraph import FeedbackButton
 from teleprox.log.logviewer import LogViewer
 from teleprox.log.logviewer.constants import ItemDataRole
@@ -21,6 +10,8 @@
 from teleprox.log.logviewer.filtering import USE_CHAINED_FILTERING
 from teleprox.log.logviewer.log_model import LogModel
 from teleprox.log.logviewer.viewer import QtLogHandler
+
+from acq4.util import Qt
 
 LOG_UI = None
 ERROR_DIALOG = None
