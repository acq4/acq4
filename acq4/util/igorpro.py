--- conflicted
+++ resolved
@@ -204,10 +204,6 @@
             self.running = False
 
             # resolve all remaining futures and unhandled requests
-<<<<<<< HEAD
-=======
-            print("IGOR thread quitting")
->>>>>>> d9094016
             for f in self.unresolved_futures:
                 f.set_exception(RuntimeError("IGOR thread closed before getting result from this request"))
             while self.send_queue.qsize() > 0:
