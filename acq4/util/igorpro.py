--- conflicted
+++ resolved
@@ -12,13 +12,7 @@
 
 
 import os
-<<<<<<< HEAD
-from six.moves import range
-
 from acq4.util.json_encoder import ACQ4JSONEncoder
-=======
->>>>>>> 24d0b69b
-
 sys.path.append(os.path.join(os.path.dirname(__file__), '..', '..'))
 from acq4.util import Qt
 
