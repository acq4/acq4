--- conflicted
+++ resolved
@@ -387,17 +387,9 @@
             visualizer.addObstacleVolumeOutline(
                 traveler.voxel_template(self.voxel_size), to_global_from_traveler * traveler.transform
             )
-<<<<<<< HEAD
-        # if not point_in_bounds(start.coordinates, bounds):
-        #     raise ValueError(f"Start point {start} is outside of the bounds")
-        in_bounds, bound_plane = point_in_bounds(stop.coordinates, bounds)
+        in_bounds, bound_plane = point_in_bounds(start.coordinates, bounds)
         if not in_bounds:
-            raise ValueError(f"Destination point {stop} is outside of boundary {bound_plane}")
-=======
-        for plane in bounds:
-            if plane.line_intersects(start.coordinates, stop.coordinates):
-                raise ValueError(f"Path from {start} to {stop} is impossible due to {plane} boundary")
->>>>>>> 2713f2cf
+            raise ValueError(f"Path from {start} to {stop} is impossible due to {bound_plane} boundary")
 
         profile = debug.Profiler()
         obstacles = []
@@ -429,7 +421,6 @@
         def edge_cost(a: np.ndarray, b: np.ndarray):
             if not point_in_bounds(b, bounds)[0]:
                 return np.inf
-            print('here')
             a = Point(a, start.system)
             b = Point(b, start.system)
             for vol, to_global in obstacles:
