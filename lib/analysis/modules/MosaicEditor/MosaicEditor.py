# -*- coding: utf-8 -*-
from PyQt4 import QtGui, QtCore
from lib.analysis.AnalysisModule import AnalysisModule
#from flowchart import *
import os
from advancedTypes import OrderedDict
import debug
import numpy as np
#import FileLoader
#import DatabaseGui
#import FeedbackButton
from MosaicEditorTemplate import *
import DataManager
import lib.analysis.atlas as atlas

class MosaicEditor(AnalysisModule):
    def __init__(self, host):
        AnalysisModule.__init__(self, host)
        
        self.ctrl = QtGui.QWidget()
        self.ui = Ui_Form()
        self.ui.setupUi(self.ctrl)
        self.atlas = None
        
        self._elements_ = OrderedDict([
            ('File Loader', {'type': 'fileInput', 'size': (200, 300), 'host': self}),
            ('Mosaic', {'type': 'ctrl', 'object': self.ctrl, 'pos': ('right',), 'size': (600, 200)}),
            ('Canvas', {'type': 'canvas', 'pos': ('bottom', 'Mosaic'), 'size': (600, 600)}),
        ])
        
        self.initializeElements()

        self.ui.canvas = self.getElement('Canvas', create=True)
        self.items = {}
        self.cells = {}
        
        #addScanImagesBtn = QtGui.QPushButton()
        #addScanImagesBtn.setText('Add Scan Image')
        self.ui.fileLoader = self.getElement('File Loader', create=True)
        self.ui.fileLoader.ui.fileTree.hide()
        #self.ui.fileLoader.ui.verticalLayout_2.addWidget(addScanImagesBtn)
        
        
        
        
        for a in atlas.listAtlases():
            self.ui.atlasCombo.addItem(a)
        
        #self.connect(self.ui.canvas, QtCore.SIGNAL('itemTransformChangeFinished'), self.itemMoved)
        self.ui.canvas.sigItemTransformChangeFinished.connect(self.itemMoved)
        #self.connect(addScanImagesBtn, QtCore.SIGNAL('clicked()'), self.loadScanImage)
        #self.ui.exportSvgBtn.clicked.connect(self.exportSvg)
        self.ui.atlasCombo.currentIndexChanged.connect(self.atlasComboChanged)
        #self.ui.normalizeBtn.clicked.connect(self.normalizeImages)

    def atlasComboChanged(self, ind):
        if ind == 0:
            return
        name = self.ui.atlasCombo.currentText()
        self.loadAtlas(name)

    def loadAtlas(self, name):
        name = str(name)
        if self.atlas is not None:
            self.atlas.close()
        
        cls = atlas.getAtlasClass(name)
        obj = cls(self.getElement('Canvas'))
        ctrl = obj.ctrlWidget()
        self.ui.atlasLayout.addWidget(ctrl, 0, 0)
        self.atlas = obj
        

    def loadFileRequested(self, files):
        canvas = self.getElement('Canvas')
        if files is None:
            return
        for f in files:    
            if f.info().get('dirType', None) == 'Cell':
                item = canvas.addMarker(handle=f, scale=[20e-6,20e-6])
                self.items[item] = f
            else:
                item = canvas.addFile(f)
                if isinstance(item, list):
                    item = item[0]
            
<<<<<<< HEAD
                self.items[item] = f
                
                item.timestamp = f.info()['__timestamp__']
                if not item.hasUserTransform():
                    ## Record the timestamp for this file, see what is the most recent transformation to copy
                    best = None
                    for i2 in self.items:
                        if i2 is item:
                            continue
                        if not hasattr(i2, 'timestamp'):
                            continue
                        if i2.timestamp < item.timestamp:
                            if best is None or i2.timestamp > best.timestamp:
                                best = i2
                                
                    if best is None:
                        return
                        
                    trans = best.saveTransform()
                    item.restoreTransform(trans)
=======
        if f.info().get('dirType', None) == 'Cell':
            item = canvas.addMarker(handle=f, scale=[20e-6,20e-6])
            self.items[item] = f
        else:
            item = canvas.addFile(f)
            self.items[item] = f
            
            try:
                item.timestamp = f.info()['__timestamp__']
            except:
                pass
                
            if not item.hasUserTransform():
                ## Record the timestamp for this file, see what is the most recent transformation to copy
                best = None
                for i2 in self.items:
                    if i2 is item:
                        continue
                    if not hasattr(i2, 'timestamp'):
                        continue
                    if i2.timestamp < item.timestamp:
                        if best is None or i2.timestamp > best.timestamp:
                            best = i2
                            
                if best is None:
                    return
                    
                trans = best.saveTransform()
                item.restoreTransform(trans)
>>>>>>> 15e9c1b0
                
        canvas.selectItem(item)
        
    #def loadScanImage(self):
        ##print 'loadScanImage called.'
        #dh = self.ui.fileLoader.ui.dirTree.selectedFile()
        #dirs = [dh[d] for d in dh.subDirs()]
        #if 'Camera' not in dirs[0].subDirs():
            #print "No image data for this scan."
            #return
        
        #images = []
        #nulls = []
        #for d in dirs:
            #if 'Camera' not in d.subDirs():
                #continue
            #frames = d['Camera']['frames.ma'].read()
            #image = frames[1]-frames[0]
            #image[image > frames[1].max()*2] = 0.
            #if image.max() < 50:
                #nulls.append(d.shortName())
                #continue
            #image = (image/float(image.max()) * 1000)
            #images.append(image)
            
        #print "Null frames for %s:" %dh.shortName(), nulls
        #scanImages = np.zeros(images[0].shape)
        #for im in images:
            #scanImages += im
        
        #info = dirs[0]['Camera']['frames.ma'].read()._info[-1]
    
        #pos =  info['imagePosition']
        #scale = info['pixelSize']
        #item = self.getElement('Canvas').addImage(scanImages, pos=pos, scale=scale, name='scanImage')
        #self.items[item] = scanImages
            

    def itemMoved(self, canvas, item):
        """Save an item's transformation if the user has moved it. 
        This is saved in the 'userTransform' attribute; the original position data is not affected."""
        if item not in self.items:
            return
        fh = self.items[item]
        trans = item.saveTransform()
        if hasattr(fh, 'setInfo'):
            fh.setInfo(userTransform=trans)
        #print fh, "moved"
        
    #def exportSvg(self):
        #self.ui.canvas.view.writeSvg()<|MERGE_RESOLUTION|>--- conflicted
+++ resolved
@@ -75,6 +75,7 @@
         canvas = self.getElement('Canvas')
         if files is None:
             return
+
         for f in files:    
             if f.info().get('dirType', None) == 'Cell':
                 item = canvas.addMarker(handle=f, scale=[20e-6,20e-6])
@@ -83,10 +84,12 @@
                 item = canvas.addFile(f)
                 if isinstance(item, list):
                     item = item[0]
-            
-<<<<<<< HEAD
                 self.items[item] = f
-                
+                try:
+                    item.timestamp = f.info()['__timestamp__']
+                except:
+                    pass
+
                 item.timestamp = f.info()['__timestamp__']
                 if not item.hasUserTransform():
                     ## Record the timestamp for this file, see what is the most recent transformation to copy
@@ -105,37 +108,6 @@
                         
                     trans = best.saveTransform()
                     item.restoreTransform(trans)
-=======
-        if f.info().get('dirType', None) == 'Cell':
-            item = canvas.addMarker(handle=f, scale=[20e-6,20e-6])
-            self.items[item] = f
-        else:
-            item = canvas.addFile(f)
-            self.items[item] = f
-            
-            try:
-                item.timestamp = f.info()['__timestamp__']
-            except:
-                pass
-                
-            if not item.hasUserTransform():
-                ## Record the timestamp for this file, see what is the most recent transformation to copy
-                best = None
-                for i2 in self.items:
-                    if i2 is item:
-                        continue
-                    if not hasattr(i2, 'timestamp'):
-                        continue
-                    if i2.timestamp < item.timestamp:
-                        if best is None or i2.timestamp > best.timestamp:
-                            best = i2
-                            
-                if best is None:
-                    return
-                    
-                trans = best.saveTransform()
-                item.restoreTransform(trans)
->>>>>>> 15e9c1b0
                 
         canvas.selectItem(item)
         
