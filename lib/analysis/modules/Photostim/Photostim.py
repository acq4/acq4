--- conflicted
+++ resolved
@@ -73,13 +73,8 @@
         elems = self.detector.listElements()
         self._elements_ = OrderedDict([
             ('Database', {'type': 'ctrl', 'object': self.dbCtrl, 'size': (200, 200)}),
-<<<<<<< HEAD
             ('Canvas', {'type': 'canvas', 'pos': ('right',), 'size': (400,400), 'allowTransforms': False}),
             #('Scatter Plot', {'type': 'ctrl', 'object': self.scatterPlot, 'pos': ('below', 'Canvas'), 'size': (400,400)}),
-=======
-            ('Scatter Plot', {'type': 'ctrl', 'object': self.scatterPlot, 'pos': ('right',), 'size': (400,400)}),
-            ('Canvas', {'type': 'canvas', 'pos': ('above', 'Scatter Plot'), 'size': (400,400), 'allowTransforms': False, 'hideCtrl': True}),
->>>>>>> b3141ecf
             #('Maps', {'type': 'ctrl', 'pos': ('bottom', 'Database'), 'size': (200,200), 'object': self.mapDBCtrl}),
             ('Detection Opts', elems['Detection Opts'].setParams(pos=('bottom', 'Database'), size= (200,500))),
             ('File Loader', {'type': 'fileInput', 'size': (200, 200), 'pos': ('top', 'Database'), 'host': self, 'showFileTree': False}),
