--- conflicted
+++ resolved
@@ -542,17 +542,7 @@
             p.mark("Prepared data")
             
         ## Store all events for this scan
-<<<<<<< HEAD
         events = [x for x in events if len(x) > 0] ## dtypes are incorrect if there are no events; these must be excluded before concatenating.
-        
-        if len(events) > 0:
-            ev = np.concatenate(events)
-            p.mark("concatenate events")
-            self.detector.storeToDB(ev)
-            p.mark("stored all events")
-=======
-        events = [x for x in events if len(x) > 0] 
->>>>>>> 98ab0cda
         
         if len(events) > 0:
             ev = np.concatenate(events)
