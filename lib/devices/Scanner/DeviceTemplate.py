# -*- coding: utf-8 -*-

# Form implementation generated from reading ui file './lib/devices/Scanner/DeviceTemplate.ui'
#
<<<<<<< HEAD
# Created: Fri Mar  9 11:10:25 2012
#      by: PyQt4 UI code generator 4.8.3
=======
# Created: Fri Feb 17 15:44:37 2012
#      by: PyQt4 UI code generator 4.9.1
>>>>>>> 880abe02
#
# WARNING! All changes made in this file will be lost!

from PyQt4 import QtCore, QtGui

try:
    _fromUtf8 = QtCore.QString.fromUtf8
except AttributeError:
    _fromUtf8 = lambda s: s

class Ui_Form(object):
    def setupUi(self, Form):
        Form.setObjectName(_fromUtf8("Form"))
        Form.resize(587, 333)
        self.gridLayout = QtGui.QGridLayout(Form)
        self.gridLayout.setMargin(0)
        self.gridLayout.setSpacing(0)
        self.gridLayout.setObjectName(_fromUtf8("gridLayout"))
        self.splitter = QtGui.QSplitter(Form)
        self.splitter.setOrientation(QtCore.Qt.Horizontal)
        self.splitter.setObjectName(_fromUtf8("splitter"))
        self.layoutWidget = QtGui.QWidget(self.splitter)
        self.layoutWidget.setObjectName(_fromUtf8("layoutWidget"))
        self.verticalLayout = QtGui.QVBoxLayout(self.layoutWidget)
        self.verticalLayout.setMargin(0)
        self.verticalLayout.setObjectName(_fromUtf8("verticalLayout"))
        self.calibrationList = QtGui.QTreeWidget(self.layoutWidget)
        self.calibrationList.setRootIsDecorated(False)
        self.calibrationList.setItemsExpandable(False)
        self.calibrationList.setObjectName(_fromUtf8("calibrationList"))
        self.calibrationList.header().setStretchLastSection(True)
        self.verticalLayout.addWidget(self.calibrationList)
        self.horizontalLayout_2 = QtGui.QHBoxLayout()
        self.horizontalLayout_2.setObjectName(_fromUtf8("horizontalLayout_2"))
        self.calibrateBtn = QtGui.QPushButton(self.layoutWidget)
        self.calibrateBtn.setObjectName(_fromUtf8("calibrateBtn"))
        self.horizontalLayout_2.addWidget(self.calibrateBtn)
        self.deleteBtn = QtGui.QPushButton(self.layoutWidget)
        self.deleteBtn.setObjectName(_fromUtf8("deleteBtn"))
        self.horizontalLayout_2.addWidget(self.deleteBtn)
        self.verticalLayout.addLayout(self.horizontalLayout_2)
        self.groupBox = QtGui.QGroupBox(self.layoutWidget)
        self.groupBox.setAlignment(QtCore.Qt.AlignCenter)
        self.groupBox.setObjectName(_fromUtf8("groupBox"))
        self.gridLayout_3 = QtGui.QGridLayout(self.groupBox)
        self.gridLayout_3.setMargin(0)
        self.gridLayout_3.setSpacing(0)
        self.gridLayout_3.setObjectName(_fromUtf8("gridLayout_3"))
        self.gridLayout_2 = QtGui.QGridLayout()
        self.gridLayout_2.setVerticalSpacing(0)
        self.gridLayout_2.setObjectName(_fromUtf8("gridLayout_2"))
        self.label = QtGui.QLabel(self.groupBox)
        self.label.setAlignment(QtCore.Qt.AlignRight|QtCore.Qt.AlignTrailing|QtCore.Qt.AlignVCenter)
        self.label.setObjectName(_fromUtf8("label"))
        self.gridLayout_2.addWidget(self.label, 4, 0, 1, 1)
        self.label_4 = QtGui.QLabel(self.groupBox)
        self.label_4.setAlignment(QtCore.Qt.AlignRight|QtCore.Qt.AlignTrailing|QtCore.Qt.AlignVCenter)
        self.label_4.setObjectName(_fromUtf8("label_4"))
        self.gridLayout_2.addWidget(self.label_4, 5, 0, 1, 1)
        self.label_5 = QtGui.QLabel(self.groupBox)
        self.label_5.setAlignment(QtCore.Qt.AlignRight|QtCore.Qt.AlignTrailing|QtCore.Qt.AlignVCenter)
        self.label_5.setObjectName(_fromUtf8("label_5"))
        self.gridLayout_2.addWidget(self.label_5, 4, 2, 1, 1)
        self.label_6 = QtGui.QLabel(self.groupBox)
        self.label_6.setAlignment(QtCore.Qt.AlignRight|QtCore.Qt.AlignTrailing|QtCore.Qt.AlignVCenter)
        self.label_6.setObjectName(_fromUtf8("label_6"))
        self.gridLayout_2.addWidget(self.label_6, 5, 2, 1, 1)
        self.yMaxSpin = QtGui.QDoubleSpinBox(self.groupBox)
        self.yMaxSpin.setMinimum(-10.0)
        self.yMaxSpin.setMaximum(10.0)
        self.yMaxSpin.setSingleStep(0.1)
        self.yMaxSpin.setProperty("value", 2.0)
        self.yMaxSpin.setObjectName(_fromUtf8("yMaxSpin"))
        self.gridLayout_2.addWidget(self.yMaxSpin, 5, 3, 1, 1)
        self.scanDurationSpin = QtGui.QDoubleSpinBox(self.groupBox)
        self.scanDurationSpin.setMinimum(0.01)
        self.scanDurationSpin.setMaximum(100.0)
        self.scanDurationSpin.setProperty("value", 5.0)
        self.scanDurationSpin.setObjectName(_fromUtf8("scanDurationSpin"))
        self.gridLayout_2.addWidget(self.scanDurationSpin, 2, 3, 1, 1)
        self.xMinSpin = QtGui.QDoubleSpinBox(self.groupBox)
        self.xMinSpin.setMinimum(-10.0)
        self.xMinSpin.setMaximum(10.0)
        self.xMinSpin.setSingleStep(0.1)
        self.xMinSpin.setProperty("value", -2.0)
        self.xMinSpin.setObjectName(_fromUtf8("xMinSpin"))
        self.gridLayout_2.addWidget(self.xMinSpin, 4, 1, 1, 1)
        self.scanLabel = QtGui.QLabel(self.groupBox)
        self.scanLabel.setAlignment(QtCore.Qt.AlignRight|QtCore.Qt.AlignTrailing|QtCore.Qt.AlignVCenter)
        self.scanLabel.setObjectName(_fromUtf8("scanLabel"))
        self.gridLayout_2.addWidget(self.scanLabel, 2, 2, 1, 1)
        self.label_2 = QtGui.QLabel(self.groupBox)
        self.label_2.setAlignment(QtCore.Qt.AlignRight|QtCore.Qt.AlignTrailing|QtCore.Qt.AlignVCenter)
        self.label_2.setObjectName(_fromUtf8("label_2"))
        self.gridLayout_2.addWidget(self.label_2, 1, 0, 1, 1)
        self.cameraCombo = QtGui.QComboBox(self.groupBox)
        self.cameraCombo.setObjectName(_fromUtf8("cameraCombo"))
        self.gridLayout_2.addWidget(self.cameraCombo, 1, 1, 1, 1)
        self.label_3 = QtGui.QLabel(self.groupBox)
        self.label_3.setAlignment(QtCore.Qt.AlignRight|QtCore.Qt.AlignTrailing|QtCore.Qt.AlignVCenter)
        self.label_3.setObjectName(_fromUtf8("label_3"))
        self.gridLayout_2.addWidget(self.label_3, 2, 0, 1, 1)
        self.laserCombo = QtGui.QComboBox(self.groupBox)
        self.laserCombo.setObjectName(_fromUtf8("laserCombo"))
        self.gridLayout_2.addWidget(self.laserCombo, 2, 1, 1, 1)
        self.storeCamConfBtn = QtGui.QPushButton(self.groupBox)
        self.storeCamConfBtn.setObjectName(_fromUtf8("storeCamConfBtn"))
        self.gridLayout_2.addWidget(self.storeCamConfBtn, 1, 2, 1, 2)
        spacerItem = QtGui.QSpacerItem(20, 10, QtGui.QSizePolicy.Minimum, QtGui.QSizePolicy.Preferred)
        self.gridLayout_2.addItem(spacerItem, 3, 1, 1, 1)
        self.yMinSpin = QtGui.QDoubleSpinBox(self.groupBox)
        self.yMinSpin.setMinimum(-10.0)
        self.yMinSpin.setMaximum(10.0)
        self.yMinSpin.setSingleStep(0.1)
        self.yMinSpin.setProperty("value", -2.0)
        self.yMinSpin.setObjectName(_fromUtf8("yMinSpin"))
        self.gridLayout_2.addWidget(self.yMinSpin, 4, 3, 1, 1)
        self.xMaxSpin = QtGui.QDoubleSpinBox(self.groupBox)
        self.xMaxSpin.setMinimum(-10.0)
        self.xMaxSpin.setMaximum(10.0)
        self.xMaxSpin.setSingleStep(0.1)
        self.xMaxSpin.setProperty("value", 2.0)
        self.xMaxSpin.setObjectName(_fromUtf8("xMaxSpin"))
        self.gridLayout_2.addWidget(self.xMaxSpin, 5, 1, 1, 1)
        self.gridLayout_3.addLayout(self.gridLayout_2, 0, 0, 1, 1)
        self.verticalLayout.addWidget(self.groupBox)
        self.shutterGroup = QtGui.QGroupBox(self.layoutWidget)
        self.shutterGroup.setAlignment(QtCore.Qt.AlignCenter)
        self.shutterGroup.setObjectName(_fromUtf8("shutterGroup"))
        self.gridLayout_4 = QtGui.QGridLayout(self.shutterGroup)
        self.gridLayout_4.setMargin(0)
        self.gridLayout_4.setHorizontalSpacing(5)
        self.gridLayout_4.setVerticalSpacing(0)
        self.gridLayout_4.setObjectName(_fromUtf8("gridLayout_4"))
        self.shutterBtn = QtGui.QPushButton(self.shutterGroup)
        self.shutterBtn.setObjectName(_fromUtf8("shutterBtn"))
        self.gridLayout_4.addWidget(self.shutterBtn, 0, 5, 1, 1)
        self.label_7 = QtGui.QLabel(self.shutterGroup)
        self.label_7.setObjectName(_fromUtf8("label_7"))
        self.gridLayout_4.addWidget(self.label_7, 0, 0, 1, 1)
        self.shutterXSpin = QtGui.QDoubleSpinBox(self.shutterGroup)
        self.shutterXSpin.setEnabled(False)
        self.shutterXSpin.setDecimals(3)
        self.shutterXSpin.setMinimum(-10.0)
        self.shutterXSpin.setMaximum(10.0)
        self.shutterXSpin.setObjectName(_fromUtf8("shutterXSpin"))
        self.gridLayout_4.addWidget(self.shutterXSpin, 0, 1, 1, 1)
        self.label_8 = QtGui.QLabel(self.shutterGroup)
        self.label_8.setObjectName(_fromUtf8("label_8"))
        self.gridLayout_4.addWidget(self.label_8, 0, 2, 1, 1)
        self.shutterYSpin = QtGui.QDoubleSpinBox(self.shutterGroup)
        self.shutterYSpin.setEnabled(False)
        self.shutterYSpin.setDecimals(3)
        self.shutterYSpin.setMinimum(-10.0)
        self.shutterYSpin.setMaximum(10.0)
        self.shutterYSpin.setObjectName(_fromUtf8("shutterYSpin"))
        self.gridLayout_4.addWidget(self.shutterYSpin, 0, 3, 1, 1)
        spacerItem1 = QtGui.QSpacerItem(40, 20, QtGui.QSizePolicy.Expanding, QtGui.QSizePolicy.Minimum)
        self.gridLayout_4.addItem(spacerItem1, 0, 4, 1, 1)
        self.verticalLayout.addWidget(self.shutterGroup)
        self.view = ImageView(self.splitter)
        self.view.setObjectName(_fromUtf8("view"))
        self.gridLayout.addWidget(self.splitter, 0, 0, 1, 1)

        self.retranslateUi(Form)
        QtCore.QMetaObject.connectSlotsByName(Form)

    def retranslateUi(self, Form):
        Form.setWindowTitle(QtGui.QApplication.translate("Form", "Form", None, QtGui.QApplication.UnicodeUTF8))
        self.calibrationList.headerItem().setText(0, QtGui.QApplication.translate("Form", "Camera", None, QtGui.QApplication.UnicodeUTF8))
        self.calibrationList.headerItem().setText(1, QtGui.QApplication.translate("Form", "Objective", None, QtGui.QApplication.UnicodeUTF8))
        self.calibrationList.headerItem().setText(2, QtGui.QApplication.translate("Form", "Laser", None, QtGui.QApplication.UnicodeUTF8))
        self.calibrationList.headerItem().setText(3, QtGui.QApplication.translate("Form", "Spot", None, QtGui.QApplication.UnicodeUTF8))
        self.calibrationList.headerItem().setText(4, QtGui.QApplication.translate("Form", "Date", None, QtGui.QApplication.UnicodeUTF8))
        self.calibrateBtn.setText(QtGui.QApplication.translate("Form", "Calibrate", None, QtGui.QApplication.UnicodeUTF8))
        self.deleteBtn.setText(QtGui.QApplication.translate("Form", "Delete", None, QtGui.QApplication.UnicodeUTF8))
        self.groupBox.setTitle(QtGui.QApplication.translate("Form", "Calibration Parameters", None, QtGui.QApplication.UnicodeUTF8))
        self.label.setText(QtGui.QApplication.translate("Form", "X min", None, QtGui.QApplication.UnicodeUTF8))
        self.label_4.setText(QtGui.QApplication.translate("Form", "X max", None, QtGui.QApplication.UnicodeUTF8))
        self.label_5.setText(QtGui.QApplication.translate("Form", "Y min", None, QtGui.QApplication.UnicodeUTF8))
        self.label_6.setText(QtGui.QApplication.translate("Form", "Y max", None, QtGui.QApplication.UnicodeUTF8))
        self.yMaxSpin.setSuffix(QtGui.QApplication.translate("Form", " V", None, QtGui.QApplication.UnicodeUTF8))
        self.scanDurationSpin.setSuffix(QtGui.QApplication.translate("Form", " s", None, QtGui.QApplication.UnicodeUTF8))
        self.xMinSpin.setSuffix(QtGui.QApplication.translate("Form", " V", None, QtGui.QApplication.UnicodeUTF8))
        self.scanLabel.setText(QtGui.QApplication.translate("Form", "Scan duration:", None, QtGui.QApplication.UnicodeUTF8))
        self.label_2.setText(QtGui.QApplication.translate("Form", "Camera:", None, QtGui.QApplication.UnicodeUTF8))
        self.label_3.setText(QtGui.QApplication.translate("Form", "Laser:", None, QtGui.QApplication.UnicodeUTF8))
        self.storeCamConfBtn.setToolTip(QtGui.QApplication.translate("Form", "Remember the current camera configuration (including exposure time, ROI, etc) to use whenever calibrating against this camera.", None, QtGui.QApplication.UnicodeUTF8))
        self.storeCamConfBtn.setText(QtGui.QApplication.translate("Form", "Store Camera Config", None, QtGui.QApplication.UnicodeUTF8))
        self.yMinSpin.setSuffix(QtGui.QApplication.translate("Form", " V", None, QtGui.QApplication.UnicodeUTF8))
        self.xMaxSpin.setSuffix(QtGui.QApplication.translate("Form", " V", None, QtGui.QApplication.UnicodeUTF8))
        self.shutterGroup.setTitle(QtGui.QApplication.translate("Form", "Virtual Shutter", None, QtGui.QApplication.UnicodeUTF8))
        self.shutterBtn.setText(QtGui.QApplication.translate("Form", "Close Shutter", None, QtGui.QApplication.UnicodeUTF8))
        self.label_7.setText(QtGui.QApplication.translate("Form", "X", None, QtGui.QApplication.UnicodeUTF8))
        self.label_8.setText(QtGui.QApplication.translate("Form", "Y", None, QtGui.QApplication.UnicodeUTF8))

from pyqtgraph import ImageView<|MERGE_RESOLUTION|>--- conflicted
+++ resolved
@@ -2,13 +2,8 @@
 
 # Form implementation generated from reading ui file './lib/devices/Scanner/DeviceTemplate.ui'
 #
-<<<<<<< HEAD
-# Created: Fri Mar  9 11:10:25 2012
+# Created: Fri Mar  9 11:18:41 2012
 #      by: PyQt4 UI code generator 4.8.3
-=======
-# Created: Fri Feb 17 15:44:37 2012
-#      by: PyQt4 UI code generator 4.9.1
->>>>>>> 880abe02
 #
 # WARNING! All changes made in this file will be lost!
 
@@ -80,20 +75,20 @@
         self.yMaxSpin.setMinimum(-10.0)
         self.yMaxSpin.setMaximum(10.0)
         self.yMaxSpin.setSingleStep(0.1)
-        self.yMaxSpin.setProperty("value", 2.0)
+        self.yMaxSpin.setProperty(_fromUtf8("value"), 2.0)
         self.yMaxSpin.setObjectName(_fromUtf8("yMaxSpin"))
         self.gridLayout_2.addWidget(self.yMaxSpin, 5, 3, 1, 1)
         self.scanDurationSpin = QtGui.QDoubleSpinBox(self.groupBox)
         self.scanDurationSpin.setMinimum(0.01)
         self.scanDurationSpin.setMaximum(100.0)
-        self.scanDurationSpin.setProperty("value", 5.0)
+        self.scanDurationSpin.setProperty(_fromUtf8("value"), 5.0)
         self.scanDurationSpin.setObjectName(_fromUtf8("scanDurationSpin"))
         self.gridLayout_2.addWidget(self.scanDurationSpin, 2, 3, 1, 1)
         self.xMinSpin = QtGui.QDoubleSpinBox(self.groupBox)
         self.xMinSpin.setMinimum(-10.0)
         self.xMinSpin.setMaximum(10.0)
         self.xMinSpin.setSingleStep(0.1)
-        self.xMinSpin.setProperty("value", -2.0)
+        self.xMinSpin.setProperty(_fromUtf8("value"), -2.0)
         self.xMinSpin.setObjectName(_fromUtf8("xMinSpin"))
         self.gridLayout_2.addWidget(self.xMinSpin, 4, 1, 1, 1)
         self.scanLabel = QtGui.QLabel(self.groupBox)
@@ -123,14 +118,14 @@
         self.yMinSpin.setMinimum(-10.0)
         self.yMinSpin.setMaximum(10.0)
         self.yMinSpin.setSingleStep(0.1)
-        self.yMinSpin.setProperty("value", -2.0)
+        self.yMinSpin.setProperty(_fromUtf8("value"), -2.0)
         self.yMinSpin.setObjectName(_fromUtf8("yMinSpin"))
         self.gridLayout_2.addWidget(self.yMinSpin, 4, 3, 1, 1)
         self.xMaxSpin = QtGui.QDoubleSpinBox(self.groupBox)
         self.xMaxSpin.setMinimum(-10.0)
         self.xMaxSpin.setMaximum(10.0)
         self.xMaxSpin.setSingleStep(0.1)
-        self.xMaxSpin.setProperty("value", 2.0)
+        self.xMaxSpin.setProperty(_fromUtf8("value"), 2.0)
         self.xMaxSpin.setObjectName(_fromUtf8("xMaxSpin"))
         self.gridLayout_2.addWidget(self.xMaxSpin, 5, 1, 1, 1)
         self.gridLayout_3.addLayout(self.gridLayout_2, 0, 0, 1, 1)
