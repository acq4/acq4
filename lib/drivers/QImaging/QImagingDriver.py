--- conflicted
+++ resolved
@@ -38,7 +38,7 @@
                   'qprmS32AbsoluteOffset',
                   'qprmReadoutSpeed',
                   'qprmCoolerActive',
-                  'qprmS32RegulatedCoolingTemp'
+                  'qprmS32RegulatedCoolingTemp',
                   'qprmBlackoutMode',
                   'qprmImageFormat',
                   'qprmSyncb',
@@ -132,7 +132,7 @@
             'qprmSyncb': 'QCam_qcSyncb',
             'qprmReadoutSpeed': 'QCam_qcReadoutSpeed',
             #'qprmColorWheel': 'QCam_qcWheelColor',
-            'triggerMode': 'QCam_qcTriggerType'
+            'qprmTriggerType': 'QCam_qcTriggerType'
         }
         
         self.userToCameraDict = {
@@ -143,7 +143,10 @@
             'regionX':'qprmRoiX',
             'regionY':'qprmRoiY',
             'regionW':'qprmRoiWidth',
-            'regionH':'qprmRoiHeight'
+            'regionH':'qprmRoiHeight',
+            'Normal':'qcTriggerFreerun',
+            
+            
         }
         
         self.cameraToUserDict = {
@@ -153,7 +156,9 @@
             'qprmRoiX':'regionX',
             'qprmRoiY':'regionY',
             'qprmRoiWidth':'regionW',
-            'qprmRoiHeight':'regionH'
+            'qprmRoiHeight':'regionH',
+            'qcTriggerFreerun':'Normal',
+            'qcTriggerNone':'Normal'
         }
             
        
@@ -276,15 +281,39 @@
         #self.paramAttrs.pop('qprmExposure')
         #self.paramAttrs.pop('qprmOffset')
         ### Replace qcam enum numbers with qcam strings
-        for x in self.paramAttrs: 
-            if type(self.paramAttrs[x]) == type([]):
-                if x in self.paramEnums: ## x is the name of the parameter
-                    #print "Param: ", x, self.paramAttrs[x]
-                    for i in range(len(self.paramAttrs[x])): ## i is the index
-                        a = self.paramAttrs[x][i] ## a is the value
-                        for b in lib('enums', self.paramEnums[x]): # b is the number code for the parameter option
-                            if lib('enums', self.paramEnums[x])[b] == a:
-                                self.paramAttrs[x][i] = b
+        #for x in self.paramAttrs: 
+        #    if type(self.paramAttrs[x]) == type([]):
+        #        if x in self.paramEnums: ## x is the name of the parameter
+        #            #print "Param: ", x, self.paramAttrs[x]
+        #            for i in range(len(self.paramAttrs[x])): ## i is the index
+        #                a = self.paramAttrs[x][i] ## a is the value
+        #                for b in lib('enums', self.paramEnums[x]): # b is the name of the parameter option
+        #                    if lib('enums', self.paramEnums[x])[b] == a:
+        #                        self.paramAttrs[x][i] = self.translateToUser(b)
+        for x in self.paramAttrs:
+            self.paramAttrs[x] = self.getNameFromEnum(x, self.paramAttrs[x])
+                                
+    def getNameFromEnum(self, enum, value):
+        enum = self.translateToCamera(enum)
+        if enum in self.paramEnums:
+            if isinstance(value, list):
+                values = []
+                for j in value:
+                    for i in lib('enums', self.paramEnums[enum]):
+                        if lib('enums', self.paramEnums[enum])[i] == j:
+                            values.append(self.translateToUser(i))
+                return values
+            else:
+                for i in lib('enums', self.paramEnums[enum]):
+                    if lib('enums', self.paramEnums[enum])[i] == value:
+                        return self.translateToUser(i)
+        else:
+            return value
+    
+    def getEnumFromName(self, enum, value):
+        enum = self.translateToCamera(enum)
+        return lib('enums', self.paramEnums[enum])[value]
+            
                                 #print "old: ", a, "new: ", self.paramAttrs[x][i]
         ##### For camera on rig1, listParams returns: {                       
         ##    'qprmBlackoutMode': [0L, 1L],
@@ -338,14 +367,18 @@
         if param in lib('enums', 'QCam_Param'):
             value = self.call(lib.GetParam, byref(s), getattr(lib, param))[2]
         elif param in lib('enums', 'QCam_ParamS32'):
-            value = self.call(lib.SetParamS32, byref(s), getattr(lib, param))[2]
+            value = self.call(lib.GetParamS32, byref(s), getattr(lib, param))[2]
         elif param in lib('enums', 'QCam_Param64'):
-            value = self.call(lib.SetParam64, byref(s), getattr(lib, param))[2]
+            value = self.call(lib.GetParam64, byref(s), getattr(lib, param))[2]
+        value = self.getNameFromEnum(param, value)
         return value
 
     def setParam(self, param, value):
         s = self.readSettings()
         param = self.translateToCamera(param)
+        value = self.translateToCamera(value)
+        if param in self.paramEnums:
+                value = self.getEnumFromName(param, value)
         if param in lib('enums', 'QCam_Param'):
             self.call(lib.SetParam, byref(s), getattr(lib, param), c_ulong(value))
         elif param in lib('enums', 'QCam_ParamS32'):
@@ -384,14 +417,18 @@
 
     def setParams(self, **params): ### need to make this work with group params
         s = self.readSettings()
-        for param in params:
-            param = self.translateToCamera(param)
+        for x in params:
+            param = self.translateToCamera(x)
+            params[x] = self.translateToCamera(params[x])
+            #params[param] = params[x]
+            if param in self.paramEnums:
+                params[x] = self.getEnumFromName(param, params[x])
             if param in lib('enums', 'QCam_Param'):
-                self.call(lib.SetParam, byref(s), getattr(lib, param), c_ulong(params[param]))
+                self.call(lib.SetParam, byref(s), getattr(lib, param), c_ulong(params[x]))
             elif param in lib('enums', 'QCam_ParamS32'):
-                self.call(lib.SetParamS32, byref(s), getattr(lib, param), c_long(params[param]))
+                self.call(lib.SetParamS32, byref(s), getattr(lib, param), c_long(params[x]))
             elif param in lib('enums', 'QCam_Param64'):
-                self.call(lib.SetParam64, byref(s), getattr(lib, param), c_ulonglong(params[param]))
+                self.call(lib.SetParam64, byref(s), getattr(lib, param), c_ulonglong(params[x]))
         with self.mutex:
             if self.stopSignal == True:
                 #self.mutex.unlock()
@@ -426,19 +463,6 @@
             for x in lib('enums', 'QCam_Err'):
                 if lib('enums', 'QCam_Err')[x] == args[2]:
                     raise QCamFunctionError(args[2], "There was an error during QueueFrame/Callback. Error code = %s" %(x))
-<<<<<<< HEAD
-        self.mutex.lock()
-        self.lastFrame = (args[1], self.arrays[args[1]]) ### Need to figure out a way to attach settings info (binning, exposure gain region and offset) to frame!!!
-        if self.i != 199:
-            self.i += 1
-        else:
-            self.i = 0
-        if self.stopSignal == False:
-            self.mutex.unlock()
-            self.call(lib.QueueFrame, self.handle, self.frames[self.i], self.fnp1, lib.qcCallbackDone, 0, self.i)
-        else:
-            self.mutex.unlock()
-=======
         #self.mutex.lock()
         with self.mutex:
             self.lastFrame = (args[1], arrays[args[1]]) ### Need to figure out a way to attach settings info (binning, exposure gain region and offset) to frame!!!
@@ -451,7 +475,7 @@
                 self.call(lib.QueueFrame, self.handle, self.frames[self.i], self.fnp1, lib.qcCallbackDone, 0, self.i)
             #else:
             #    self.mutex.unlock()
->>>>>>> c9033dbf
+
 
     def stop(self):
         #global stopsignal
