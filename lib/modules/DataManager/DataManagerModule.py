--- conflicted
+++ resolved
@@ -52,31 +52,17 @@
         
         
         ## Make all connections needed
-<<<<<<< HEAD
-        #QtCore.QObject.connect(self.dm, QtCore.SIGNAL("baseDirChanged()"), self.baseDirChanged)
         self.ui.selectDirBtn.clicked.connect(self.showFileDialog)
         self.ui.setCurrentDirBtn.clicked.connect(self.setCurrentClicked)
-        #QtCore.QObject.connect(self.ui.storageDirText, QtCore.SIGNAL('textEdited(const QString)'), self.selectDir)
-=======
-        self.ui.selectDirBtn.clicked.connect(self.showFileDialog)
-        self.ui.setCurrentDirBtn.clicked.connect(self.setCurrentClicked)
->>>>>>> 8ee41565
         self.dialog.filesSelected.connect(self.setBaseDir)
         self.manager.sigBaseDirChanged.connect(self.baseDirChanged)
         self.manager.sigCurrentDirChanged.connect(self.currentDirChanged)
         self.manager.sigConfigChanged.connect(self.updateNewFolderList)
-<<<<<<< HEAD
-        self.ui.newFolderList.currentIndexChanged.connect(self.newFolder)
-        #QtCore.QObject.connect(self.ui.fileTreeWidget.selectionModel(), QtCore.SIGNAL('selectionChanged(const QItemSelection&, const QItemSelection&)'), self.fileSelectionChanged)
-        self.ui.fileTreeWidget.itemSelectionChanged.connect(self.fileSelectionChanged)
-        self.ui.logEntryText.returnPressed.connect(self.logEntry)
-=======
         self.manager.sigLogDirChanged.connect(self.updateLogDir)
         self.ui.setLogDirBtn.clicked.connect(self.setLogDir)
         self.ui.newFolderList.currentIndexChanged.connect(self.newFolder)
         self.ui.fileTreeWidget.itemSelectionChanged.connect(self.fileSelectionChanged)
         #self.ui.logEntryText.returnPressed.connect(self.logEntry)
->>>>>>> 8ee41565
         self.ui.fileDisplayTabs.currentChanged.connect(self.tabChanged)
         self.win.sigClosed.connect(self.quit)
         self.ui.analysisWidget.sigDbChanged.connect(self.analysisDbChanged)
@@ -130,15 +116,8 @@
         if change in [None, 'moved', 'renamed', 'parent']:
             newDir = self.manager.getCurrentDir()
             dirName = newDir.name(relativeTo=self.baseDir)
-<<<<<<< HEAD
-            #self.ui.currentDirText.setText(QtCore.QString(dirName))
-            #self.ui.logDock.setWindowTitle(QtCore.QString('Current Log - ' + dirName))
-            self.ui.currentDirText.setText(dirName)
-            self.ui.logDock.setWindowTitle('Current Log - ' + dirName)
-=======
             self.ui.currentDirText.setText(QtCore.QString(dirName))
             #self.ui.logDock.setWindowTitle(QtCore.QString('Current Log - ' + dirName))
->>>>>>> 8ee41565
             self.ui.fileTreeWidget.setCurrentDir(newDir)
             #dirIndex = self.ui.fileTreeWidget.handleIndex(newDir)
             #self.ui.fileTreeWidget.setExpanded(dirIndex, True)
@@ -161,8 +140,6 @@
 
     def setBaseDir(self, dirName):
         if isinstance(dirName, list):
-<<<<<<< HEAD
-=======
             if len(dirName) == 1:
                 dirName = dirName[0]
             else:
@@ -170,7 +147,6 @@
         #if dirName is None:
             #dirName = QtGui.QFileDialog.getExistingDirectory()
         if type(dirName) is QtCore.QStringList:
->>>>>>> 8ee41565
             dirName = str(dirName[0])
             #raise Exception("Caught. Please to be examined.")
         #if type(dirName) is QtCore.QStringList:
