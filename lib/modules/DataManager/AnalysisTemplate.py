--- conflicted
+++ resolved
@@ -2,13 +2,8 @@
 
 # Form implementation generated from reading ui file './lib/modules/DataManager/AnalysisTemplate.ui'
 #
-<<<<<<< HEAD
-# Created: Sun Apr 14 15:34:06 2013
+# Created: Mon Apr 29 12:04:35 2013
 #      by: PyQt4 UI code generator 4.9.4
-=======
-# Created: Tue Sep 18 14:14:37 2012
-#      by: PyQt4 UI code generator 4.9
->>>>>>> a906f743
 #
 # WARNING! All changes made in this file will be lost!
 
@@ -91,8 +86,5 @@
         self.groupBox_3.setTitle(QtGui.QApplication.translate("Form", "Data Model", None, QtGui.QApplication.UnicodeUTF8))
         self.groupBox_2.setTitle(QtGui.QApplication.translate("Form", "Analysis Modules", None, QtGui.QApplication.UnicodeUTF8))
         self.loadModuleBtn.setText(QtGui.QApplication.translate("Form", "Load Module", None, QtGui.QApplication.UnicodeUTF8))
-<<<<<<< HEAD
-=======
 
-from pyqtgraph.widgets.ComboBox import ComboBox
->>>>>>> a906f743
+from pyqtgraph.widgets.ComboBox import ComboBox