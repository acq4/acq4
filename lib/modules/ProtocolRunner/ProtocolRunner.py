--- conflicted
+++ resolved
@@ -783,28 +783,12 @@
             #print "runSingle: Starting taskThread.."
             self.taskThread.startProtocol(prot)
             #print "runSingle: taskThreadStarted"
-<<<<<<< HEAD
         except:
             exc = sys.exc_info()
             self.enableStartBtns(True)
             self.loopEnabled = False
             print "Error starting protocol. "
-            if isinstance(exc[1], HelpfulException):
-                e[1].prependErr("Error starting protocol:", exc=exc)
-            else:
-                raise HelpfulException("Error starting protocol:", exc=exc)
-=======
-        except Exception, e:
-            self.enableStartBtns(True)
-            self.loopEnabled = False
-            print "Error starting protocol. "
-            #exc.addMessage("Error starting protocol:")
-            if isinstance(e[1], HelpfulException):
-                e[1].prependInfo("Error starting protocol. ", e)
-            else:    
-                raise HelpfulException("Error starting protocol. ", exc=e)
->>>>>>> 27bc2dbb
-        
+            raise HelpfulException("Error starting protocol:", exc=exc)      
    
     def runSequenceClicked(self):
         self.runSequence(store=True)
