--- conflicted
+++ resolved
@@ -704,7 +704,6 @@
             return
         else:
             self.restoreTransform(t)
-<<<<<<< HEAD
             
     def mirrorImage(self):
         if not self.isMovable():
@@ -732,10 +731,6 @@
                 self.selectBoxFromUser()
                 return
                 
-    
-=======
->>>>>>> 642b3639
-
     def hasUserTransform(self):
         #print self.userRotate, self.userTranslate
         return not self.userTransform.isIdentity()
