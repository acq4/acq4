--- conflicted
+++ resolved
@@ -174,14 +174,14 @@
 
     def treeItemSelected(self):
         sel = self.itemList.selectedItems()
-        if sel == []:
+        if len(sel) == 0:
             #self.selectWidget.hide()
             return
         for i in self.items.itervalues():
             i.ctrlWidget().hide()
             
-        item = self.items[sel[0].name]
         if len(sel)==1:
+            item = self.items[sel[0].name]
             item.ctrlWidget().show()
             self.multiSelectBox.hide()
         elif len(sel) > 1:
@@ -211,7 +211,7 @@
         self.multiSelectBox.blockSignals(False)
         
         self.multiSelectBox.show()
-        self.multiSelectBoxBase = self.multiSelectBox.getState().copy()
+        #self.multiSelectBoxBase = self.multiSelectBox.getState().copy()
         
     def multiSelectBoxChanged(self):
         self.multiSelectBoxMoved()
@@ -711,13 +711,8 @@
         
     def setMovable(self, m):
         self.opts['movable'] = m
-<<<<<<< HEAD
         
     def selectBoxMoved(self):
-=======
-            
-    def selectBoxMoved(self, ):
->>>>>>> 1cc042f1
         """The selection box has moved; get its transformation information and pass to the graphics item"""
         translate, rotate = self.selectBox.getGlobalTransform(relativeTo=self.selectBoxBase)
         
