--- conflicted
+++ resolved
@@ -698,11 +698,7 @@
         return columns
 
     def select(self, table, columns='*', where=None, sql='', toDict=True, toArray=False, distinct=False, limit=None, offset=None):
-<<<<<<< HEAD
-        """Extends select to convert directory/file columns back into Dir/FileHandles"""
-=======
         """Extends select to convert directory/file columns back into Dir/FileHandles. If the file doesn't exist, you will still get a handle, but it may not be the correct type."""
->>>>>>> 606b7181
         prof = debug.Profiler("AnalysisDatabase.select()", disabled=True)
         
         data = SqliteDatabase.select(self, table, columns, where=where, sql=sql, distinct=distinct, limit=limit, offset=offset, toDict=True, toArray=False)
