# -*- coding: utf-8 -*-
"""
graphicsItems.py -  Defines several graphics item classes for use in Qt graphics/view framework
Copyright 2010  Luke Campagnola
Distributed under MIT/X11 license. See license.txt for more infomation.

Provides ImageItem, PlotCurveItem, and ViewBox, amongst others.
"""


from PyQt4 import QtGui, QtCore
from numpy import *
import scipy.weave as weave
from scipy.weave import converters
from scipy.fftpack import fft
from scipy.signal import resample
import scipy.stats
#from metaarray import MetaArray
from Point import *
from functions import *
import types, sys, struct



class ItemGroup(QtGui.QGraphicsItem):
    def boundingRect(self):
        return QtCore.QRectF()
        
    def paint(self, *args):
        pass
    
    def addItem(self, item):
        item.setParentItem(self)

## Multiple inheritance not allowed in PyQt. Retarded workaround:
class QObjectWorkaround:
    def __init__(self):
        self._qObj_ = QtCore.QObject()
    def connect(self, *args):
        return QtCore.QObject.connect(self._qObj_, *args)
    def disconnect(self, *args):
        return QtCore.QObject.disconnect(self._qObj_, *args)
    def emit(self, *args):
        return QtCore.QObject.emit(self._qObj_, *args)


class ImageItem(QtGui.QGraphicsPixmapItem):
    def __init__(self, image=None, copy=True, parent=None, *args):
        self.qimage = QtGui.QImage()
        self.pixmap = None
        self.useWeave = False
        self.blackLevel = None
        self.whiteLevel = None
        self.alpha = 1.0
        self.image = None
        self.clipLevel = None
        QtGui.QGraphicsPixmapItem.__init__(self, parent, *args)
        #self.pixmapItem = QtGui.QGraphicsPixmapItem(self)
        if image is not None:
            self.updateImage(image, copy, autoRange=True)
        #self.setCacheMode(QtGui.QGraphicsItem.DeviceCoordinateCache)
        
    def setAlpha(self, alpha):
        self.alpha = alpha
        self.updateImage()
        
    #def boundingRect(self):
        #return self.pixmapItem.boundingRect()
        #return QtCore.QRectF(0, 0, self.qimage.width(), self.qimage.height())
        
    def width(self):
        if self.pixmap is None:
            return None
        return self.pixmap.width()
        
    def height(self):
        if self.pixmap is None:
            return None
        return self.pixmap.height()
        
    def setClipLevel(self, level=None):
        self.clipLevel = level
        
    #def paint(self, p, opt, widget):
        #pass
        #if self.pixmap is not None:
            #p.drawPixmap(0, 0, self.pixmap)
            #print "paint"

    def setLevels(self, white=None, black=None):
        if white is not None:
            self.whiteLevel = white
        if black is not None:
            self.blackLevel = black  
        self.updateImage()

    def updateImage(self, image=None, copy=True, autoRange=False, clipMask=None, white=None, black=None):
        axh = {'x': 0, 'y': 1, 'c': 2}
        #print "Update image", black, white
        if white is not None:
            self.whiteLevel = white
        if black is not None:
            self.blackLevel = black  
        
        
        if image is None:
            if self.image is None:
                return
        else:
            if copy:
                self.image = image.copy()
            else:
                self.image = image
        #print "  image max:", self.image.max(), "min:", self.image.min()
        
        # Determine scale factors
        if autoRange or self.blackLevel is None:
            self.blackLevel = self.image.min()
            self.whiteLevel = self.image.max()
        #print "Image item using", self.blackLevel, self.whiteLevel
        
        if self.blackLevel != self.whiteLevel:
            scale = 255. / (self.whiteLevel - self.blackLevel)
        else:
            scale = 0.
        
        
        ## Recolor and convert to 8 bit per channel
        # Try using weave, then fall back to python
        shape = self.image.shape
        black = float(self.blackLevel)
        try:
            if not self.useWeave:
                raise Exception('Skipping weave compile')
            sim = ascontiguousarray(self.image)
            sim.shape = sim.size
            im = zeros(sim.shape, dtype=ubyte)
            n = im.size
            
            code = """
            for( int i=0; i<n; i++ ) {
                float a = (sim(i)-black) * (float)scale;
                if( a > 255.0 )
                    a = 255.0;
                else if( a < 0.0 )
                    a = 0.0;
                im(i) = a;
            }
            """
            
            weave.inline(code, ['sim', 'im', 'n', 'black', 'scale'], type_converters=converters.blitz, compiler = 'gcc')
            sim.shape = shape
            im.shape = shape
        except:
            if self.useWeave:
                self.useWeave = False
                sys.excepthook(*sys.exc_info())
                print "=============================================================================="
                print "Weave compile failed, falling back to slower version. Original error is above."
            self.image.shape = shape
            im = ((self.image - black) * scale).clip(0.,255.).astype(ubyte)
                

        try:
            im1 = empty((im.shape[axh['y']], im.shape[axh['x']], 4), dtype=ubyte)
        except:
            print im.shape, axh
            raise
        alpha = clip(int(255 * self.alpha), 0, 255)
        # Fill image 
        if im.ndim == 2:
            im2 = im.transpose(axh['y'], axh['x'])
            im1[..., 0] = im2
            im1[..., 1] = im2
            im1[..., 2] = im2
            im1[..., 3] = alpha
        elif im.ndim == 3:
            im2 = im.transpose(axh['y'], axh['x'], axh['c'])
            
            for i in range(0, im.shape[axh['c']]):
                im1[..., i] = im2[..., i]
            
            for i in range(im.shape[axh['c']], 3):
                im1[..., i] = 0
            if im.shape[axh['c']] < 4:
                im1[..., 3] = alpha
                
        else:
            raise Exception("Image must be 2 or 3 dimensions")
        #self.im1 = im1
        # Display image
        
        if self.clipLevel is not None or clipMask is not None:
                if clipMask is not None:
                        mask = clipMask.transpose()
                else:
                        mask = (self.image < self.clipLevel).transpose()
                im1[..., 0][mask] *= 0.5
                im1[..., 1][mask] *= 0.5
                im1[..., 2][mask] = 255
        #print "Final image:", im1.dtype, im1.min(), im1.max(), im1.shape
        self.ims = im1.tostring()  ## Must be held in memory here because qImage won't do it for us :(
        qimage = QtGui.QImage(self.ims, im1.shape[1], im1.shape[0], QtGui.QImage.Format_ARGB32)
        self.pixmap = QtGui.QPixmap.fromImage(qimage)
        ##del self.ims
        self.setPixmap(self.pixmap)
        self.update()
        
    def getPixmap(self):
        return self.pixmap.copy()

        

class PlotCurveItem(QtGui.QGraphicsWidget):
    """Class representing a single plot curve."""
    def __init__(self, y=None, x=None, copy=False, pen=None, shadow=None, parent=None):
        QtGui.QGraphicsWidget.__init__(self, parent)
        self.free()
        #self.dispPath = None
        
        if pen is None:
            pen = QtGui.QPen(QtGui.QColor(200, 200, 200))
        self.pen = pen
        
        self.shadow = shadow
        if y is not None:
            self.updateData(y, x, copy)
        #self.setCacheMode(QtGui.QGraphicsItem.DeviceCoordinateCache)
        
        self.metaDict = {}
        self.opts = {
            'spectrumMode': False,
            'logMode': [False, False],
            'pointMode': False,
            'pointStyle': None,
            'downsample': False,
            'alphaHint': 1.0,
            'alphaMode': False
        }
            
        #self.fps = None
        
    def getData(self):
        if self.xData is None:
            return (None, None)
        if self.xDisp is None:
            x = self.xData
            y = self.yData
            ds = self.opts['downsample']
            if ds > 1:
                x = x[::ds]
                y = resample(y[:len(x)*ds], len(x))
            if self.opts['spectrumMode']:
                f = fft(y) / len(y)
                y = abs(f[1:len(f)/2])
                dt = x[-1] - x[0]
                x = linspace(0, 0.5*len(x)/dt, len(y))
            if self.opts['logMode'][0]:
                x = log10(x)
            if self.opts['logMode'][1]:
                y = log10(y)
            self.xDisp = x
            self.yDisp = y
        #print self.yDisp.shape, self.yDisp.min(), self.yDisp.max()
        #print self.xDisp.shape, self.xDisp.min(), self.xDisp.max()
        return self.xDisp, self.yDisp
            
    #def generateSpecData(self):
        #f = fft(self.yData) / len(self.yData)
        #self.ySpec = abs(f[1:len(f)/2])
        #dt = self.xData[-1] - self.xData[0]
        #self.xSpec = linspace(0, 0.5*len(self.xData)/dt, len(self.ySpec))
        
    def getRange(self, ax, frac=1.0):
        #print "getRange", ax, frac
        (x, y) = self.getData()
        if x is None or len(x) == 0:
            return (0, 1)
            
        if ax == 0:
            d = x
        elif ax == 1:
            d = y
            
        if frac >= 1.0:
            return (d.min(), d.max())
        elif frac <= 0.0:
            raise Exception("Value for parameter 'frac' must be > 0. (got %s)" % str(frac))
        else:
            return (scipy.stats.scoreatpercentile(d, 50 - (frac * 50)), scipy.stats.scoreatpercentile(d, 50 + (frac * 50)))
            #bins = 1000
            #h = histogram(d, bins)
            #s = len(d) * (1.0-frac)
            #mnTot = mxTot = 0
            #mnInd = mxInd = 0
            #for i in range(bins):
                #mnTot += h[0][i]
                #if mnTot > s:
                    #mnInd = i
                    #break
            #for i in range(bins):
                #mxTot += h[0][-i-1]
                #if mxTot > s:
                    #mxInd = -i-1
                    #break
            ##print mnInd, mxInd, h[1][mnInd], h[1][mxInd]
            #return(h[1][mnInd], h[1][mxInd])
                
            
            
        
    def setMeta(self, data):
        self.metaData = data
        
    def meta(self):
        return self.metaData
        
    def setPen(self, pen):
        self.pen = pen
        self.update()
        
    def setColor(self, color):
        self.pen.setColor(color)
        self.update()
        
    def setAlpha(self, alpha, auto):
        self.opts['alphaHint'] = alpha
        self.opts['alphaMode'] = auto
        self.update()
        
    def setSpectrumMode(self, mode):
        self.opts['spectrumMode'] = mode
        self.xDisp = self.yDisp = None
        self.path = None
        self.update()
    
    def setLogMode(self, mode):
        self.opts['logMode'] = mode
        self.xDisp = self.yDisp = None
        self.path = None
        self.update()
    
    def setPointMode(self, mode):
        self.opts['pointMode'] = mode
        self.update()
        
    def setShadowPen(self, pen):
        self.shadow = pen
        self.update()

    def setDownsampling(self, ds):
        if self.opts['downsample'] != ds:
            self.opts['downsample'] = ds
            self.xDisp = self.yDisp = None
            self.path = None
            self.update()

    def setData(self, x, y, copy=False):
        """For Qwt compatibility"""
        self.updateData(y, x, copy)
        
    def updateData(self, data, x=None, copy=False):
        if isinstance(data, list):
            data = array(data)
        if isinstance(x, list):
            x = array(x)
        if not isinstance(data, ndarray) or data.ndim > 2:
            raise Exception("Plot data must be 1 or 2D ndarray (data shape is %s)" % str(data.shape))
        if data.ndim == 2:  ### If data is 2D array, then assume x and y values are in first two columns or rows.
            if x is not None:
                raise Exception("Plot data may be 2D only if no x argument is supplied.")
            ax = 0
            if data.shape[0] > 2 and data.shape[1] == 2:
                ax = 1
            ind = [slice(None), slice(None)]
            ind[ax] = 0
            y = data[tuple(ind)]
            ind[ax] = 1
            x = data[tuple(ind)]
        elif data.ndim == 1:
            y = data
            
        if x.shape != y.shape:
            raise Exception("X and Y arrays must be the same shape--got %s and %s." % (str(x.shape), str(y.shape)))
        self.prepareGeometryChange()
        if copy:
            self.yData = y.copy()
        else:
            self.yData = y
            
        if copy and x is not None:
            self.xData = x.copy()
        else:
            self.xData = x
        
        if x is None:
            self.xData = arange(0, self.y.shape[0])

        self.path = None
        #self.specPath = None
        self.xDisp = self.yDisp = None
        self.update()
        self.emit(QtCore.SIGNAL('plotChanged'), self)
        
    def generatePath(self, x, y):
        path = QtGui.QPainterPath()
        
        ## Create all vertices in path. The method used below creates a binary format so that all 
        ## vertices can be read in at once. This binary format may change in future versions of Qt, 
        ## so the original (slower) method is left here for emergencies:
        #self.path.moveTo(x[0], y[0])
        #for i in range(1, y.shape[0]):
            #self.path.lineTo(x[i], y[i])
            
        ## Speed this up using >> operator
        ## Format is:
        ##    numVerts(i4)   0(i4)
        ##    x(f8)   y(f8)   0(i4)    <-- 0 means this vertex does not connect
        ##    x(f8)   y(f8)   1(i4)    <-- 1 means this vertex connects to the previous vertex
        ##    ...
        ##    0(i4)
        ##
        ## All values are big endian--pack using struct.pack('>d') or struct.pack('>i')
        #
        n = x.shape[0]
        # create empty array, pad with extra space on either end
        arr = empty(n+2, dtype=[('x', '>f8'), ('y', '>f8'), ('c', '>i4')])
        # write first two integers
        arr.data[12:20] = struct.pack('>ii', n, 0)
        # Fill array with vertex values
        arr[1:-1]['x'] = x
        arr[1:-1]['y'] = y
        arr[1:-1]['c'] = 1
        # write last 0
        lastInd = 20*(n+1) 
        arr.data[lastInd:lastInd+4] = struct.pack('>i', 0)
        
        # create datastream object and stream into path
        buf = QtCore.QByteArray(arr.data[12:lastInd+4])  # I think one unnecessary copy happens here
        ds = QtCore.QDataStream(buf)
        ds >> path
        
        return path
        
    def boundingRect(self):
        (x, y) = self.getData()
        if x is None or y is None or len(x) == 0 or len(y) == 0:
            return QtCore.QRectF()
            
        xmin = x.min()
        xmax = x.max()
        ymin = y.min()
        ymax = y.max()
        return QtCore.QRectF(xmin, ymin, xmax-xmin, ymax-ymin)

    def paint(self, p, opt, widget):
        if self.xData is None:
            return
        #if self.opts['spectrumMode']:
            #if self.specPath is None:
                
                #self.specPath = self.generatePath(*self.getData())
            #path = self.specPath
        #else:
        if self.path is None:
            self.path = self.generatePath(*self.getData())
        path = self.path
            
        if self.shadow is not None:
            sp = QtGui.QPen(self.shadow)
        else:
            sp = None

        ## Copy pens and apply alpha adjustment
        cp = QtGui.QPen(self.pen)
        for pen in [sp, cp]:
            if pen is None:
                continue
            c = pen.color()
            c.setAlpha(c.alpha() * self.opts['alphaHint'])
            pen.setColor(c)
            #pen.setCosmetic(True)
            
        if self.shadow is not None:
            p.setPen(sp)
            p.drawPath(path)
        p.setPen(cp)
        p.drawPath(path)
        
    def free(self):
        self.xData = None  ## raw values
        self.yData = None
        self.xDisp = None  ## display values (after log / fft)
        self.yDisp = None
        self.path = None
        #del self.xData, self.yData, self.xDisp, self.yDisp, self.path
        
        
class ROIPlotItem(PlotCurveItem):
    def __init__(self, roi, data, img, axes=(0,1), xVals=None, color=None):
        self.roi = roi
        self.roiData = data
        self.roiImg = img
        self.axes = axes
        self.xVals = xVals
        PlotCurveItem.__init__(self, self.getRoiData(), x=self.xVals, color=color)
        roi.connect(QtCore.SIGNAL('regionChanged'), self.roiChangedEvent)
        #self.roiChangedEvent()
        
    def getRoiData(self):
        d = self.roi.getArrayRegion(self.roiData, self.roiImg, axes=self.axes)
        if d is None:
            return
        while d.ndim > 1:
            d = d.mean(axis=1)
        return d
        
    def roiChangedEvent(self):
        d = self.getRoiData()
        self.updateData(d, self.xVals)




class UIGraphicsItem(QtGui.QGraphicsItem):
    """Base class for graphics items with boundaries relative to a GraphicsView widget"""
    def __init__(self, view, bounds=None):
        QtGui.QGraphicsItem.__init__(self)
        self._view = view
        if bounds is None:
            self._bounds = QtCore.QRectF(0, 0, 1, 1)
        else:
            self._bounds = bounds
        self._viewRect = self._view.rect()
        self._viewTransform = self.viewTransform()
        self.setNewBounds()
        QtCore.QObject.connect(view, QtCore.SIGNAL('viewChanged'), self.viewChangedEvent)
        
    def viewRect(self):
        """Return the viewport widget rect"""
        return self._view.rect()
    
    def viewTransform(self):
        """Returns a matrix that maps viewport coordinates onto scene coordinates"""
        if self._view is None:
            return QtGui.QTransform()
        else:
            return self._view.viewportTransform()
        
    def boundingRect(self):
        if self._view is None:
            self.bounds = self._bounds
        else:
            vr = self._view.rect()
            tr = self.viewTransform()
            if vr != self._viewRect or tr != self._viewTransform:
                #self.viewChangedEvent(vr, self._viewRect)
                self._viewRect = vr
                self._viewTransform = tr
                self.setNewBounds()
        #print "viewRect", self._viewRect.x(), self._viewRect.y(), self._viewRect.width(), self._viewRect.height()
        #print "bounds", self.bounds.x(), self.bounds.y(), self.bounds.width(), self.bounds.height()
        return self.bounds

    def setNewBounds(self):
        bounds = QtCore.QRectF(
            QtCore.QPointF(self._bounds.left()*self._viewRect.width(), self._bounds.top()*self._viewRect.height()),
            QtCore.QPointF(self._bounds.right()*self._viewRect.width(), self._bounds.bottom()*self._viewRect.height())
        )
        bounds.adjust(0.5, 0.5, 0.5, 0.5)
        self.bounds = self.viewTransform().inverted()[0].mapRect(bounds)
        self.prepareGeometryChange()

    def viewChangedEvent(self):
        """Called when the view widget is resized"""
        self.boundingRect()
        self.update()
        
    def unitRect(self):
        return self.viewTransform().inverted()[0].mapRect(QtCore.QRectF(0, 0, 1, 1))

    def paint(self, *args):
        pass




class LabelItem(QtGui.QGraphicsWidget):
    def __init__(self, text, parent=None, **args):
        QtGui.QGraphicsWidget.__init__(self, parent)
        self.item = QtGui.QGraphicsTextItem(self)
        self.opts = args
        if 'color' not in args:
            self.opts['color'] = 'CCC'
        else:
            if isinstance(args['color'], QtGui.QColor):
                self.opts['color'] = colorStr(args['color'])[:6]
        self.sizeHint = {}
        self.setText(text)
        
            
    def setAttr(self, attr, value):
        """Set default text properties. See setText() for accepted parameters."""
        self.opts[attr] = value
        
    def setText(self, text, **args):
        """Set the text and text properties in the label. Accepts optional arguments for auto-generating
        a CSS style string:
           color:   string (example: 'CCFF00')
           size:    string (example: '8pt')
           bold:    boolean
           italic:  boolean
           """
        self.text = text
        opts = self.opts.copy()
        for k in args:
            opts[k] = args[k]
        
        optlist = []
        if 'color' in opts:
            optlist.append('color: #' + opts['color'])
        if 'size' in opts:
            optlist.append('font-size: ' + opts['size'])
        if 'bold' in opts and opts['bold'] in [True, False]:
            optlist.append('font-weight: ' + {True:'bold', False:'normal'}[opts['bold']])
        if 'italic' in opts and opts['italic'] in [True, False]:
            optlist.append('font-style: ' + {True:'italic', False:'normal'}[opts['italic']])
        full = "<span style='%s'>%s</span>" % ('; '.join(optlist), text)
        #print full
        self.item.setHtml(full)
        self.updateMin()
        
    def resizeEvent(self, ev):
        c1 = self.boundingRect().center()
        c2 = self.item.mapToParent(self.item.boundingRect().center()) # + self.item.pos()
        dif = c1 - c2
        self.item.moveBy(dif.x(), dif.y())
        #print c1, c2, dif, self.item.pos()
        
    def setAngle(self, angle):
        self.angle = angle
        self.item.resetMatrix()
        self.item.rotate(angle)
        self.updateMin()
        
    def updateMin(self):
        bounds = self.item.mapRectToParent(self.item.boundingRect())
        self.setMinimumWidth(bounds.width())
        self.setMinimumHeight(bounds.height())
        #print self.text, bounds.width(), bounds.height()
        
        #self.sizeHint = {
            #QtCore.Qt.MinimumSize: (bounds.width(), bounds.height()),
            #QtCore.Qt.PreferredSize: (bounds.width(), bounds.height()),
            #QtCore.Qt.MaximumSize: (bounds.width()*2, bounds.height()*2),
            #QtCore.Qt.MinimumDescent: (0, 0)  ##?? what is this?
        #}
            
        
    #def sizeHint(self, hint, constraint):
        #return self.sizeHint[hint]
        




class ScaleItem(QtGui.QGraphicsWidget):
    def __init__(self, orientation, pen=None, linkView=None, parent=None):
        """GraphicsItem showing a single plot axis with ticks, values, and label.
        Can be configured to fit on any side of a plot, and can automatically synchronize its displayed scale with ViewBox items.
        Ticks can be extended to make a grid."""
        QtGui.QGraphicsWidget.__init__(self, parent)
        self.label = QtGui.QGraphicsTextItem(self)
        self.orientation = orientation
        if orientation not in ['left', 'right', 'top', 'bottom']:
            raise Exception("Orientation argument must be one of 'left', 'right', 'top', or 'bottom'.")
        if orientation in ['left', 'right']:
            #self.setMinimumWidth(25)
            #self.setSizePolicy(QtGui.QSizePolicy(
                #QtGui.QSizePolicy.Minimum,
                #QtGui.QSizePolicy.Expanding
            #))
            self.label.rotate(-90)
        #else:
            #self.setMinimumHeight(50)
            #self.setSizePolicy(QtGui.QSizePolicy(
                #QtGui.QSizePolicy.Expanding,
                #QtGui.QSizePolicy.Minimum
            #))
        #self.drawLabel = False
        
        self.labelText = ''
        self.labelUnits = ''
        self.labelUnitPrefix=''
        self.labelStyle = {'color': '#CCC'}
        
        self.textHeight = 18
        self.tickLength = 10
        self.scale = 1.0
        self.autoScale = True
            
        self.setRange(0, 1)
        
        if pen is None:
            pen = QtGui.QPen(QtGui.QColor(100, 100, 100))
        self.setPen(pen)
        
        self.linkedView = None
        if linkView is not None:
            self.linkToView(linkView)
            
        self.showLabel(False)
        
        self.grid = False
            
        
    def setGrid(self, grid):
        """Set the alpha value for the grid, or False to disable."""
        self.grid = grid
        self.update()
        
        
    def resizeEvent(self, ev=None):
        #s = self.size()
        
        ## Set the position of the label
        nudge = 5
        br = self.label.boundingRect()
        p = QtCore.QPointF(0, 0)
        if self.orientation == 'left':
            p.setY(int(self.size().height()/2 + br.width()/2))
            p.setX(-nudge)
            #s.setWidth(10)
        elif self.orientation == 'right':
            #s.setWidth(10)
            p.setY(int(self.size().height()/2 + br.width()/2))
            p.setX(int(self.size().width()-br.height()+nudge))
        elif self.orientation == 'top':
            #s.setHeight(10)
            p.setY(-nudge)
            p.setX(int(self.size().width()/2. - br.width()/2.))
        elif self.orientation == 'bottom':
            p.setX(int(self.size().width()/2. - br.width()/2.))
            #s.setHeight(10)
            p.setY(int(self.size().height()-br.height()+nudge))
        #self.label.resize(s)
        self.label.setPos(p)
        
    def showLabel(self, show=True):
        #self.drawLabel = show
        self.label.setVisible(show)
        if self.orientation in ['left', 'right']:
            self.setWidth()
        else:
            self.setHeight()
        if self.autoScale:
            self.setScale()
        
    def setLabel(self, text=None, units=None, unitPrefix=None, **args):
        if text is not None:
            self.labelText = text
            self.showLabel()
        if units is not None:
            self.labelUnits = units
            self.showLabel()
        if unitPrefix is not None:
            self.labelUnitPrefix = unitPrefix
        if len(args) > 0:
            self.labelStyle = args
        self.label.setHtml(self.labelString())
        self.resizeEvent()
        self.update()
            
    def labelString(self):
        if self.labelUnits == '':
            if self.scale == 1.0:
                units = ''
            else:
                units = u'(x%g)' % (1.0/self.scale)
        else:
            #print repr(self.labelUnitPrefix), repr(self.labelUnits)
            units = u'(%s%s)' % (self.labelUnitPrefix, self.labelUnits)
            
        s = u'%s %s' % (self.labelText, units)
        
        style = ';'.join(['%s: "%s"' % (k, self.labelStyle[k]) for k in self.labelStyle])
        
        return u"<span style='%s'>%s</span>" % (style, s)
        
    def setHeight(self, h=None):
        if h is None:
            h = self.textHeight + self.tickLength
            if self.label.isVisible():
                h += self.textHeight
        self.setMaximumHeight(h)
        self.setMinimumHeight(h)
        
        
    def setWidth(self, w=None):
        if w is None:
            w = self.tickLength + 40
            if self.label.isVisible():
                w += self.textHeight
        self.setMaximumWidth(w)
        self.setMinimumWidth(w)
        
    def setPen(self, pen):
        self.pen = pen
        self.update()
        
    def setScale(self, scale=None):
        if scale is None:
            #if self.drawLabel:  ## If there is a label, then we are free to rescale the values 
            if self.label.isVisible():
                d = self.range[1] - self.range[0]
                #pl = 1-int(log10(d))
                #scale = 10 ** pl
                (scale, prefix) = siScale(d / 2.)
                if self.labelUnits == '' and prefix in ['k', 'm']:  ## If we are not showing units, wait until 1e6 before scaling.
                    scale = 1.0
                    prefix = ''
                self.setLabel(unitPrefix=prefix)
            else:
                scale = 1.0
        
        
        if scale != self.scale:
            self.scale = scale
            self.setLabel()
            self.update()
        
    def setRange(self, mn, mx):
        self.range = [mn, mx]
        if self.autoScale:
            self.setScale()
        self.update()
        
    def linkToView(self, view):
        if self.orientation in ['right', 'left']:
            signal = QtCore.SIGNAL('yRangeChanged')
        else:
            signal = QtCore.SIGNAL('xRangeChanged')
            
        if self.linkedView is not None:
            QtCore.QObject.disconnect(view, signal, self.linkedViewChanged)
        self.linkedView = view
        QtCore.QObject.connect(view, signal, self.linkedViewChanged)
        
    def linkedViewChanged(self, _, newRange):
        self.setRange(*newRange)
        
    def boundingRect(self):
        if self.linkedView is None or self.grid is False:
            return self.mapRectFromParent(self.geometry())
        else:
            return self.mapRectFromParent(self.geometry()) | self.mapRectFromScene(self.linkedView.mapRectToScene(self.linkedView.boundingRect()))
        
    def paint(self, p, opt, widget):
        p.setPen(self.pen)
        
        #bounds = self.boundingRect()
        bounds = self.mapRectFromParent(self.geometry())
        
        if self.linkedView is None or self.grid is False:
            tbounds = bounds
        else:
            tbounds = self.mapRectFromScene(self.linkedView.mapRectToScene(self.linkedView.boundingRect()))
        
        if self.orientation == 'left':
            p.drawLine(bounds.topRight(), bounds.bottomRight())
            tickStart = tbounds.right()
            tickStop = bounds.right()
            tickDir = -1
            axis = 0
        elif self.orientation == 'right':
            p.drawLine(bounds.topLeft(), bounds.bottomLeft())
            tickStart = tbounds.left()
            tickStop = bounds.left()
            tickDir = 1
            axis = 0
        elif self.orientation == 'top':
            p.drawLine(bounds.bottomLeft(), bounds.bottomRight())
            tickStart = tbounds.bottom()
            tickStop = bounds.bottom()
            tickDir = -1
            axis = 1
        elif self.orientation == 'bottom':
            p.drawLine(bounds.topLeft(), bounds.topRight())
            tickStart = tbounds.top()
            tickStop = bounds.top()
            tickDir = 1
            axis = 1
        
        ## Determine optimal tick spacing
        intervals = [1., 2., 5., 10., 20., 50.]
        dif = abs(self.range[1] - self.range[0])
        if dif == 0.0:
            return
        #print "dif:", dif
        pw = 10 ** (floor(log10(dif))-1)
        for i in range(len(intervals)):
            i1 = i
            if dif / (pw*intervals[i]) < 10:
                break
        
        
        #print "range: %s   dif: %f   power: %f  interval: %f   spacing: %f" % (str(self.range), dif, pw, intervals[i1], sp)
        
        #print "  start at %f,  %d ticks" % (start, num)
        
        
        if axis == 0:
            xs = -bounds.height() / dif
        else:
            xs = bounds.width() / dif
            
        ## draw ticks and text
        for i in [i1, i1+1, i1+2]:  ## draw three different intervals
            ## spacing for this interval
            sp = pw*intervals[i]
            
            ## determine starting tick
            start = ceil(self.range[0] / sp) * sp
            
            ## determine number of ticks
            num = int(dif / sp) + 1
            
            ## last tick value
            last = start + sp * num
            
            ## Number of decimal places to print
            maxVal = max(abs(start), abs(last))
            places = max(0, 1-int(log10(sp*self.scale)))
        
            ## length of tick
            h = min(self.tickLength, (self.tickLength*3 / num) - 1.)
            
            ## alpha
            a = min(255, (765. / num) - 1.)
            
            if axis == 0:
                offset = self.range[0] * xs - bounds.height()
            else:
                offset = self.range[0] * xs
            
            for j in range(num):
                v = start + sp * j
                x = (v * xs) - offset
                p1 = [0, 0]
                p2 = [0, 0]
                p1[axis] = tickStart
                p2[axis] = tickStop + h*tickDir
                p1[1-axis] = p2[1-axis] = x
                
                if p1[1-axis] > [bounds.width(), bounds.height()][1-axis]:
                    continue
                if p1[1-axis] < 0:
                    continue
                p.setPen(QtGui.QPen(QtGui.QColor(100, 100, 100, a)))
                p.drawLine(Point(p1), Point(p2))
                if i == i1+1:
                    if abs(v) < .001 or abs(v) >= 10000:
                        vstr = "%g" % (v * self.scale)
                    else:
                        vstr = ("%%0.%df" % places) % (v * self.scale)
                        
                    textRect = p.boundingRect(QtCore.QRectF(0, 0, 100, 100), QtCore.Qt.AlignCenter, vstr)
                    height = textRect.height()
                    self.textHeight = height
                    if self.orientation == 'left':
                        textFlags = QtCore.Qt.AlignRight|QtCore.Qt.AlignVCenter
                        rect = QtCore.QRectF(tickStop-100, x-(height/2), 100-self.tickLength, height)
                    elif self.orientation == 'right':
                        textFlags = QtCore.Qt.AlignLeft|QtCore.Qt.AlignVCenter
                        rect = QtCore.QRectF(tickStop+self.tickLength, x-(height/2), 100-self.tickLength, height)
                    elif self.orientation == 'top':
                        textFlags = QtCore.Qt.AlignCenter|QtCore.Qt.AlignBottom
                        rect = QtCore.QRectF(x-100, tickStop-self.tickLength-height, 200, height)
                    elif self.orientation == 'bottom':
                        textFlags = QtCore.Qt.AlignCenter|QtCore.Qt.AlignTop
                        rect = QtCore.QRectF(x-100, tickStop+self.tickLength, 200, height)
                    
                    p.setPen(QtGui.QPen(QtGui.QColor(100, 100, 100)))
                    p.drawText(rect, textFlags, vstr)
                    #p.drawRect(rect)
        
        ## Draw label
        #if self.drawLabel:
            #height = self.size().height()
            #width = self.size().width()
            #if self.orientation == 'left':
                #p.translate(0, height)
                #p.rotate(-90)
                #rect = QtCore.QRectF(0, 0, height, self.textHeight)
                #textFlags = QtCore.Qt.AlignCenter|QtCore.Qt.AlignTop
            #elif self.orientation == 'right':
                #p.rotate(10)
                #rect = QtCore.QRectF(0, 0, height, width)
                #textFlags = QtCore.Qt.AlignCenter|QtCore.Qt.AlignBottom
                ##rect = QtCore.QRectF(tickStart+self.tickLength, x-(height/2), 100-self.tickLength, height)
            #elif self.orientation == 'top':
                #rect = QtCore.QRectF(0, 0, width, height)
                #textFlags = QtCore.Qt.AlignCenter|QtCore.Qt.AlignTop
                ##rect = QtCore.QRectF(x-100, tickStart-self.tickLength-height, 200, height)
            #elif self.orientation == 'bottom':
                #rect = QtCore.QRectF(0, 0, width, height)
                #textFlags = QtCore.Qt.AlignCenter|QtCore.Qt.AlignBottom
                ##rect = QtCore.QRectF(x-100, tickStart+self.tickLength, 200, height)
            #p.drawText(rect, textFlags, self.labelString())
            ##p.drawRect(rect)
        
    def show(self):
        
        if self.orientation in ['left', 'right']:
            self.setWidth()
        else:
            self.setHeight()
        QtGui.QGraphicsWidget.show(self)
        
    def hide(self):
        if self.orientation in ['left', 'right']:
            self.setWidth(0)
        else:
            self.setHeight(0)
        QtGui.QGraphicsWidget.hide(self)
        
    
        
        
        


#class ViewBox(QtGui.QGraphicsItem, QObjectWorkaround):
class ViewBox(QtGui.QGraphicsWidget):
    """Box that allows internal scaling/panning of children by mouse drag. Not compatible with GraphicsView having the same functionality."""
    def __init__(self, parent=None):
        #QObjectWorkaround.__init__(self)
        QtGui.QGraphicsWidget.__init__(self, parent)
        #self.gView = view
        #self.showGrid = showGrid
        self.range = [[0,1], [0,1]]   ## child coord. range visible [[xmin, xmax], [ymin, ymax]]
        
        self.aspectLocked = False
        #QtGui.QGraphicsItem.__init__(self, parent)
        self.setFlag(QtGui.QGraphicsItem.ItemClipsChildrenToShape)
        #self.setFlag(QtGui.QGraphicsItem.ItemClipsToShape)
        
        #self.childGroup = QtGui.QGraphicsItemGroup(self)
        self.childGroup = ItemGroup(self)
        self.currentScale = Point(1, 1)
        
        self.yInverted = False
        #self.invertY()
        self.setZValue(-100)
        #self.picture = None
        self.setSizePolicy(QtGui.QSizePolicy(QtGui.QSizePolicy.Expanding, QtGui.QSizePolicy.Expanding))
        
        self.drawFrame = True
        
        self.mouseEnabled = [True, True]
    
    def setMouseEnabled(self, x, y):
        self.mouseEnabled = [x, y]
    
    def addItem(self, item):
        if item.zValue() < self.zValue():
            item.setZValue(self.zValue()+1)
        item.setParentItem(self.childGroup)
        #print "addItem:", item, item.boundingRect()
        
    def removeItem(self, item):
        self.scene().removeItem(item)
        
    def resizeEvent(self, ev):
        #self.setRange(self.range, padding=0)
        self.updateMatrix()
        

    def viewRect(self):
        try:
            return QtCore.QRectF(self.range[0][0], self.range[1][0], self.range[0][1]-self.range[0][0], self.range[1][1] - self.range[1][0])
        except:
            print "make qrectf failed:", self.range
            raise
    
    def updateMatrix(self):
        #print "udpateMatrix:"
        #print "  range:", self.range
        vr = self.viewRect()
        translate = Point(vr.center())
        bounds = self.boundingRect()
        #print "  bounds:", bounds
        if vr.height() == 0 or vr.width() == 0:
            return
        scale = Point(bounds.width()/vr.width(), bounds.height()/vr.height())
        #print "  scale:", scale
        m = QtGui.QMatrix()
        
        ## First center the viewport at 0
        self.childGroup.resetMatrix()
        center = self.transform().inverted()[0].map(bounds.center())
        #print "  transform to center:", center
        if self.yInverted:
            m.translate(center.x(), -center.y())
            #print "  inverted; translate", center.x(), center.y()
        else:
            m.translate(center.x(), center.y())
            #print "  not inverted; translate", center.x(), -center.y()
            
        ## Now scale and translate properly
        if self.aspectLocked:
            scale = Point(scale.min())
        if not self.yInverted:
            scale = scale * Point(1, -1)
        m.scale(scale[0], scale[1])
        #print "  scale:", scale
        st = translate
        m.translate(-st[0], -st[1])
        #print "  translate:", st
        self.childGroup.setMatrix(m)
        self.currentScale = scale
        
    def invertY(self, b=True):
        self.yInverted = b
        self.updateMatrix()
        
    def childTransform(self):
        m = self.childGroup.transform()
        m1 = QtGui.QTransform()
        m1.translate(self.childGroup.pos().x(), self.childGroup.pos().y())
        return m*m1
    
    def setAspectLocked(self, s):
        self.aspectLocked = s

    def viewScale(self):
        pr = self.range
        #print "viewScale:", self.range
        xd = pr[0][1] - pr[0][0]
        yd = pr[1][1] - pr[1][0]
        if xd == 0 or yd == 0:
            print "Warning: 0 range in view:", xd, yd
            return array([1,1])
        
        #cs = self.canvas().size()
        cs = self.boundingRect()
        scale = array([cs.width() / xd, cs.height() / yd])
        #print "view scale:", scale
        return scale

    def scaleBy(self, s, center=None):
        #print "scaleBy", s, center
        xr, yr = self.range
        if center is None:
            xc = (xr[1] + xr[0]) * 0.5
            yc = (yr[1] + yr[0]) * 0.5
        else:
            (xc, yc) = center
        
        x1 = xc + (xr[0]-xc) * s[0]
        x2 = xc + (xr[1]-xc) * s[0]
        y1 = yc + (yr[0]-yc) * s[1]
        y2 = yc + (yr[1]-yc) * s[1]
        
        #print xr, xc, s, (xr[0]-xc) * s[0], (xr[1]-xc) * s[0]
        #print [[x1, x2], [y1, y2]]
        
        
        
        self.setXRange(x1, x2, update=False, padding=0)
        self.setYRange(y1, y2, padding=0)
        #print self.range
        
    def translateBy(self, t, viewCoords=False):
        t = t.astype(float)
        #print "translate:", t, self.viewScale()
        if viewCoords:  ## scale from pixels
            t /= self.viewScale()
        xr, yr = self.range
        #self.setAxisScale(self.xBottom, xr[0] + t[0], xr[1] + t[0])
        #self.setAxisScale(self.yLeft, yr[0] + t[1], yr[1] + t[1])
        #print xr, yr, t
        self.setXRange(xr[0] + t[0], xr[1] + t[0], update=False, padding=0)
        self.setYRange(yr[0] + t[1], yr[1] + t[1], padding=0)
        #self.replot(autoRange=False)
        #self.updateMatrix()
        
        
    def mouseMoveEvent(self, ev):
        pos = array([ev.pos().x(), ev.pos().y()])
        dif = pos - self.mousePos
        dif *= -1
        self.mousePos = pos
        
        ## Ignore axes if mouse is disabled
        mask = array(self.mouseEnabled, dtype=float)
        
        ## Scale or translate based on mouse button
        if ev.buttons() & QtCore.Qt.LeftButton:
            if not self.yInverted:
                mask *= array([1, -1])
            tr = dif*mask
            self.translateBy(tr, viewCoords=True)
            self.emit(QtCore.SIGNAL('rangeChangedManually'), self.mouseEnabled)
            ev.accept()
        elif ev.buttons() & QtCore.Qt.RightButton:
            dif = ev.screenPos() - ev.lastScreenPos()
            dif = array([dif.x(), dif.y()])
            dif[0] *= -1
            s = ((mask * 0.02) + 1) ** dif
            #print mask, dif, s
            center = Point(self.childGroup.transform().inverted()[0].map(ev.buttonDownPos(QtCore.Qt.RightButton)))
            self.scaleBy(s, center)
            self.emit(QtCore.SIGNAL('rangeChangedManually'), self.mouseEnabled)
            ev.accept()
        else:
            ev.ignore()
        
    def mousePressEvent(self, ev):
        self.mousePos = array([ev.pos().x(), ev.pos().y()])
        self.pressPos = self.mousePos.copy()
        ev.accept()
        
    def mouseReleaseEvent(self, ev):
        pos = array([ev.pos().x(), ev.pos().y()])
        #if sum(abs(self.pressPos - pos)) < 3:  ## Detect click
            #if ev.button() == QtCore.Qt.RightButton:
                #self.ctrlMenu.popup(self.mapToGlobal(ev.pos()))
        self.mousePos = pos
        ev.accept()
        
    def setRange(self, ax, min, max, padding=0.02, update=True):
        if ax == 0:
            self.setXRange(min, max, update=update, padding=padding)
        else:
            self.setYRange(min, max, update=update, padding=padding)
            
    def setYRange(self, min, max, update=True, padding=0.02):
        #print "setYRange:", min, max
        if min == max:
            raise Exception("Tried to set range with 0 width.")
        padding = (max-min) * padding
        min -= padding
        max += padding
        if self.range[1] != [min, max]:
            #self.setAxisScale(self.yLeft, min, max)
            self.range[1] = [min, max]
            #self.ctrl.yMinText.setText('%g' % min)
            #self.ctrl.yMaxText.setText('%g' % max)
            self.emit(QtCore.SIGNAL('yRangeChanged'), self, (min, max))
            self.emit(QtCore.SIGNAL('viewChanged'), self)
        if update:
            self.updateMatrix()
        
    def setXRange(self, min, max, update=True, padding=0.02):
        #print "setXRange:", min, max
        if min == max:
            print "Warning: Tried to set range with 0 width."
            #raise Exception("Tried to set range with 0 width.")
        padding = (max-min) * padding
        min -= padding
        max += padding
        if self.range[0] != [min, max]:
            #self.setAxisScale(self.xBottom, min, max)
            self.range[0] = [min, max]
            #self.ctrl.xMinText.setText('%g' % min)
            #self.ctrl.xMaxText.setText('%g' % max)
            self.emit(QtCore.SIGNAL('xRangeChanged'), self, (min, max))
            self.emit(QtCore.SIGNAL('viewChanged'), self)
        if update:
            self.updateMatrix()

    def autoRange(self, padding=0.02):
        br = self.childGroup.childrenBoundingRect()
        #print br
        #px = br.width() * padding
        #py = br.height() * padding
        self.setXRange(br.left(), br.right(), padding=padding, update=False)
        self.setYRange(br.top(), br.bottom(), padding=padding)
        
    def boundingRect(self):
        return QtCore.QRectF(0, 0, self.size().width(), self.size().height())
        
    def paint(self, p, opt, widget):
        if self.drawFrame:
            bounds = self.boundingRect()
            p.setPen(QtGui.QPen(QtGui.QColor(100, 100, 100)))
            #p.fillRect(bounds, QtGui.QColor(0, 0, 0))
            p.drawRect(bounds)


class InfiniteLine(QtGui.QGraphicsItem):
    def __init__(self, view, pos, angle=90, pen=None, movable=False):
        QtGui.QGraphicsItem.__init__(self)
        self.movable = movable
        self.view = view
        self.p = [0, 0]
        self.setAngle(angle)
        self.setPos(pos)
<<<<<<< HEAD
        self.setAcceptHoverEvents(True)
=======
        if movable:
            self.setAcceptHoverEvents(True)
>>>>>>> 45dae51c
        
        if pen is None:
            pen = QtGui.QPen(QtGui.QColor(200, 200, 100))
        self.setPen(pen)
        self.currentPen = self.pen
        QtCore.QObject.connect(self.view, QtCore.SIGNAL('viewChanged'), self.updateLine)
        
    def hoverEnterEvent(self, ev):
        self.currentPen = QtGui.QPen(QtGui.QColor(255, 255, 255))
        self.update()
        ev.ignore()

    def hoverLeaveEvent(self, ev):
        self.currentPen = self.pen
        self.update()
        ev.ignore()
        
    def setPen(self, pen):
        self.pen = pen
        self.currentPen = self.pen
        
    def setAngle(self, angle):
        self.angle = ((angle+45) % 180) - 45   ##  -45 <= angle < 135
        self.updateLine()
        
    def setPos(self, pos):
        if type(pos) in [list, tuple]:
            self.p = pos
        elif isinstance(pos, QtCore.QPointF):
            self.p = [pos.x(), pos.y()]
        else:
            if self.angle == 90:
                self.p = [pos, 0]
            elif self.angle == 0:
                self.p = [0, pos]
            else:
                raise Exception("Must specify 2D coordinate for non-orthogonal lines.")
        self.updateLine()
    
    def unitRect(self):
        a = QtCore.QRect(0,0,10,10)
        if self.scene() == None:
            return a
        unit = self.mapRectFromScene(self.scene().views()[0].mapToScene(a).boundingRect())
        return unit
        
                
    def updateLine(self):
<<<<<<< HEAD

=======
        unit = QtCore.QRect(0, 0, 1, 1)
        if self.scene() is not None:
            gv = self.scene().views()[0]
            unit = gv.mapToScene(unit).boundingRect()
            #print unit
            unit = self.mapRectFromScene(unit)
            #print unit
        
        
>>>>>>> 45dae51c
        vr = self.view.viewRect()
        unit = self.unitRect()
        #print 'before', self.bounds
        
        if self.angle > 45:
            m = tan((90-self.angle) * pi / 180.)
            y2 = vr.bottom()
            y1 = vr.top()
            x1 = self.p[0] + (y1 - self.p[1]) * m
            x2 = self.p[0] + (y2 - self.p[1]) * m
        else:
            m = tan(self.angle * pi / 180.)
            x1 = vr.left()
            x2 = vr.right()
            y2 = self.p[1] + (x1 - self.p[0]) * m
            y1 = self.p[1] + (x2 - self.p[0]) * m
        #print vr, x1, y1, x2, y2
        self.prepareGeometryChange()
        self.line = (QtCore.QPointF(x1, y1), QtCore.QPointF(x2, y2))
        self.bounds = QtCore.QRectF(self.line[0], self.line[1])
        ## Stupid bug causes lines to disappear:
<<<<<<< HEAD
        if self.bounds.width() == 0.0:
            self.bounds.setWidth(6*unit.width())
            #self.bounds.setLeft(-3*unit.width())
        if self.bounds.height() == 0.0:
            self.bounds.setHeight(6*unit.height())
            #self.bounds.setTop(-3*unit.height())
        #print 'after', self.bounds
=======
        if self.angle % 180 == 90:
            #self.bounds.setWidth(1e-9)
            self.bounds.setX(x1 + unit.width()*-3)
            self.bounds.setWidth(unit.width()*6)
        if self.angle % 180 == 0:
            #self.bounds.setHeight(1e-9)
            self.bounds.setY(y1 + unit.height()*-3)
            self.bounds.setHeight(unit.height()*6)
>>>>>>> 45dae51c
        #QtGui.QGraphicsLineItem.setLine(self, x1, y1, x2, y2)
        #self.update()
        
    def boundingRect(self):
        #self.updateLine()
        #return QtGui.QGraphicsLineItem.boundingRect(self)
        #print "bounds", self.bounds
        return self.bounds
    
    def paint(self, p, *args):
        #self.updateLine()
        p.setPen(self.currentPen)
        #print "paint", self.line
        p.drawLine(self.line[0], self.line[1])
        #p.setPen(QtGui.QPen(QtGui.QColor(255,0,0)))
        #p.drawRect(self.boundingRect())
        
    def mousePressEvent(self, ev):
        print 'Infinite line got a click!'
        ev.ignore()
    
    def hoverEnterEvent(self, ev):
        self.savedPen = self.pen()
        self.setPen(QtGui.QPen(QtGui.QColor(255, 0, 0)))
        ev.ignore()
        
    def hoverLeaveEvent(self, ev):
        self.setPen(self.savedPen)
        ev.ignore()
        
        

class VTickGroup(QtGui.QGraphicsPathItem):
    def __init__(self, xvals=None, yrange=None, pen=None, relative=False, view=None):
        QtGui.QGraphicsPathItem.__init__(self)
        if yrange is None:
            yrange = [0, 1]
        if xvals is None:
            xvals = []
        if pen is None:
            pen = QtGui.QPen(QtGui.QColor(200, 200, 200))
        self.ticks = []
        self.xvals = []
        self.view = view
        self.yrange = [0,1]
        self.setPen(pen)
        self.setYRange(yrange, relative)
        self.setXVals(xvals)
        self.valid = False
        
        
    #def setPen(self, pen=None):
        #if pen is None:
            #pen = self.pen
        #self.pen = pen
        #for t in self.ticks:
            #t.setPen(pen)
        ##self.update()

    def setXVals(self, vals):
        self.xvals = vals
        self.rebuildTicks()
        self.valid = False
        
    def setYRange(self, vals, relative=False):
        self.yrange = vals
        self.relative = relative
        if self.view is not None:
            if relative:
                #QtCore.QObject.connect(self.view, QtCore.SIGNAL('viewChanged'), self.rebuildTicks)
                QtCore.QObject.connect(self.view, QtCore.SIGNAL('viewChanged'), self.rescale)
            else:
                try:
                    #QtCore.QObject.disconnect(self.view, QtCore.SIGNAL('viewChanged'), self.rebuildTicks)
                    QtCore.QObject.disconnect(self.view, QtCore.SIGNAL('viewChanged'), self.rescale)
                except:
                    pass
        self.rebuildTicks()
        self.valid = False
            
    def rescale(self):
        #print "RESCALE:"
        self.resetTransform()
        #height = self.view.size().height()
        #p1 = self.mapFromScene(self.view.mapToScene(QtCore.QPoint(0, height * (1.0-self.yrange[0]))))
        #p2 = self.mapFromScene(self.view.mapToScene(QtCore.QPoint(0, height * (1.0-self.yrange[1]))))
        #yr = [p1.y(), p2.y()]
        vb = self.view.viewRect()
        p1 = vb.bottom() - vb.height() * self.yrange[0]
        p2 = vb.bottom() - vb.height() * self.yrange[1]
        yr = [p1, p2]
        
        #print "  ", vb, yr
        self.translate(0.0, yr[0])
        self.scale(1.0, (yr[1]-yr[0]))
        #print "  ", self.mapRectToScene(self.boundingRect())
        self.boundingRect()
        self.update()
            
    def boundingRect(self):
        #print "--request bounds:"
        b = QtGui.QGraphicsPathItem.boundingRect(self)
        #print "  ", self.mapRectToScene(b)
        return b
            
    def yRange(self):
        #if self.relative:
            #height = self.view.size().height()
            #p1 = self.mapFromScene(self.view.mapToScene(QtCore.QPoint(0, height * (1.0-self.yrange[0]))))
            #p2 = self.mapFromScene(self.view.mapToScene(QtCore.QPoint(0, height * (1.0-self.yrange[1]))))
            #return [p1.y(), p2.y()]
        #else:
            #return self.yrange
            
        return self.yrange
            
    def rebuildTicks(self):
        self.path = QtGui.QPainterPath()
        yrange = self.yRange()
        #print "rebuild ticks:", yrange
        for x in self.xvals:
            #path.moveTo(x, yrange[0])
            #path.lineTo(x, yrange[1])
            self.path.moveTo(x, 0.)
            self.path.lineTo(x, 1.)
        self.setPath(self.path)
        self.valid = True
        self.rescale()
        #print "  done..", self.boundingRect()
        
    def paint(self, *args):
        if not self.valid:
            self.rebuildTicks()
        #print "Paint", self.boundingRect()
        QtGui.QGraphicsPathItem.paint(self, *args)
        

class GridItem(UIGraphicsItem):
    def __init__(self, view, bounds=None, *args):
        UIGraphicsItem.__init__(self, view, bounds)
        #QtGui.QGraphicsItem.__init__(self, *args)
        self.setFlag(QtGui.QGraphicsItem.ItemClipsToShape)
        #self.setCacheMode(QtGui.QGraphicsItem.DeviceCoordinateCache)
        
        self.picture = None
        
        
    def viewChangedEvent(self, newRect, oldRect):
        self.picture = None
        
    def paint(self, p, opt, widget):
        #p.setPen(QtGui.QPen(QtGui.QColor(100, 100, 100)))
        #p.drawRect(self.boundingRect())
        
        ## draw picture
        if self.picture is None:
            #print "no pic, draw.."
            self.generatePicture()
        p.drawPicture(0, 0, self.picture)
        #print "draw"
        
        
    def generatePicture(self):
        self.picture = QtGui.QPicture()
        p = QtGui.QPainter()
        p.begin(self.picture)
        
        dt = self.viewTransform().inverted()[0]
        vr = self.viewRect()
        unit = self.unitRect()
        dim = [vr.width(), vr.height()]
        lvr = self.boundingRect()
        ul = array([lvr.left(), lvr.top()])
        br = array([lvr.right(), lvr.bottom()])
        
        texts = []
        
        if ul[1] > br[1]:
            x = ul[1]
            ul[1] = br[1]
            br[1] = x
        
        for i in range(2, -1, -1):   ## Draw three different scales of grid
            
            dist = br-ul
            nlTarget = 10.**i
            d = 10. ** floor(log10(abs(dist/nlTarget))+0.5)
            ul1 = floor(ul / d) * d
            br1 = ceil(br / d) * d
            dist = br1-ul1
            nl = (dist / d) + 0.5
            for ax in range(0,2):  ## Draw grid for both axes
                ppl = dim[ax] / nl[ax]
                c = clip(3.*(ppl-3), 0., 30.)
                linePen = QtGui.QPen(QtGui.QColor(255, 255, 255, c)) 
                textPen = QtGui.QPen(QtGui.QColor(255, 255, 255, c*2)) 
                
                bx = (ax+1) % 2
                for x in range(0, int(nl[ax])):
                    p.setPen(linePen)
                    p1 = array([0.,0.])
                    p2 = array([0.,0.])
                    p1[ax] = ul1[ax] + x * d[ax]
                    p2[ax] = p1[ax]
                    p1[bx] = ul[bx]
                    p2[bx] = br[bx]
                    p.drawLine(QtCore.QPointF(p1[0], p1[1]), QtCore.QPointF(p2[0], p2[1]))
                    if i < 2:
                        p.setPen(textPen)
                        if ax == 0:
                            x = p1[0] + unit.width()
                            y = ul[1] + unit.height() * 8.
                        else:
                            x = ul[0] + unit.width()*3
                            y = p1[1] + unit.height()
                        texts.append((QtCore.QPointF(x, y), "%g"%p1[ax]))
        tr = self.viewTransform()
        tr.scale(1.5, 1.5)
        p.setWorldTransform(tr.inverted()[0])
        for t in texts:
            x = tr.map(t[0])
            p.drawText(x, t[1])
        p.end()

class ScaleBar(UIGraphicsItem):
    def __init__(self, view, size, width=5, color=(100, 100, 255)):
        self.size = size
        UIGraphicsItem.__init__(self, view)
        self.setAcceptedMouseButtons(QtCore.Qt.NoButton)
        #self.pen = QtGui.QPen(QtGui.QColor(*color))
        #self.pen.setWidth(width)
        #self.pen.setCosmetic(True)
        #self.pen2 = QtGui.QPen(QtGui.QColor(0,0,0))
        #self.pen2.setWidth(width+2)
        #self.pen2.setCosmetic(True)
        self.brush = QtGui.QBrush(QtGui.QColor(*color))
        self.pen = QtGui.QPen(QtGui.QColor(0,0,0))
        self.width = width
        
    def paint(self, p, opt, widget):
        rect = self.boundingRect()
        unit = self.unitRect()
        y = rect.bottom() + (rect.top()-rect.bottom()) * 0.02
        y1 = y + unit.height()*self.width
        x = rect.right() + (rect.left()-rect.right()) * 0.02
        x1 = x - self.size
        
        
        p.setPen(self.pen)
        p.setBrush(self.brush)
        rect = QtCore.QRectF(
            QtCore.QPointF(x1, y1), 
            QtCore.QPointF(x, y)
        )
        p.drawRect(rect)
        
        alpha = clip(((self.size/unit.width()) - 40.) * 255. / 80., 0, 255)
        p.setPen(QtGui.QPen(QtGui.QColor(0, 0, 0, alpha)))
        for i in range(1, 10):
            x2 = x + (x1-x) * 0.1 * i
            p.drawLine(QtCore.QPointF(x2, y), QtCore.QPointF(x2, y1))
        

    def setSize(self, s):
        self.size = s
        
class ColorScaleBar(UIGraphicsItem):
    def __init__(self, view, size, offset):
        self.size = size
        self.offset = offset
        UIGraphicsItem.__init__(self, view)
        self.setAcceptedMouseButtons(QtCore.Qt.NoButton)
        self.brush = QtGui.QBrush(QtGui.QColor(200,0,0))
        self.pen = QtGui.QPen(QtGui.QColor(0,0,0))
        self.labels = {'max': 1, 'min': 0}
        self.gradient = QtGui.QLinearGradient()
        self.gradient.setColorAt(0, QtGui.QColor(0,0,0))
        self.gradient.setColorAt(1, QtGui.QColor(255,0,0))
        
    def setGradient(self, g):
        self.gradient = g
        self.update()
        
    def setLabels(self, l):
        self.labels = l
        self.update()
        
    def paint(self, p, opt, widget):
        rect = self.boundingRect()   ## Boundaries of visible area in scene coords.
        unit = self.unitRect()       ## Size of one view pixel in scene coords.
        
        ## determine max width of all labels
        labelWidth = 0
        labelHeight = 0
        for k in self.labels:
            b = p.boundingRect(QtCore.QRectF(0, 0, 0, 0), QtCore.Qt.AlignLeft | QtCore.Qt.AlignVCenter, k)
            labelWidth = max(labelWidth, b.width())
            labelHeight = max(labelHeight, b.height())
            
        labelWidth *= unit.width()
        labelHeight *= unit.height()
        
        textPadding = 2  # in px
        
        if self.offset[0] < 0:
            x3 = rect.right() + unit.width() * self.offset[0]
            x2 = x3 - labelWidth - unit.width()*textPadding*2
            x1 = x2 - unit.width() * self.size[0]
        else:
            x1 = rect.left() + unit.width() * self.offset[0]
            x2 = x1 + unit.width() * self.size[0]
            x3 = x2 + labelWidth + unit.width()*textPadding*2
        if self.offset[1] < 0:
            y2 = rect.top() - unit.height() * self.offset[1]
            y1 = y2 + unit.height() * self.size[1]
        else:
            y1 = rect.bottom() - unit.height() * self.offset[1]
            y2 = y1 - unit.height() * self.size[1]
        self.b = [x1,x2,x3,y1,y2,labelWidth]
            
        ## Draw background
        p.setPen(self.pen)
        p.setBrush(QtGui.QBrush(QtGui.QColor(255,255,255,100)))
        rect = QtCore.QRectF(
            QtCore.QPointF(x1 - unit.width()*textPadding, y1 + labelHeight/2 + unit.height()*textPadding), 
            QtCore.QPointF(x3, y2 - labelHeight/2 - unit.height()*textPadding)
        )
        p.drawRect(rect)
        
        
        ## Have to scale painter so that text and gradients are correct size. Bleh.
        p.scale(unit.width(), unit.height())
        
        ## Draw color bar
        self.gradient.setStart(0, y1/unit.height())
        self.gradient.setFinalStop(0, y2/unit.height())
        p.setBrush(self.gradient)
        rect = QtCore.QRectF(
            QtCore.QPointF(x1/unit.width(), y1/unit.height()), 
            QtCore.QPointF(x2/unit.width(), y2/unit.height())
        )
        p.drawRect(rect)
        
        
        ## draw labels
        p.setPen(QtGui.QPen(QtGui.QColor(0,0,0)))
        tx = x2 + unit.width()*textPadding
        lh = labelHeight/unit.height()
        for k in self.labels:
            y = y1 + self.labels[k] * (y2-y1)
            p.drawText(QtCore.QRectF(tx/unit.width(), y/unit.height() - lh/2.0, 1000, lh), QtCore.Qt.AlignLeft | QtCore.Qt.AlignVCenter, k)
        
        <|MERGE_RESOLUTION|>--- conflicted
+++ resolved
@@ -1297,12 +1297,9 @@
         self.p = [0, 0]
         self.setAngle(angle)
         self.setPos(pos)
-<<<<<<< HEAD
-        self.setAcceptHoverEvents(True)
-=======
         if movable:
             self.setAcceptHoverEvents(True)
->>>>>>> 45dae51c
+
         
         if pen is None:
             pen = QtGui.QPen(QtGui.QColor(200, 200, 100))
@@ -1342,18 +1339,10 @@
                 raise Exception("Must specify 2D coordinate for non-orthogonal lines.")
         self.updateLine()
     
-    def unitRect(self):
-        a = QtCore.QRect(0,0,10,10)
-        if self.scene() == None:
-            return a
-        unit = self.mapRectFromScene(self.scene().views()[0].mapToScene(a).boundingRect())
-        return unit
         
                 
     def updateLine(self):
-<<<<<<< HEAD
-
-=======
+
         unit = QtCore.QRect(0, 0, 1, 1)
         if self.scene() is not None:
             gv = self.scene().views()[0]
@@ -1362,10 +1351,7 @@
             unit = self.mapRectFromScene(unit)
             #print unit
         
-        
->>>>>>> 45dae51c
         vr = self.view.viewRect()
-        unit = self.unitRect()
         #print 'before', self.bounds
         
         if self.angle > 45:
@@ -1385,15 +1371,6 @@
         self.line = (QtCore.QPointF(x1, y1), QtCore.QPointF(x2, y2))
         self.bounds = QtCore.QRectF(self.line[0], self.line[1])
         ## Stupid bug causes lines to disappear:
-<<<<<<< HEAD
-        if self.bounds.width() == 0.0:
-            self.bounds.setWidth(6*unit.width())
-            #self.bounds.setLeft(-3*unit.width())
-        if self.bounds.height() == 0.0:
-            self.bounds.setHeight(6*unit.height())
-            #self.bounds.setTop(-3*unit.height())
-        #print 'after', self.bounds
-=======
         if self.angle % 180 == 90:
             #self.bounds.setWidth(1e-9)
             self.bounds.setX(x1 + unit.width()*-3)
@@ -1402,7 +1379,7 @@
             #self.bounds.setHeight(1e-9)
             self.bounds.setY(y1 + unit.height()*-3)
             self.bounds.setHeight(unit.height()*6)
->>>>>>> 45dae51c
+
         #QtGui.QGraphicsLineItem.setLine(self, x1, y1, x2, y2)
         #self.update()
         
