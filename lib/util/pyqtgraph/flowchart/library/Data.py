--- conflicted
+++ resolved
@@ -7,19 +7,8 @@
 from pyqtgraph.Point import Point
 from pyqtgraph.widgets.TreeWidget import TreeWidget
 from pyqtgraph.graphicsItems.LinearRegionItem import LinearRegionItem
-<<<<<<< HEAD
-import functions
-
-
-try:
-    import metaarray
-    HAVE_METAARRAY = True
-except:
-    HAVE_METAARRAY = False
-=======
 
 from . import functions
->>>>>>> 35b81cea
 
 class ColumnSelectNode(Node):
     """Select named columns from a record array or MetaArray."""
@@ -246,6 +235,9 @@
             run = "\noutput=fn(**args)\n"
             text = fn + "\n".join(["    "+l for l in str(self.text.toPlainText()).split('\n')]) + run
             exec(text)
+        except:
+            print "Error processing node:", self.name()
+            raise
         return output
         
     def saveState(self):
@@ -291,9 +283,9 @@
     def ctrlWidget(self):
         return self.ui
         
-    def addInput(self):
+    def addInput(self, ):
         #print "ColumnJoinNode.addInput called."
-        term = Node.addInput(self, 'input', renamable=True, removable=True)
+        term = Node.addInput(self, 'input', renamable=True, removable=True, multiable=True)
         #print "Node.addInput returned. term:", term
         item = QtGui.QTreeWidgetItem([term.name()])
         item.term = term
@@ -334,6 +326,9 @@
     def restoreState(self, state):
         Node.restoreState(self, state)
         inputs = self.inputs()
+        for name in [n for n in state['order'] if n not in inputs]:
+            Node.addInput(self, name, renamable=True, removable=True, multiable=True)
+        inputs = self.inputs()
         order = [name for name in state['order'] if name in inputs]
         for name in inputs:
             if name not in order:
