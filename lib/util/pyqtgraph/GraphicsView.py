--- conflicted
+++ resolved
@@ -264,23 +264,12 @@
         #self.emit(QtCore.SIGNAL("mousePressed(PyQt_PyObject)"), self.mouseTrail)
                 
     def mouseReleaseEvent(self, ev):
-       
         QtGui.QGraphicsView.mouseReleaseEvent(self, ev)
         if not self.mouseEnabled:
-            return
-<<<<<<< HEAD
-            
+            return 
         #self.mouseTrail.append(Point(self.mapToScene(ev.pos())))
         self.emit(QtCore.SIGNAL("mouseReleased"), ev)
-        if self.currentItem is not None:
-            pev = self.graphicsSceneEvent(ev, self.pev, self.fev)
-            self.pev = pev
-            self.currentItem.mouseReleaseEvent(pev)
-            self.currentItem = None
-=======
->>>>>>> 6e110ea9
         self.lastButtonReleased = ev.button()
-            
         return   ## Everything below disabled for now..
         
         ##self.mouseTrail.append(Point(self.mapToScene(ev.pos())))
@@ -315,11 +304,9 @@
                 #scale[0] = 1. / scale[0]
             self.scale(scale[0], scale[1], center=self.mapToScene(self.mousePressPos))
             self.emit(QtCore.SIGNAL('regionChanged(QRectF)'), self.range)
-<<<<<<< HEAD
-        elif ev.buttons() == QtCore.Qt.LeftButton:
-=======
+
+
         elif ev.buttons() in [QtCore.Qt.MidButton, QtCore.Qt.LeftButton]:  ## Allow panning by left or mid button.
->>>>>>> 6e110ea9
             tr = -delta / self.currentScale
             
             self.translate(tr[0], tr[1])
