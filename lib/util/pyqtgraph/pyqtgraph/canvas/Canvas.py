--- conflicted
+++ resolved
@@ -57,11 +57,8 @@
         
         #self.view.enableMouse()
         self.view.setAspectLocked(True)
-<<<<<<< HEAD
+
         # self.view.invertY()
-=======
-        #self.view.invertY()
->>>>>>> 3494e7e4
         
         grid = GridItem()
         self.grid = CanvasItem(grid, name='Grid', movable=False)
