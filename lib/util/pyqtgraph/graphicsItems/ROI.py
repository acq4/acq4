--- conflicted
+++ resolved
@@ -731,11 +731,8 @@
             changed = True
         else:
             for k in list(self.state.keys()):
-                if k in self.lastState.keys(): # protect against mismatched keys.
-                    if self.state[k] != self.lastState[k]:
-                        changed = True
-                else:
-                    raise Exception ("ROI:stateChanged: old and new state Keys do no match for key: %s"  % (k))
+                if self.state[k] != self.lastState[k]:
+                    changed = True
         
         self.prepareGeometryChange()
         if changed:
@@ -1598,9 +1595,7 @@
 class PolyLineROI(ROI):
     """Container class for multiple connected LineSegmentROIs. Responsible for adding new 
     line segments, and for translation/(rotation?) of multiple lines together."""
-    # alternation causes the line color to alternate between the normal "white" and 
-    # a light green to help with paths that may use "alternate 
-    def __init__(self, positions, closed=False, pos=None, alternate=False, **args):
+    def __init__(self, positions, closed=False, pos=None, **args):
         
         if pos is None:
             pos = [0,0]
@@ -1608,7 +1603,6 @@
         ROI.__init__(self, pos, size=[1,1], **args)
         self.closed = closed
         self.segments = []
-        self.alternate = alternate
         
         for p in positions:
             self.addFreeHandle(p)
@@ -1645,21 +1639,18 @@
         #pass
 
     def addSegment(self, h1, h2, index=None):
-
         seg = LineSegmentROI(handles=(h1, h2), pen=self.pen, parent=self, movable=False)
         if index is None:
             self.segments.append(seg)
         else:
             self.segments.insert(index, seg)
-            
         seg.sigClicked.connect(self.segmentClicked)
         seg.setAcceptedMouseButtons(QtCore.Qt.LeftButton)
         seg.setZValue(self.zValue()+1)
         for h in seg.handles:
             h['item'].setDeletable(True)
             h['item'].setAcceptedMouseButtons(h['item'].acceptedMouseButtons() | QtCore.Qt.LeftButton) ## have these handles take left clicks too, so that handles cannot be added on top of other handles
-        self.recolor()
-            
+        
     def setMouseHover(self, hover):
         ## Inform all the ROI's segments that the mouse is(not) hovering over it
         #if self.mouseHovering == hover:
@@ -1720,22 +1711,6 @@
         self.segments.remove(seg)
         seg.sigClicked.disconnect(self.segmentClicked)
         self.scene().removeItem(seg)
-        for i, s in enumerate(self.segments):
-            if i % 2 == 0:
-                s.setPen(self.pen)
-            else:
-                s.setPen(fn.mkPen([75, 200, 75]))
-        self.recolor()
-    
-    def recolor(self):
-        if not self.alternate:
-            return
-        for i, s in enumerate(self.segments):
-            if i % 2 == 0:
-                s.setPen(self.pen)
-            else:
-                s.setPen(fn.mkPen([75, 200, 75]))
-            
         
     def checkRemoveHandle(self, h):
         ## called when a handle is about to display its context menu
@@ -1743,14 +1718,7 @@
             return len(self.handles) > 3
         else:
             return len(self.handles) > 2
-
-    def listPoints(self):
-        return [p['item'].pos() for p in self.handles]
-    
-    def countSegments(self):
-        ## return the number of line segments 
-        return(len(self.handles)-1)
-    
+        
     def paint(self, p, *args):
         #for s in self.segments:
             #s.update()
@@ -1780,9 +1748,6 @@
     """
     ROI subclass with two freely-moving handles defining a line.
     """
-    sigRegionChangeFinished = QtCore.Signal(object)
-    sigRegionChangeStarted = QtCore.Signal(object)
-    sigRegionChanged = QtCore.Signal(object)
     
     def __init__(self, positions=(None, None), pos=None, handles=(None,None), **args):
         if pos is None:
@@ -1795,68 +1760,7 @@
         
         for i, p in enumerate(positions):
             self.addFreeHandle(p, item=handles[i])
-<<<<<<< HEAD
-
-            #l.sigRegionChanged.connect(self.roiChangedEvent)
-            #l.sigRegionChangeStarted.connect(self.roiChangeStartedEvent)
-            #l.sigRegionChangeFinished.connect(self.roiChangeFinishedEvent)                
-        #self.setZValue(1000)
-        #self.parentROI = None
-        #self.hasParentROI = False
-        #self.setAcceptsHandles(acceptsHandles)
-        
-    #def setParentROI(self, parent):
-        #self.parentROI = parent
-        #if parent != None:
-            #self.hasParentROI = True
-        #else:
-            #self.hasParentROI = False
-            
-    #def setAcceptsHandles(self, b):
-        #if b:
-            #self.setAcceptedMouseButtons(QtCore.Qt.LeftButton)
-        #else:
-            #self.setAcceptedMouseButtons(QtCore.Qt.NoButton)
-            
-    #def close(self):
-        ##for h in self.handles:
-            ##if len(h['item'].roi) == 1:
-                ##h['item'].scene().removeItem(h['item'])
-            ##elif h['item'].parentItem() == self:
-                ##h['item'].setParentItem(self.parentItem()) 
                 
-        #self.scene().removeItem(self)
-            
-    #def handleRemoved(self, handle):
-        #self.parentROI.handleRemoved(self, handle)
-        
-    #def hoverEvent(self, ev):
-        #if (self.translatable or self.acceptsHandles) and (not ev.isExit()) and ev.acceptDrags(QtCore.Qt.LeftButton):
-            ##print "       setHover: True"
-            #self.setMouseHover(True)
-            #self.sigHoverEvent.emit(self)
-        #else:
-            ##print "       setHover: False"
-            #self.setMouseHover(False)    
-            
-    #def mouseClickEvent(self, ev):
-        #ROI.mouseClickEvent(self, ev) ## only checks for Right-clicks (for now anyway)
-        #if ev.button() == QtCore.Qt.LeftButton:
-            #if self.acceptsHandles:
-                #ev.accept()
-                #self.newHandleRequested(ev.pos()) ## ev.pos is the position in this item's coordinates
-            #else:
-                #ev.ignore()
-                
-    #def newHandleRequested(self, evPos):
-        #print "newHandleRequested"
-        
-        #if evPos - self.handles[0].pos() == Point(0.,0.) or evPos-handles[1].pos() == Point(0.,0.):
-        #    return
-        #self.parentROI.newHandleRequested(self, self.mapToParent(evPos)) ## so now evPos should be passed in in the parents coordinate system
-=======
-                
->>>>>>> 36fb578b
         
     def listPoints(self):
         return [p['item'].pos() for p in self.handles]
