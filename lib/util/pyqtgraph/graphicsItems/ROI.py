--- conflicted
+++ resolved
@@ -22,13 +22,9 @@
 from pyqtgraph.Transform import Transform
 from math import cos, sin
 import pyqtgraph.functions as fn
-<<<<<<< HEAD
-from GraphicsObject import GraphicsObject
-from UIGraphicsItem import UIGraphicsItem
-=======
 from .GraphicsObject import GraphicsObject
 from .UIGraphicsItem import UIGraphicsItem
->>>>>>> 3dffae15
+
 
 __all__ = [
     'ROI', 
@@ -51,11 +47,7 @@
     sigHoverEvent = QtCore.Signal(object)
     sigClicked = QtCore.Signal(object, object)
     
-<<<<<<< HEAD
     def __init__(self, pos, size=Point(1, 1), angle=0.0, invertible=False, maxBounds=None, snapSize=1.0, scaleSnap=False, translateSnap=False, rotateSnap=False, parent=None, pen=None, hoverPen=None, movable=True):
-=======
-    def __init__(self, pos, size=Point(1, 1), angle=0.0, invertible=False, maxBounds=None, snapSize=1.0, scaleSnap=False, translateSnap=False, rotateSnap=False, parent=None, pen=None, movable=True):
->>>>>>> 3dffae15
         #QObjectWorkaround.__init__(self)
         GraphicsObject.__init__(self, parent)
         self.setAcceptedMouseButtons(QtCore.Qt.NoButton)
@@ -67,21 +59,15 @@
         
         self.freeHandleMoved = False ## keep track of whether free handles have moved since last change signal was emitted.
         self.mouseHovering = False
-<<<<<<< HEAD
-        
-=======
->>>>>>> 3dffae15
+
         if pen is None:
             pen = (255, 255, 255)
         self.setPen(pen)
         
-<<<<<<< HEAD
         if hoverPen is None:
             hoverPen = (255, 255, 0)
         self.setHoverPen(hoverPen)
         
-=======
->>>>>>> 3dffae15
         self.handlePen = QtGui.QPen(QtGui.QColor(150, 255, 255))
         self.handles = []
         self.state = {'pos': Point(0,0), 'size': Point(1,1), 'angle': 0}  ## angle is in degrees for ease of Qt integration
@@ -101,10 +87,8 @@
         self.rotateSnap = rotateSnap
         self.scaleSnap = scaleSnap
         #self.setFlag(self.ItemIsSelectable, True)
-<<<<<<< HEAD
         self.preMoveState = self.getState()
-=======
->>>>>>> 3dffae15
+
     
     def getState(self):
         return self.stateCopy()
@@ -138,7 +122,6 @@
         return self.mapToParent(self.boundingRect()).boundingRect()
 
     def setPen(self, pen):
-<<<<<<< HEAD
         self._pen = fn.mkPen(pen)
         #self.currentPen = self.pen
         self.update()
@@ -158,12 +141,6 @@
         else:
             return self._pen
         
-=======
-        self.pen = fn.mkPen(pen)
-        self.currentPen = self.pen
-        self.update()
-        
->>>>>>> 3dffae15
     def size(self):
         return self.getState()['size']
         
@@ -219,16 +196,6 @@
         Resize the ROI by scaling relative to *center*.
         See setPos() for an explanation of the *update* and *finish* arguments.
         """
-<<<<<<< HEAD
-        c = self.mapToScene(Point(center) * self.state['size'])
-        self.prepareGeometryChange()
-        newSize = self.state['size'] * s
-        c1 = self.mapToScene(Point(center) * newSize)
-        newPos = self.state['pos'] + c - c1
-        
-        self.setSize(newSize, update=False)
-        self.setPos(self.state['pos'], update=update, finish=finish)
-=======
         c = self.mapToParent(Point(center) * self.state['size'])
         self.prepareGeometryChange()
         newSize = self.state['size'] * s
@@ -237,7 +204,6 @@
         
         self.setSize(newSize, update=False)
         self.setPos(newPos, update=update, finish=finish)
->>>>>>> 3dffae15
         
    
     def translate(self, *args, **kargs):
@@ -338,11 +304,7 @@
         return self.addHandle({'name': name, 'type': 'rf', 'center': center, 'pos': pos, 'item': item})
     
     def addHandle(self, info):
-<<<<<<< HEAD
-        if not info.has_key('item') or info['item'] is None:
-=======
         if 'item' not in info or info['item'] is None:
->>>>>>> 3dffae15
             #print "BEFORE ADD CHILD:", self.childItems()
             h = Handle(self.handleSize, typ=info['type'], pen=self.handlePen, parent=self)
             #print "AFTER ADD CHILD:", self.childItems()
@@ -423,17 +385,10 @@
         if self.mouseHovering == hover:
             return
         self.mouseHovering = hover
-<<<<<<< HEAD
         #if hover:
         #    self.currentPen = fn.mkPen(255, 255, 0)
         #else:
         #    self.currentPen = self.pen
-=======
-        if hover:
-            self.currentPen = fn.mkPen(255, 255, 0)
-        else:
-            self.currentPen = self.pen
->>>>>>> 3dffae15
         self.update()
         
             
@@ -540,11 +495,7 @@
         p1 = self.mapSceneToParent(p1)
 
         ## Handles with a 'center' need to know their local position relative to the center point (lp0, lp1)
-<<<<<<< HEAD
-        if h.has_key('center'):
-=======
         if 'center' in h:
->>>>>>> 3dffae15
             c = h['center']
             cs = c * self.state['size']
             lp0 = self.mapFromParent(p0) - cs
@@ -709,11 +660,7 @@
         if self.lastState is None:
             changed = True
         else:
-<<<<<<< HEAD
-            for k in self.state.keys():
-=======
             for k in list(self.state.keys()):
->>>>>>> 3dffae15
                 if self.state[k] != self.lastState[k]:
                     changed = True
         
@@ -774,11 +721,7 @@
         p.save()
         r = self.boundingRect()
         p.setRenderHint(QtGui.QPainter.Antialiasing)
-<<<<<<< HEAD
         p.setPen(self.currentPen())
-=======
-        p.setPen(self.currentPen)
->>>>>>> 3dffae15
         p.translate(r.left(), r.top())
         p.scale(r.width(), r.height())
         p.drawRect(0, 0, 1, 1)
@@ -1310,15 +1253,9 @@
     sigRegionChangeStarted = QtCore.Signal(object)
     sigRegionChanged = QtCore.Signal(object)
     
-<<<<<<< HEAD
-    def __init__(self, points, width, pen=None, closed=False, **args):
+    def __init__(self, points, width, pen=None, **args):
         QtGui.QGraphicsObject.__init__(self)
         self._pen = pen
-=======
-    def __init__(self, points, width, pen=None, **args):
-        QtGui.QGraphicsObject.__init__(self)
-        self.pen = pen
->>>>>>> 3dffae15
         self.roiArgs = args
         if len(points) < 2:
             raise Exception("Must start with at least 2 points")
@@ -1338,28 +1275,16 @@
             
         for l in self.lines:
             l.translatable = False
-<<<<<<< HEAD
-            #self.addToGroup(l)
-            #l.connect(l, QtCore.SIGNAL('regionChanged'), self.roiChangedEvent)
-            l.sigRegionChanged.connect(self.roiChangedEvent)
-            #l.connect(l, QtCore.SIGNAL('regionChangeStarted'), self.roiChangeStartedEvent)
-            l.sigRegionChangeStarted.connect(self.roiChangeStartedEvent)
-            #l.connect(l, QtCore.SIGNAL('regionChangeFinished'), self.roiChangeFinishedEvent)
-=======
             l.sigRegionChanged.connect(self.roiChangedEvent)
             l.sigRegionChangeStarted.connect(self.roiChangeStartedEvent)
->>>>>>> 3dffae15
             l.sigRegionChangeFinished.connect(self.roiChangeFinishedEvent)
         
     def paint(self, *args):
         pass
     
-<<<<<<< HEAD
     def pen(self):
         return self._pen
     
-=======
->>>>>>> 3dffae15
     def boundingRect(self):
         return QtCore.QRectF()
         
@@ -1367,11 +1292,8 @@
         w = self.lines[0].state['size'][1]
         for l in self.lines[1:]:
             w0 = l.state['size'][1]
-<<<<<<< HEAD
-=======
             if w == w0:
                 continue
->>>>>>> 3dffae15
             l.scale([1.0, w/w0], center=[0.5,0.5])
         #self.emit(QtCore.SIGNAL('regionChanged'), self)
         self.sigRegionChanged.emit(self)
@@ -1416,11 +1338,8 @@
     def paint(self, p, opt, widget):
         r = self.boundingRect()
         p.setRenderHint(QtGui.QPainter.Antialiasing)
-<<<<<<< HEAD
         p.setPen(self.currentPen())
-=======
-        p.setPen(self.currentPen)
->>>>>>> 3dffae15
+
         
         p.scale(r.width(), r.height())## workaround for GL bug
         r = QtCore.QRectF(r.x()/r.width(), r.y()/r.height(), 1,1)
@@ -1473,11 +1392,7 @@
             
     def paint(self, p, *args):
         p.setRenderHint(QtGui.QPainter.Antialiasing)
-<<<<<<< HEAD
         p.setPen(self.currentPen())
-=======
-        p.setPen(self.currentPen)
->>>>>>> 3dffae15
         for i in range(len(self.handles)):
             h1 = self.handles[i]['item'].pos()
             h2 = self.handles[i-1]['item'].pos()
@@ -1510,17 +1425,10 @@
     def __init__(self, positions, size=[1,1], closed=False, pos=None, **args):
         if pos is None:
             pos = [0,0]
-<<<<<<< HEAD
-        
         ROI.__init__(self, pos, size, **args)
         
         pen=self.pen()
-        
-=======
-        pen=args.get('pen', fn.mkPen((100,100,255)))
-        ROI.__init__(self, pos, size, **args)
-        
->>>>>>> 3dffae15
+
         self.segments = []
         
         for i, p in enumerate(positions[:-1]):
@@ -1578,12 +1486,7 @@
         
         for i, s in enumerate(self.segments):
             if s == segment:
-                #newSegment = LineSegmentROI([pos, h2['pos']], [0,0], handles=(None, h2['item']), pen=segment.pen, movable=False, acceptsHandles=True, parent=self)
-<<<<<<< HEAD
                 newSegment = LineSegmentROI([h1['pos'], pos], [0,0], handles=(h1['item'], None), pen=segment.pen(), movable=False, acceptsHandles=True, parent=self)
-=======
-                newSegment = LineSegmentROI([h1['pos'], pos], [0,0], handles=(h1['item'], None), pen=segment.pen, movable=False, acceptsHandles=True, parent=self)
->>>>>>> 3dffae15
                 self.setSegmentSettings(newSegment)
                 self.segments.insert(i, newSegment)
                 break
@@ -1614,16 +1517,6 @@
         
         
     def paint(self, p, *args):
-        #for s in self.segments:
-            #s.update()
-<<<<<<< HEAD
-        #p.setPen(self.currentPen())
-=======
-        #p.setPen(self.currentPen)
->>>>>>> 3dffae15
-        #p.setPen(fn.mkPen('w'))
-        #p.drawRect(self.boundingRect())
-        #p.drawPath(self.shape())
         pass
     
     def boundingRect(self):
@@ -1722,11 +1615,7 @@
             
     def paint(self, p, *args):
         p.setRenderHint(QtGui.QPainter.Antialiasing)
-<<<<<<< HEAD
         p.setPen(self.currentPen())
-=======
-        p.setPen(self.currentPen)
->>>>>>> 3dffae15
         h1 = self.handles[0]['item'].pos()
         h2 = self.handles[1]['item'].pos()
         p.drawLine(h1, h2)
@@ -1744,33 +1633,6 @@
             r |= self.mapFromItem(h['item'], h['item'].boundingRect()).boundingRect()   ## |= gives the union of the two QRectFs
         return r
     
-<<<<<<< HEAD
-    def getShapeRect(self):
-        br = ROI.boundingRect(self)
-            
-        ## add a 4-pixel radius around the line for mouse interaction.
-        
-        #print "line bounds:", self, br
-        dt = self.deviceTransform()
-        if dt is None:
-            return QtCore.QRectF()
-        lineDir = Point(dt.map(Point(1, 0)) - dt.map(Point(0,0)))  ## direction of line in pixel-space
-        orthoDir = Point(lineDir[1], -lineDir[0])  ## orthogonal to line in pixel-space
-        try:
-            norm = orthoDir.norm()  ## direction of one pixel orthogonal to line
-        except ZeroDivisionError:
-            return br
-        
-        dti = dt.inverted()[0]
-        px = Point(dti.map(norm)-dti.map(Point(0,0)))  ## orthogonal pixel mapped back to item coords
-        px = px[1]  ## project to y-direction
-        
-        br.setBottom(-px*4)
-        br.setTop(px*4)
-        return br.normalized()    
-    
-=======
->>>>>>> 3dffae15
     def shape(self):
         p = QtGui.QPainterPath()
         #pw, ph = self.pixelSize()
@@ -1908,22 +1770,13 @@
     def paint(self, p, *args):
         p.setRenderHint(QtGui.QPainter.Antialiasing)
         #path = self.shape()
-<<<<<<< HEAD
         p.setPen(self.currentPen())
         p.drawPath(self.path)
         #p.setPen(QtGui.QPen(QtGui.QColor(255,0,0)))
         #p.drawPath(self.shape())
         #p.setPen(QtGui.QPen(QtGui.QColor(0,0,255)))
        # p.drawRect(self.boundingRect())
-=======
-        p.setPen(self.currentPen)
-        p.drawPath(self.path)
-        p.setPen(QtGui.QPen(QtGui.QColor(255,0,0)))
-        p.drawPath(self.shape())
-        p.setPen(QtGui.QPen(QtGui.QColor(0,0,255)))
-        p.drawRect(self.boundingRect())
->>>>>>> 3dffae15
-        
-    
-
-            
+
+    
+
+            
