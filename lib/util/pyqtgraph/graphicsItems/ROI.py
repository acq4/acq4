--- conflicted
+++ resolved
@@ -1795,68 +1795,6 @@
         
         for i, p in enumerate(positions):
             self.addFreeHandle(p, item=handles[i])
-<<<<<<< HEAD
-
-            #l.sigRegionChanged.connect(self.roiChangedEvent)
-            #l.sigRegionChangeStarted.connect(self.roiChangeStartedEvent)
-            #l.sigRegionChangeFinished.connect(self.roiChangeFinishedEvent)                
-        #self.setZValue(1000)
-        #self.parentROI = None
-        #self.hasParentROI = False
-        #self.setAcceptsHandles(acceptsHandles)
-        
-    #def setParentROI(self, parent):
-        #self.parentROI = parent
-        #if parent != None:
-            #self.hasParentROI = True
-        #else:
-            #self.hasParentROI = False
-            
-    #def setAcceptsHandles(self, b):
-        #if b:
-            #self.setAcceptedMouseButtons(QtCore.Qt.LeftButton)
-        #else:
-            #self.setAcceptedMouseButtons(QtCore.Qt.NoButton)
-            
-    #def close(self):
-        ##for h in self.handles:
-            ##if len(h['item'].roi) == 1:
-                ##h['item'].scene().removeItem(h['item'])
-            ##elif h['item'].parentItem() == self:
-                ##h['item'].setParentItem(self.parentItem()) 
-                
-        #self.scene().removeItem(self)
-            
-    #def handleRemoved(self, handle):
-        #self.parentROI.handleRemoved(self, handle)
-        
-    #def hoverEvent(self, ev):
-        #if (self.translatable or self.acceptsHandles) and (not ev.isExit()) and ev.acceptDrags(QtCore.Qt.LeftButton):
-            ##print "       setHover: True"
-            #self.setMouseHover(True)
-            #self.sigHoverEvent.emit(self)
-        #else:
-            ##print "       setHover: False"
-            #self.setMouseHover(False)    
-            
-    #def mouseClickEvent(self, ev):
-        #ROI.mouseClickEvent(self, ev) ## only checks for Right-clicks (for now anyway)
-        #if ev.button() == QtCore.Qt.LeftButton:
-            #if self.acceptsHandles:
-                #ev.accept()
-                #self.newHandleRequested(ev.pos()) ## ev.pos is the position in this item's coordinates
-            #else:
-                #ev.ignore()
-                
-    #def newHandleRequested(self, evPos):
-        #print "newHandleRequested"
-        
-        #if evPos - self.handles[0].pos() == Point(0.,0.) or evPos-handles[1].pos() == Point(0.,0.):
-        #    return
-        #self.parentROI.newHandleRequested(self, self.mapToParent(evPos)) ## so now evPos should be passed in in the parents coordinate system
-=======
-                
->>>>>>> 36fb578b
         
     def listPoints(self):
         return [p['item'].pos() for p in self.handles]
