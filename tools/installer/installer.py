#!/usr/bin/env python3
"""Interactive installer wizard for ACQ4."""
from __future__ import annotations

import argparse
import dataclasses
import functools
import os
import queue
import re
import shutil
import shlex
import subprocess
import sys
import threading
from dataclasses import dataclass, field
from pathlib import Path
from typing import IO, Any, Callable, Dict, Iterable, List, Optional, Tuple, cast
from urllib.error import URLError
from urllib.parse import urlsplit, urlunsplit
from urllib.request import urlopen

from PyQt6 import QtCore, QtGui, QtWidgets

try:
    import tomllib  # type: ignore[attr-defined]
except ModuleNotFoundError:  # pragma: no cover - fallback for Python < 3.11
    try:
        import tomli as tomllib  # type: ignore[no-redef]
    except ModuleNotFoundError:  # pragma: no cover - last resort
        tomllib = None  # type: ignore[assignment]


ARG_INSTALL_PATH = "--install-path"
ARG_BRANCH = "--branch"
ARG_REPO_URL = "--repo-url"
ARG_OPTIONAL_MODE = "--optional-mode"
ARG_OPTIONAL_DEP = "--optional-dep"
ARG_OPTIONAL_GROUPS = "--optional-groups"
ARG_EDITABLE_CLONE = "--editable-clone"
ARG_CONFIG_MODE = "--config-mode"
ARG_CONFIG_REPO = "--config-repo"
ARG_CONFIG_PATH = "--config-path"
ARG_CONFIG_FILE = "--config-file"
ARG_GITHUB_TOKEN = "--github-token"

RAW_GITHUB_BASE = "https://raw.githubusercontent.com/acq4/acq4/main/"
ACQ4_REPO_URL = "https://github.com/acq4/acq4"
DEFAULT_BRANCH = "main"
DEFAULT_INSTALL_DIR_NAME = "acq4"
WINDOWS_SHORTCUT_NAME = "ACQ4.lnk"
CONDA_ENV_DIRNAME = "conda_env"
DEPENDENCIES_DIRNAME = "dependencies"
CONFIG_DIRNAME = "config"
ACQ4_SOURCE_DIRNAME = "acq4"
DEFAULT_PYTHON_VERSION = "python=3.12"
DEFAULT_CONDA_PACKAGES = ["pip"]
LINUX_BOOTSTRAP_URL = RAW_GITHUB_BASE + "tools/installer/install_linux.sh"
WINDOWS_BOOTSTRAP_URL = RAW_GITHUB_BASE + "tools/installer/install_windows.bat"

START_BAT_TEMPLATE = r"""@echo off
REM ACQ4 Launcher
REM This script activates the ACQ4 conda environment and starts ACQ4

call "{conda_activate_bat}" "{env_path}"
if errorlevel 1 (
    echo Failed to activate conda environment: {env_path}
    pause
    exit /b 1
)

python -m acq4 -x
pause
"""

DEPENDENCY_METADATA: Dict[str, Dict[str, Dict[str, str]]] = {
    "groups": {
        "hardware": {
            "title": "Hardware Control / Data Acquisition",
            "description": "Drivers and APIs for supported microscopes and controllers.",
        },
        "lab": {
            "title": "Lab Utilities",
            "description": "Institution-specific analysis helpers and forks.",
        },
        "analysis": {
            "title": "Data Analysis",
            "description": "Packages for data analysis and visualization.",
        },
        "ml-models": {
            "title": "Machine Learning Framework and Models (warning: large downloads)",
            "description": "Packages for machine learning-based analysis.",
        },
        "testing": {
            "title": "Testing",
            "description": "Packages required for running ACQ4 test suite.",
        },
        "docs": {
            "title": "Documentation",
            "description": "Packages required to build ACQ4 documentation.",
        },
    },
    "packages": {
        "cupy": {
            "display_name": "CuPy",
            "pypi_package": "cupy",
            "description": "GPU acceleration for imaging workloads.",
            "post_install_doc": "Requires NVIDIA CUDA Toolkit. Download from <a href='https://developer.nvidia.com/cuda-downloads'>https://developer.nvidia.com/cuda-downloads</a>",
        },
        "pydaqmx": {
            "display_name": "PyDAQmx",
            "pypi_package": "PyDAQmx",
            "description": "National Instruments DAQ interface.",
            "post_install_doc": "Requires NI-DAQmx drivers. Download from <a href='https://www.ni.com/en-us/support/downloads/drivers/download.ni-daqmx.html'>National Instruments website</a>",
        },
        "pymmcore": {
            "display_name": "PyMMCore",
            "pypi_package": "pymmcore",
            "description": "Micro-Manager device bridge.",
            "post_install_doc": "Requires Micro-Manager installation. Download from <a href='https://micro-manager.org/Download_Micro-Manager_Latest_Release'>https://micro-manager.org</a>",
        },
        "sensapex-py": {
            "display_name": "sensapex-py",
            "pypi_package": "sensapex",
            "git_url": "https://github.com/acq4/sensapex-py.git",
            "description": "Sensapex manipulator control.",
        },
        "cellpose": {
            "display_name": "cellpose (ACQ4 fork)",
            "pypi_package": "cellpose",
            "git_url": "https://github.com/outofculture/cellpose.git",
            "description": "Cell segmentation and analysis utilities.",
        },
        "coorx": {
            "display_name": "coorx",
            "pypi_package": "coorx",
            "git_url": "https://github.com/campagnola/coorx.git",
            "description": "Coordinate transformation helpers.",
        },
        "neuroanalysis": {
            "display_name": "neuroanalysis",
            "pypi_package": "neuroanalysis",
            "git_url": "https://github.com/AllenInstitute/neuroanalysis.git",
            "description": "Neurophysiology analysis tools.",
        },
        "pyqtgraph": {
            "display_name": "pyqtgraph (ACQ4)",
            "pypi_package": "pyqtgraph",
            "git_url": "https://github.com/acq4/pyqtgraph.git",
            "description": "ACQ4-maintained pyqtgraph fork.",
        },
        "teleprox": {
            "display_name": "teleprox",
            "pypi_package": "teleprox",
            "git_url": "https://github.com/campagnola/teleprox.git",
            "description": "Remote procedure call utilities.",
        },
        "numpydoc>=1.1.0": {
            "display_name": "numpydoc",
            "pypi_package": "numpydoc",
            "description": "Sphinx extension for NumPy-style docs.",
        },
        "Sphinx>=4.1.2": {
            "display_name": "Sphinx",
            "pypi_package": "Sphinx",
            "description": "Documentation builder.",
        },
        "sphinx-rtd-theme>=0.5.2": {
            "display_name": "sphinx-rtd-theme",
            "pypi_package": "sphinx-rtd-theme",
            "description": "Read the Docs theme for Sphinx.",
        },
        "acq4_automation": {
            "display_name": "acq4_automation",
            "git_url": "https://github.com/AllenInstitute/acq4_automation.git",
            "description": "Allen Institute automation helpers for patch clamp.",
        },
    },
}

def _group_meta(key: str) -> Dict[str, str]:
    return DEPENDENCY_METADATA.get("groups", {}).get(key, {})


def _package_meta(spec: str) -> Dict[str, str]:
    packages = DEPENDENCY_METADATA.get("packages", {})
    if spec in packages:
        return packages[spec]
    normalized = normalize_spec_name(spec)
    for candidate_pkg_name, meta in packages.items():
        if normalize_spec_name(candidate_pkg_name) == normalized:
            return meta
    return {}


def _format_with_description(title: str, description: str) -> str:
    return f"{title} — {description}" if description else title


def github_url_with_token(url: str, token: Optional[str]) -> str:
    """Return a GitHub HTTPS URL with the provided token injected as userinfo."""
    if not token:
        return url
    token = token.strip()
    if not token:
        return url
    try:
        parsed = urlsplit(url)
    except ValueError:
        return url
    hostname = parsed.hostname or ""
    if "github.com" not in hostname.lower():
        return url
    scheme = parsed.scheme or "https"
    if scheme.lower() not in {"http", "https"}:
        return url
    if parsed.username:
        # Assume caller already embedded credentials.
        return url
    host = hostname
    if parsed.port:
        host = f"{host}:{parsed.port}"
    netloc = f"{token}@{host}"
    return urlunsplit((scheme, netloc, parsed.path or "", parsed.query, parsed.fragment))


_PYPROJECT_DATA_CACHE: Optional[Dict[str, Any]] = None
_DEPENDENCY_GROUPS_CACHE: Optional[List["DependencyGroup"]] = None
_EDITABLE_DEPENDENCIES_CACHE: Optional[Dict[str, EditableDependency]] = None
_PROJECT_DEPENDENCIES_CACHE: Optional[List[str]] = None
TRISTATE_FLAG = (
    getattr(QtCore.Qt.ItemFlag, "ItemIsTristate", None)
    or getattr(QtCore.Qt.ItemFlag, "ItemIsTriState", None)
    or getattr(QtCore.Qt.ItemFlag, "ItemIsAutoTristate", None)
)


def qt_key(name: str) -> int:
    """Return a Qt key value compatible with both Qt5 and Qt6 enums."""
    key_enum = getattr(QtCore.Qt, "Key", None)
    if key_enum is not None and hasattr(key_enum, name):
        return getattr(key_enum, name)
    try:
        return getattr(QtCore.Qt, name)
    except AttributeError as exc:  # pragma: no cover - depends on Qt bindings
        raise AttributeError(f"Qt key {name} not available") from exc


class InstallerError(RuntimeError):
    """Raised when installation fails."""


class InstallerCancelled(InstallerError):
    """Raised when the user cancels installation."""


def repo_root() -> Path:
    """Return the repository root directory when running from a cloned repo.

    Returns
    -------
    Path
        Path to the repository root (two directories up from this script).
    """
    return Path(__file__).resolve().parents[2]


def fetch_pyproject_from_github(repo_url: str, branch: str) -> Tuple[str, bool]:
    """Download pyproject.toml content from a GitHub repository.

    Parameters
    ----------
    repo_url : str
        GitHub repository URL (e.g., "https://github.com/acq4/acq4").
    branch : str
        Branch or tag name to fetch from.

    Returns
    -------
    tuple of (str, bool)
        A tuple containing:
        - The pyproject.toml file content as a string
        - A boolean indicating whether fallback to acq4/acq4:main was used

    Raises
    ------
    InstallerError
        If the download fails or the file cannot be found, even after
        falling back to the main ACQ4 repository.
    """
    parts = urlsplit(repo_url)
    if parts.netloc not in {"github.com", "www.github.com"}:
        raise InstallerError(f"Only GitHub URLs are supported for fetching pyproject.toml: {repo_url}")

    path_components = parts.path.strip("/").split("/")
    if len(path_components) < 2:
        raise InstallerError(f"Invalid GitHub repository URL: {repo_url}")

    owner, repo_name = path_components[0], path_components[1]
    if repo_name.endswith(".git"):
        repo_name = repo_name[:-4]

    raw_url = f"https://raw.githubusercontent.com/{owner}/{repo_name}/{branch}/pyproject.toml"

    try:
        with urlopen(raw_url, timeout=10) as response:
            content = response.read().decode("utf-8")
            return content, False
    except URLError as exc:
        # If the fetch fails and we're not already looking at the main ACQ4 repo,
        # fall back to fetching from github.com/acq4/acq4:main
        is_main_acq4 = (owner.lower() == "acq4" and repo_name.lower() == "acq4" and branch.lower() == "main")
        if not is_main_acq4:
            fallback_url = f"https://raw.githubusercontent.com/acq4/acq4/main/pyproject.toml"
            try:
                with urlopen(fallback_url, timeout=10) as response:
                    content = response.read().decode("utf-8")
                    return content, True
            except URLError:
                # Fallback also failed, raise the original error
                pass
        raise InstallerError(f"Failed to download pyproject.toml from {raw_url}: {exc}") from exc


def load_pyproject_data(content: Optional[str] = None, repo_path: Optional[Path] = None) -> Dict[str, Any]:
    """Parse pyproject.toml and return its contents.

    Parameters
    ----------
    content : str, optional
        The pyproject.toml content as a string. If provided, this is parsed directly.
    repo_path : Path, optional
        Path to the repository root directory. If provided, pyproject.toml is read from
        this location. Ignored if content is provided.

    Returns
    -------
    dict
        Parsed pyproject.toml data.

    Raises
    ------
    InstallerError
        If pyproject.toml cannot be found or parsed.
    """
    global _PYPROJECT_DATA_CACHE

    if tomllib is None:  # pragma: no cover - environment-specific
        raise InstallerError(
            "Parsing pyproject.toml requires Python 3.11+ or the 'tomli' package to be installed.")

    if content is not None:
        try:
            data = tomllib.loads(content)
            return data
        except Exception as exc:  # noqa: BLE001
            raise InstallerError(f"Failed to parse pyproject.toml: {exc}") from exc

    if repo_path is not None:
        path = repo_path / "pyproject.toml"
    else:
        if _PYPROJECT_DATA_CACHE is not None:
            return _PYPROJECT_DATA_CACHE
        path = repo_root() / "pyproject.toml"

    if not path.exists():
        raise InstallerError(f"pyproject.toml not found at {path}")

    try:
        data = tomllib.loads(path.read_text(encoding="utf-8"))
    except Exception as exc:  # noqa: BLE001
        raise InstallerError(f"Failed to parse pyproject.toml: {exc}") from exc

    if repo_path is None and content is None:
        _PYPROJECT_DATA_CACHE = data

    return data


def _format_group_title(name: str) -> str:
    label = name.replace("_", " ").strip()
    if not label:
        return "Extras"
    return label[0].upper() + label[1:]


def dependency_groups_from_pyproject(content: Optional[str] = None,
                                     repo_path: Optional[Path] = None) -> List[DependencyGroup]:
    """Return dependency groups (extras) defined in pyproject.toml.

    Parameters
    ----------
    content : str, optional
        The pyproject.toml content as a string. If provided, parses this directly.
    repo_path : Path, optional
        Path to the repository root. If provided, reads pyproject.toml from this location.
        Ignored if content is provided.

    Returns
    -------
    list of DependencyGroup
        Dependency groups extracted from pyproject.toml.
    """
    global _DEPENDENCY_GROUPS_CACHE
    if content is None and repo_path is None and _DEPENDENCY_GROUPS_CACHE is not None:
        return _DEPENDENCY_GROUPS_CACHE

    data = load_pyproject_data(content=content, repo_path=repo_path)
    project = data.get("project") or {}
    optional = project.get("optional-dependencies") or {}
    groups: List[DependencyGroup] = []
    for key, packages in optional.items():
        pkg_list = list(packages or [])
        meta = _group_meta(key)
        title = meta.get("title") or _format_group_title(key)
        description = meta.get("description", "")
        groups.append(DependencyGroup(key=key, title=title, packages=pkg_list,
                                      optional=True, description=description))

    if content is None and repo_path is None:
        _DEPENDENCY_GROUPS_CACHE = groups

    return groups


def project_dependencies(repo_path: Optional[Path] = None) -> List[str]:
    """Return core dependencies defined in pyproject.toml.

    Parameters
    ----------
    repo_path : Path, optional
        Path to the repository root. If provided, reads pyproject.toml from this location.

    Returns
    -------
    list of str
        Core dependency specs from pyproject.toml.
    """
    global _PROJECT_DEPENDENCIES_CACHE
    if repo_path is None and _PROJECT_DEPENDENCIES_CACHE is not None:
        return _PROJECT_DEPENDENCIES_CACHE

    data = load_pyproject_data(repo_path=repo_path)
    project = data.get("project") or {}
    deps = project.get("dependencies") or []

    if repo_path is None:
        _PROJECT_DEPENDENCIES_CACHE = list(deps)

    return list(deps)


def editable_dependencies() -> Dict[str, EditableDependency]:
    global _EDITABLE_DEPENDENCIES_CACHE
    if _EDITABLE_DEPENDENCIES_CACHE is None:
        _EDITABLE_DEPENDENCIES_CACHE = _build_editable_dependency_map()
    return _EDITABLE_DEPENDENCIES_CACHE


def _build_editable_dependency_map() -> Dict[str, EditableDependency]:
    packages = DEPENDENCY_METADATA.get("packages", {})
    result: Dict[str, EditableDependency] = {}
    for pkg_name, meta in packages.items():
        git_url = meta.get("git_url")
        if not git_url:
            continue
        title = meta.get("display_name") or pkg_name
        description = meta.get("description", "")
        key_source = meta.get("pypi_package") or title or pkg_name
        key = normalize_spec_name(key_source)
        alias_values = {key_source, pkg_name, title}
        aliases = {normalize_spec_name(value) for value in alias_values if value}
        result[key] = EditableDependency(
            key=key,
            spec=pkg_name,
            git_url=git_url,
            display_name=title,
            description=description,
            aliases=aliases or {key},
        )
    return result


@dataclass
class DependencyOption:
    spec: str
    description: str
    source_label: str
    group: str = ""
    display_name: str = ""
    normalized_name: str = field(init=False)
    cli_name: str = ""
    aliases: set[str] = field(default_factory=set)
    post_install_doc: str = ""

    def __post_init__(self) -> None:
        self.normalized_name = normalize_spec_name(self.spec)
        cli_normalized = normalize_spec_name(self.cli_name or self.spec)
        normalized_aliases = {self.normalized_name, cli_normalized}
        for alias in self.aliases:
            normalized_aliases.add(normalize_spec_name(alias))
        self.cli_name = cli_normalized
        self.aliases = normalized_aliases


@dataclass
class DependencyGroup:
    key: str
    title: str
    packages: List[str]
    optional: bool = True
    description: str = ""


@dataclass
class EditableDependency:
    key: str
    spec: str
    git_url: str
    display_name: str
    description: str = ""
    aliases: set[str] = field(default_factory=set)


@dataclass
class InstallerState:
    install_path: Path
    branch: str
    repo_url: str
    github_token: Optional[str] = None
    optional_dependencies: List[DependencyOption] = field(default_factory=list)
    selected_optional: List[str] = field(default_factory=list)
    editable_selection: List[str] = field(default_factory=list)
    config_mode: str = "new"
    config_repo_url: Optional[str] = None
    config_copy_path: Optional[Path] = None
<<<<<<< HEAD
    config_file: Optional[str] = None
=======
    create_desktop_shortcut: bool = True
>>>>>>> c2ff3460


@dataclass
class InstallerLogEvent:
    kind: str
    data: Dict[str, Any] = field(default_factory=dict)


class StructuredLogger:
    def __init__(self, text_fn: Optional[Callable[[str], None]] = None,
                 event_handler: Optional[Callable[[InstallerLogEvent], None]] = None) -> None:
        self.text_fn = text_fn
        self.event_handler = event_handler
        self._task_counter = 0
        self._command_counter = 0
        self._progress_total = 0
        self._progress_value = 0

    def _emit(self, kind: str, **data: Any) -> None:
        if self.event_handler is None:
            return
        self.event_handler(InstallerLogEvent(kind=kind, data=data))

    def set_task_total(self, total: int) -> None:
        self._progress_total = max(0, total)
        self._progress_value = 0
        self._emit("progress", total=self._progress_total, value=self._progress_value)

    def message(self, text: str, task_id: Optional[int] = None, *, broadcast: bool = True) -> None:
        if self.text_fn is not None:
            self.text_fn(text)
        if broadcast:
            self._emit("message", text=text, task_id=task_id)

    def start_task(self, title: str) -> int:
        self._task_counter += 1
        task_id = self._task_counter
        self._emit("task-start", task_id=task_id, title=title)
        return task_id

    def finish_task(self, task_id: int, success: bool = True) -> None:
        self._emit("task-complete", task_id=task_id, success=success)
        self._progress_value = min(self._progress_value + 1, self._progress_total)
        self._emit("progress", total=self._progress_total, value=self._progress_value)

    def start_command(self, task_id: Optional[int], display_cmd: str) -> int:
        self._command_counter += 1
        command_id = self._command_counter
        self._emit("command-start", command_id=command_id, task_id=task_id, text=display_cmd)
        return command_id

    def command_output(self, command_id: Optional[int], text: str) -> None:
        if self.text_fn is not None:
            self.text_fn(text)
        if command_id is None:
            return
        self._emit("command-output", command_id=command_id, text=text)

    def finish_command(self, command_id: Optional[int], success: bool) -> None:
        if command_id is None:
            return
        self._emit("command-complete", command_id=command_id, success=success)

def normalize_spec_name(spec: str) -> str:
    """Normalize a dependency specifier to a simple, comparable name.

    Parameters
    ----------
    spec : str
        Original dependency specification, possibly including extras,
        version constraints, or VCS URLs.

    Returns
    -------
    str
        Lower-case identifier that can be used for deduping selections.
    """
    value = spec.strip()
    # Handle PEP 508 direct references (e.g., "package @ git+https://...")
    if " @ " in value:
        value = value.split(" @ ")[0]
    elif "#egg=" in value:
        value = value.split("#egg=")[-1]
    elif value.startswith("git+"):
        tail = value.split("/")[-1]
        tail = tail.split("@")[0]
        if tail.endswith(".git"):
            tail = tail[:-4]
        value = tail
    if any(sep in value for sep in ("==", ">=", "<=", "!=", "~~")):
        for sep in ("==", ">=", "<=", "!=", "~~"):
            if sep in value:
                value = value.split(sep)[0]
                break
    if "[" in value:
        value = value.split("[")[0]
    return value.strip().lower()


def parse_optional_dependencies(content: Optional[str] = None,
                                repo_path: Optional[Path] = None) -> List[DependencyOption]:
    """Return optional dependency entries defined via pyproject extras.

    Parameters
    ----------
    content : str, optional
        The pyproject.toml content as a string. If provided, parses this directly.
    repo_path : Path, optional
        Path to the repository root. If provided, reads pyproject.toml from this location.

    Returns
    -------
    list of DependencyOption
        Optional dependency descriptors extracted from pyproject.toml.
    """
    options: List[DependencyOption] = []
    for group in dependency_groups_from_pyproject(content=content, repo_path=repo_path):
        for spec in group.packages:
            spec_value = spec.strip()
            if not spec_value:
                continue
            pkg_meta = _package_meta(spec_value)
            display_name = pkg_meta.get("display_name") or spec_value
            description = pkg_meta.get("description", "")
            package_name = pkg_meta.get("pypi_package")
            cli_source = package_name or display_name or spec_value
            alias_values = {package_name, display_name}
            post_install_doc = pkg_meta.get("post_install_doc", "")
            options.append(
                DependencyOption(
                    spec=spec_value,
                    description=description,
                    source_label=group.key,
                    group=group.key,
                    display_name=display_name,
                    cli_name=cli_source,
                    aliases={value for value in alias_values if value},
                    post_install_doc=post_install_doc,
                )
            )
    return options


def _parse_cli_list(raw_value: Optional[str]) -> List[str]:
    if raw_value is None:
        return []
    parts = [part.strip() for part in raw_value.split(",")]
    return [part for part in parts if part]


def _optional_alias_lookup(options: Iterable[DependencyOption]) -> Dict[str, DependencyOption]:
    lookup: Dict[str, DependencyOption] = {}
    for dep in options:
        for alias in dep.aliases:
            lookup[alias] = dep
    return lookup


def _editable_alias_lookup(editable_map: Dict[str, EditableDependency]) -> Dict[str, EditableDependency]:
    lookup: Dict[str, EditableDependency] = {}
    for editable in editable_map.values():
        for alias in editable.aliases:
            lookup[alias] = editable
    return lookup


def _group_alias_lookup(groups: Iterable[DependencyGroup]) -> Dict[str, DependencyGroup]:
    lookup: Dict[str, DependencyGroup] = {}
    for group in groups:
        aliases = {group.key, group.title}
        for alias in aliases:
            if not alias:
                continue
            lookup[normalize_spec_name(alias)] = group
    return lookup


def resolve_optional_selection_from_args(args: argparse.Namespace,
                                         options: List[DependencyOption],
                                         groups: List[DependencyGroup]) -> List[str]:
    """Determine which optional dependencies should be installed.

    Parameters
    ----------
    args : argparse.Namespace
        Parsed CLI arguments containing optional selection flags.
    options : list of DependencyOption
        Available optional dependency descriptors.
    groups : list of DependencyGroup
        Optional dependency groups used for --optional-groups resolution.

    Returns
    -------
    list of str
        The dependency specs to install.
    """
    mode = getattr(args, "optional_mode", None)
    raw_optional_arg = getattr(args, "optional_dep", None)
    raw_group_arg = getattr(args, "optional_groups", None)
    requested_names = _parse_cli_list(raw_optional_arg)
    requested_groups = _parse_cli_list(raw_group_arg)
    provided_optional_arg = (raw_optional_arg is not None) or (raw_group_arg is not None)
    if mode is None:
        mode = "list" if provided_optional_arg else "all"
    if mode not in {"all", "none", "list"}:
        raise InstallerError(f"Invalid optional selection mode: {mode}")
    if mode == "all":
        return [dep.spec for dep in options]
    if mode == "none":
        return []
    if not provided_optional_arg:
        raise InstallerError("Optional selection mode 'list' requires --optional-dep or --optional-groups.")
    if not requested_names and not requested_groups:
        return []
    alias_lookup = _optional_alias_lookup(options)
    group_lookup = _group_alias_lookup(groups)
    resolved: List[str] = []
    for name in requested_names:
        normalized = normalize_spec_name(name)
        dep = alias_lookup.get(normalized)
        if dep is None:
            raise InstallerError(f"Unknown optional dependency: {name}")
        if dep.spec not in resolved:
            resolved.append(dep.spec)
    for group_name in requested_groups:
        normalized = normalize_spec_name(group_name)
        group = group_lookup.get(normalized)
        if group is None:
            raise InstallerError(f"Unknown optional group: {group_name}")
        for spec in group.packages:
            spec_value = spec.strip()
            if spec_value and spec_value not in resolved:
                resolved.append(spec_value)
    return resolved


def resolve_editable_selection_from_args(args: argparse.Namespace,
                                         editable_map: Dict[str, EditableDependency]) -> List[str]:
    """Return editable dependency keys selected via CLI arguments."""
    raw_value = getattr(args, "editable_clone", None)
    names = _parse_cli_list(raw_value)
    if not names:
        return []
    alias_lookup = _editable_alias_lookup(editable_map)
    resolved: List[str] = []
    for name in names:
        normalized = normalize_spec_name(name)
        editable = alias_lookup.get(normalized)
        if editable is None:
            raise InstallerError(f"Unknown editable dependency: {name}")
        if editable.key not in resolved:
            resolved.append(editable.key)
    return resolved


def quote_windows_arguments(args: List[str]) -> str:
    """Quote a sequence of CLI arguments for Windows ``cmd.exe`` usage."""
    if not args:
        return ""
    return subprocess.list2cmdline(args)


def create_start_bat(base_dir: Path, conda_exe: str, env_path: Path) -> Path:
    """Create a start_acq4.bat file in the base install directory.

    Parameters
    ----------
    base_dir : Path
        The base installation directory.
    conda_exe : str
        Path to the conda executable.
    env_path : Path
        Path to the conda environment.

    Returns
    -------
    Path
        Path to the created bat file.
    """
    # Derive activate.bat path from conda.exe path
    # conda_exe is typically: C:\...\Scripts\conda.exe
    # activate.bat is at: C:\...\Scripts\activate.bat
    conda_path = Path(conda_exe)
    conda_activate_bat = conda_path.parent / "activate.bat"

    bat_content = START_BAT_TEMPLATE.format(
        conda_activate_bat=str(conda_activate_bat),
        env_path=str(env_path)
    )
    bat_path = base_dir / "start_acq4.bat"
    bat_path.write_text(bat_content, encoding="utf-8")
    return bat_path


def create_desktop_shortcut_windows(bat_path: Path, base_dir: Path) -> None:
    """Create a Windows desktop shortcut pointing to the start bat file.

    Parameters
    ----------
    bat_path : Path
        Path to the start_acq4.bat file.
    base_dir : Path
        The base installation directory (to find the icon).

    Notes
    -----
    This function creates a shortcut to the bat file and attempts to configure
    it to disable Quick Edit mode in the console window. Quick Edit mode can
    cause the console to pause when text is accidentally selected, which is
    undesirable for long-running applications.
    """
    desktop = Path(os.path.expanduser("~")) / "Desktop"
    desktop.mkdir(parents=True, exist_ok=True)
    shortcut_name = f"ACQ4 ({base_dir.name}).lnk"
    shortcut_path = desktop / shortcut_name

    # Try to find the ACQ4 icon
    icon_path = base_dir / ACQ4_SOURCE_DIRNAME / "acq4" / "icons" / "acq4.ico"
    icon_location = str(icon_path) if icon_path.exists() else ""

    # PowerShell script to create shortcut and modify its properties
    # Note: Disabling Quick Edit requires modifying the .lnk file binary directly
    # which is not easily done via WScript.Shell. We create the shortcut here,
    # and users can manually disable Quick Edit by right-clicking the shortcut,
    # selecting Properties > Options > and unchecking "Quick Edit Mode" if needed.
    ps_script = (
        "$ws = New-Object -ComObject WScript.Shell;"
        f"$s = $ws.CreateShortcut('{shortcut_path}');"
        f"$s.TargetPath = '{bat_path}';"
        "$s.Arguments = '';"
        f"$s.WorkingDirectory = '{base_dir}';"
    )

    if icon_location:
        ps_script += f"$s.IconLocation = '{icon_location}';"

    ps_script += "$s.Save();"

    subprocess.run(["powershell", "-NoProfile", "-Command", ps_script], check=True)


def build_unattended_script_content(cli_args: List[str], *, is_windows: bool) -> str:
    """Create a self-contained script that replays the installer selections.

    Parameters
    ----------
    cli_args : list of str
        Arguments that reproduce the wizard selections.
    is_windows : bool
        Whether to emit a Windows ``.bat`` script instead of a POSIX shell script.

    Returns
    -------
    str
        Script contents ready to be written to disk.
    """
    if is_windows:
        bootstrap_call = quote_windows_arguments(["%BOOTSTRAP%", *cli_args])
        return (
            "@echo off\n"
            "setlocal enabledelayedexpansion\n"
            "set \"BOOTSTRAP=%TEMP%\\acq4-bootstrap-%RANDOM%.bat\"\n"
            "echo Downloading ACQ4 bootstrap script...\n"
            f"powershell -NoProfile -Command \"Invoke-WebRequest -Uri '{WINDOWS_BOOTSTRAP_URL}' -OutFile '%BOOTSTRAP%'\" || "
            "goto :fail\n"
            f"{bootstrap_call}\n"
            "set \"RESULT=%ERRORLEVEL%\"\n"
            "del \"%BOOTSTRAP%\" >nul 2>&1\n"
            "exit /b %RESULT%\n"
            ":fail\n"
            "echo Failed to download ACQ4 bootstrap script.\n"
            "exit /b 1\n"
        )
    args_line = shlex.join(cli_args) if cli_args else ""
    command_line = '"${SCRIPT_PATH}"'
    if args_line:
        command_line = f'{command_line} {args_line}'
    return (
        "#!/usr/bin/env bash\n"
        "set -euo pipefail\n"
        "SCRIPT_PATH=\"$(mktemp -t acq4-bootstrap-XXXXXX.sh)\"\n"
        "echo \"Downloading ACQ4 bootstrap script...\"\n"
        f"curl -fsSL \"{LINUX_BOOTSTRAP_URL}\" -o \"${{SCRIPT_PATH}}\"\n"
        "chmod +x \"${SCRIPT_PATH}\"\n"
        f"{command_line}\n"
        "RESULT=$?\n"
        "rm -f \"${SCRIPT_PATH}\"\n"
        "exit ${RESULT}\n"
    )


def register_location_cli_arguments(parser: argparse.ArgumentParser) -> None:
    """Add CLI options that control the installation location."""
    parser.add_argument(
        ARG_INSTALL_PATH,
        dest="install_path",
        help="Target directory for the ACQ4 installation.",
    )
    parser.add_argument(
        ARG_REPO_URL,
        dest="repo_url",
        help=f"Git repository URL that will be cloned (default: {ACQ4_REPO_URL}).",
        default=None,
    )
    parser.add_argument(
        ARG_BRANCH,
        dest="branch",
        help="Git tag or branch to install (default: %(default)s).",
        default=None,
    )
    parser.add_argument(
        ARG_GITHUB_TOKEN,
        dest="github_token",
        help="GitHub token to embed in HTTPS clone URLs (use with private repositories).",
        default=None,
    )


def register_dependency_cli_arguments(parser: argparse.ArgumentParser) -> None:
    """Add CLI options for optional dependency selection."""
    parser.add_argument(
        ARG_OPTIONAL_MODE,
        choices=["all", "none", "list"],
        help="Selection mode for optional dependencies (default: all, or list when --optional-dep is provided).",
        default=None,
    )
    parser.add_argument(
        ARG_OPTIONAL_DEP,
        dest="optional_dep",
        help=(
            "Comma-separated list of optional package names to include (matches display/pip names, not specs). "
            "Only used when --optional-mode list; pass an empty string to select none."
        ),
        default=None,
    )
    parser.add_argument(
        ARG_OPTIONAL_GROUPS,
        dest="optional_groups",
        help="Comma-separated list of optional dependency group names/keys to enable.",
        default=None,
    )
    parser.add_argument(
        ARG_EDITABLE_CLONE,
        dest="editable_clone",
        help="Comma-separated list of package names to clone for editable installation.",
        default=None,
    )


def register_config_cli_arguments(parser: argparse.ArgumentParser) -> None:
    """Add CLI options controlling configuration handling."""
    parser.add_argument(
        ARG_CONFIG_MODE,
        choices=["new", "clone", "copy"],
        default=None,
        help="Choose whether to create a new config, clone from a repository, or copy an existing directory.",
    )
    parser.add_argument(
        ARG_CONFIG_REPO,
        dest="config_repo",
        help="URL of configuration repository (required when --config-mode clone).",
    )
    parser.add_argument(
        ARG_CONFIG_PATH,
        dest="config_path",
        help="Path to an existing configuration directory (required when --config-mode copy).",
    )
    parser.add_argument(
        ARG_CONFIG_FILE,
        dest="config_file",
        help="Configuration file to use from the config directory (defaults to default.cfg if it exists).",
    )


def is_git_available() -> bool:
    """Return True if git executable is available on PATH."""
    return shutil.which("git") is not None


class GitPage(QtWidgets.QWizardPage):
    def __init__(self) -> None:
        super().__init__()
        self.setTitle("Git Is Required")
        layout = QtWidgets.QVBoxLayout(self)
        info = (
            "ACQ4 needs Git to download repositories and manage optional dependencies.\n"
            "You can:\n"
            "  1. Install Git inside the current conda environment (recommended; affects only this installer env).\n"
            "  2. Download and run the official Git installer from git-scm.com.\n"
            "  3. Install Git manually via your system package manager and restart this installer."
        )
        self.message_label = QtWidgets.QLabel(info)
        self.message_label.setWordWrap(True)
        layout.addWidget(self.message_label)
        self.status_label = QtWidgets.QLabel()
        layout.addWidget(self.status_label)
        btn_box = QtWidgets.QHBoxLayout()
        self.install_conda_btn = QtWidgets.QPushButton("Install git in conda env (recommended)")
        self.install_conda_btn.clicked.connect(self._install_git_conda)
        btn_box.addWidget(self.install_conda_btn)
        self.download_installer_btn = QtWidgets.QPushButton("Download installer from git-scm.org")
        self.download_installer_btn.clicked.connect(self._open_download_page)
        btn_box.addWidget(self.download_installer_btn)
        btn_box.addStretch(1)
        layout.addLayout(btn_box)
        self.refresh_button = QtWidgets.QPushButton("Re-check for git")
        self.refresh_button.clicked.connect(self._update_status)
        layout.addWidget(self.refresh_button)
        self.log_view = QtWidgets.QPlainTextEdit()
        self.log_view.setReadOnly(True)
        self.log_view.setVisible(False)
        layout.addWidget(self.log_view)
        self._update_status()

    def _open_download_page(self) -> None:
        QtGui.QDesktopServices.openUrl(QtCore.QUrl("https://git-scm.com/downloads"))

    def _install_git_conda(self) -> None:
        conda_exe = os.environ.get("CONDA_EXE")
        conda_prefix = os.environ.get("CONDA_PREFIX")
        if not conda_exe or not Path(conda_exe).exists():
            QtWidgets.QMessageBox.warning(
                self, "Conda required",
                "Could not locate CONDA_EXE. Please ensure you launched the installer via the bootstrap script.")
            return
        self.install_conda_btn.setEnabled(False)
        self.log_view.setVisible(True)
        self.log_view.appendPlainText("Installing git via conda...\n")

        def install_git():
            process = subprocess.Popen(
                [conda_exe, "install", "-y", "git"],
                stdout=subprocess.PIPE,
                stderr=subprocess.STDOUT,
                text=True,
                env=os.environ,
                cwd=conda_prefix or None,
            )
            assert process.stdout is not None
            for line in process.stdout:
                QtCore.QMetaObject.invokeMethod(
                    self,
                    "_append_log_line",
                    QtCore.Qt.ConnectionType.QueuedConnection,
                    QtCore.Q_ARG(str, line.rstrip())
                )
            process.wait()
            QtCore.QMetaObject.invokeMethod(
                self,
                "_git_install_finished",
                QtCore.Qt.ConnectionType.QueuedConnection,
                QtCore.Q_ARG(int, process.returncode)
            )

        install_thread = threading.Thread(target=install_git, daemon=True)
        install_thread.start()

    @QtCore.pyqtSlot(str)
    def _append_log_line(self, line: str) -> None:
        self.log_view.appendPlainText(line)
        self.log_view.ensureCursorVisible()

    @QtCore.pyqtSlot(int)
    def _git_install_finished(self, returncode: int) -> None:
        if returncode == 0:
            self.log_view.appendPlainText("git installation finished.\n")
        else:
            self.log_view.appendPlainText(f"git installation failed (exit {returncode}).\n")
        self.install_conda_btn.setEnabled(True)
        self._update_status()

    def _update_status(self) -> None:
        available = is_git_available()
        if available:
            self.status_label.setText("Git detected on PATH.")
        else:
            self.status_label.setText("Git not found. Install using one of the options above, then re-check.")
        self.completeChanged.emit()

    def isComplete(self) -> bool:  # noqa: N802
        return is_git_available()


class GitRepoWidget(QtWidgets.QWidget):
    """Reusable widget combining a git repository URL input and branch/tag dropdown.

    Fetches branches only when the user presses Enter or focuses off the repo text field,
    avoiding excessive git ls-remote calls while typing.
    """

    repoChanged = QtCore.pyqtSignal(str)
    branchChanged = QtCore.pyqtSignal(str)

    def __init__(self, default_repo: str = "", default_branch: str = DEFAULT_BRANCH,
                 parent: Optional[QtWidgets.QWidget] = None) -> None:
        super().__init__(parent)
        self._github_token: Optional[str] = None
        self.branch_fetch_thread: Optional[threading.Thread] = None
        self.branch_fetch_cancel = threading.Event()

        layout = QtWidgets.QFormLayout(self)
        layout.setContentsMargins(0, 0, 0, 0)

        self.repo_edit = QtWidgets.QLineEdit(default_repo)
        layout.addRow("Repository URL", self.repo_edit)

        self.branch_combo = QtWidgets.QComboBox()
        self.branch_combo.setEditable(True)
        self.branch_combo.setInsertPolicy(QtWidgets.QComboBox.InsertPolicy.NoInsert)
        self.branch_combo.setSizeAdjustPolicy(QtWidgets.QComboBox.SizeAdjustPolicy.AdjustToContents)
        self.branch_combo.setMinimumContentsLength(20)
        self.branch_combo.setEditText(default_branch)
        layout.addRow("Tag or branch", self.branch_combo)

        self.status_label = QtWidgets.QLabel()
        self.status_label.setWordWrap(True)
        layout.addRow(self.status_label)

        # Clear branches immediately when user starts editing the URL
        self.repo_edit.textChanged.connect(self._clear_branch_choices)
        # Only fetch branches when user presses Enter or focuses off the field
        self.repo_edit.editingFinished.connect(self._load_branch_choices)
        self.branch_combo.currentTextChanged.connect(lambda text: self.branchChanged.emit(text))

        self._set_status("Ready to fetch branches")

        # If initialized with a repo URL, fetch branches immediately
        if default_repo:
            self._load_branch_choices()

    def set_github_token(self, token: Optional[str]) -> None:
        """Update the GitHub token and refresh branches if needed."""
        self._github_token = token
        self._load_branch_choices()

    def repo_url(self) -> str:
        """Return the current repository URL."""
        return self.repo_edit.text().strip()

    def branch(self) -> str:
        """Return the current branch/tag."""
        return self.branch_combo.currentText().strip()

    def set_repo_url(self, url: str) -> None:
        """Set the repository URL."""
        self.repo_edit.setText(url)

    def set_branch(self, branch: str) -> None:
        """Set the branch/tag."""
        self.branch_combo.setEditText(branch)

    def _set_status(self, message: str, *, error: bool = False) -> None:
        if error:
            self.status_label.setStyleSheet("color: #a94442;")
        else:
            self.status_label.setStyleSheet("")
        self.status_label.setText(message)

    def _cancel_branch_process(self) -> None:
        if self.branch_fetch_thread and self.branch_fetch_thread.is_alive():
            self.branch_fetch_cancel.set()
            self.branch_fetch_thread.join(timeout=1.0)

    def _load_branch_choices(self) -> None:
        repo_value = self.repo_edit.text().strip()
        if not repo_value:
            self._set_status("Enter a repository URL", error=True)
            return

        remote_for_command = github_url_with_token(repo_value, self._github_token)
        if not is_git_available():
            self._set_status("Git is not available; enter a branch/tag manually.", error=True)
            return

        self._cancel_branch_process()
        self.branch_fetch_cancel.clear()
        self.branch_combo.setEnabled(False)
        self._set_status("Loading branch/tag list…")

        def fetch_branches():
            try:
                env = make_git_env()
                result = subprocess.run(
                    ["git", "ls-remote", "--heads", "--tags", remote_for_command],
                    capture_output=True,
                    text=True,
                    timeout=30,
                    env=env
                )
                if not self.branch_fetch_cancel.is_set():
                    QtCore.QMetaObject.invokeMethod(
                        self,
                        "_handle_branch_fetch_finished",
                        QtCore.Qt.ConnectionType.QueuedConnection,
                        QtCore.Q_ARG(str, repo_value),
                        QtCore.Q_ARG(int, result.returncode),
                        QtCore.Q_ARG(str, result.stdout),
                        QtCore.Q_ARG(str, result.stderr)
                    )
            except Exception as exc:
                if not self.branch_fetch_cancel.is_set():
                    QtCore.QMetaObject.invokeMethod(
                        self,
                        "_handle_branch_fetch_error",
                        QtCore.Qt.ConnectionType.QueuedConnection,
                        QtCore.Q_ARG(str, repo_value),
                        QtCore.Q_ARG(str, str(exc))
                    )

        self.branch_fetch_thread = threading.Thread(target=fetch_branches, daemon=True)
        self.branch_fetch_thread.start()

    @QtCore.pyqtSlot(str, int, str, str)
    def _handle_branch_fetch_finished(
            self,
            repo_value: str,
            exit_code: int,
            stdout: str,
            stderr: str) -> None:
        self.branch_fetch_thread = None
        self.branch_combo.setEnabled(True)
        if exit_code != 0:
            detail = stderr.strip() or "git ls-remote failed."
            self._set_status(f"Unable to list branches for {repo_value}: {detail}", error=True)
            return
        names = self._parse_ref_names(stdout)
        if DEFAULT_BRANCH in names:
            names = [DEFAULT_BRANCH] + [name for name in names if name != DEFAULT_BRANCH]
        self._populate_branch_combo(names)
        if names:
            self._set_status(f"Loaded {len(names)} branches/tags.")
        else:
            self._set_status("No branches/tags reported; enter a reference manually.", error=True)
        self.repoChanged.emit(repo_value)

    @QtCore.pyqtSlot(str, str)
    def _handle_branch_fetch_error(
            self,
            repo_value: str,
            error: str) -> None:
        self.branch_fetch_thread = None
        self.branch_combo.setEnabled(True)
        self._set_status(f"Unable to run git ls-remote for {repo_value}: {error}", error=True)

    def _parse_ref_names(self, stdout: str) -> List[str]:
        seen: set[str] = set()
        names: List[str] = []
        for line in stdout.splitlines():
            parts = line.split()
            if len(parts) < 2:
                continue
            ref = parts[1].strip()
            if ref.endswith("^{}"):
                ref = ref[:-3]
            if ref.startswith("refs/heads/"):
                name = ref.split("refs/heads/", 1)[1]
            elif ref.startswith("refs/tags/"):
                name = ref.split("refs/tags/", 1)[1]
            else:
                continue
            if name and name not in seen:
                seen.add(name)
                names.append(name)
        return names

    def _populate_branch_combo(self, names: List[str]) -> None:
        current_text = self.branch_combo.currentText().strip()
        self.branch_combo.blockSignals(True)
        self.branch_combo.clear()
        for name in names:
            self.branch_combo.addItem(name)
        if current_text:
            index = self.branch_combo.findText(current_text)
            if index >= 0:
                self.branch_combo.setCurrentIndex(index)
            else:
                self.branch_combo.setEditText(current_text)
        self.branch_combo.blockSignals(False)


class LocationPage(QtWidgets.QWizardPage):
    def __init__(self) -> None:
        super().__init__()
        self.setTitle("Installation Target")
        outer_layout = QtWidgets.QVBoxLayout(self)

        # Target location section (top of vertical split)
        target_group = QtWidgets.QGroupBox("Target Location")
        target_form = QtWidgets.QFormLayout(target_group)
        target_help = QtWidgets.QLabel(
            "Pick an empty folder where ACQ4 and its conda environment will be created. "
            "This is required for every installation; the installer will create the directory for you."
        )
        target_help.setWordWrap(True)
        target_form.addRow(target_help)
        default_path = Path.home() / DEFAULT_INSTALL_DIR_NAME
        self.path_edit = QtWidgets.QLineEdit(str(default_path))
        self.registerField("install_path*", self.path_edit)
        browse_btn = QtWidgets.QPushButton("Browse…")
        browse_btn.clicked.connect(self._select_path)
        path_row = QtWidgets.QHBoxLayout()
        path_row.addWidget(self.path_edit)
        path_row.addWidget(browse_btn)
        target_form.addRow("Install location", path_row)
        self.path_status_label = QtWidgets.QLabel()
        self.path_status_label.setWordWrap(True)
        target_form.addRow(self.path_status_label)

        # Version section (bottom of vertical split)
        version_group = QtWidgets.QGroupBox("ACQ4 Version")
        version_layout = QtWidgets.QVBoxLayout(version_group)
        version_help = QtWidgets.QLabel(
            "These values determine which version of ACQ4 will be installed from the Git repository."
            " Use the default values unless you know you need a specific branch or tag."
        )
        version_help.setWordWrap(True)
        version_layout.addWidget(version_help)

        self.git_repo_widget = GitRepoWidget(default_repo=ACQ4_REPO_URL, default_branch=DEFAULT_BRANCH)
        self.registerField("repo_url*", self.git_repo_widget.repo_edit)
        self.registerField("branch", self.git_repo_widget.branch_combo, "currentText",
                          self.git_repo_widget.branch_combo.currentTextChanged)
        self.git_repo_widget.repoChanged.connect(lambda _: self.completeChanged.emit())
        version_layout.addWidget(self.git_repo_widget)

        token_form = QtWidgets.QFormLayout()
        self.github_token_edit = QtWidgets.QLineEdit()
        self.github_token_edit.setPlaceholderText("Optional")
        self.registerField("github_token", self.github_token_edit)
        token_form.addRow("GitHub token", self.github_token_edit)
        token_help = QtWidgets.QLabel(
            "Optional: provide a GitHub personal access token that will be used whenever code is cloned from GitHub. "
            " (This can be used to facilitate pushing code/config changes from your install back to GitHub). "
        )
        token_help.setWordWrap(True)
        token_form.addRow(token_help)
        version_layout.addLayout(token_form)

        outer_layout.addWidget(target_group)
        outer_layout.addWidget(version_group)
        outer_layout.addStretch(1)
        self.path_edit.textChanged.connect(self._validate_path)
        self.github_token_edit.textChanged.connect(self._handle_token_change)
        self._validate_path()

    def _select_path(self) -> None:
        directory = QtWidgets.QFileDialog.getExistingDirectory(self, "Select install directory", str(Path.home()))
        if directory:
            self.path_edit.setText(directory)

    def _validate_path(self) -> None:
        text = self.path_edit.text().strip()
        try:
            path = Path(text).expanduser()
        except Exception:
            self._set_path_status("Invalid path. Please choose another location.", error=True)
            self.completeChanged.emit()
            return
        if not text:
            self._set_path_status("", error=False)
        elif path.exists() and not path.is_dir():
            self._set_path_status("Selected path exists but is not a directory. Choose a new location.", error=True)
        elif path.exists():
            self._set_path_status("Selected path already exists and cannot be used.", error=True)
        else:
            self._set_path_status("Directory will be created automatically.", error=False)
        self.completeChanged.emit()

    def isComplete(self) -> bool:  # noqa: N802
        text = self.path_edit.text().strip()
        if not text:
            return False
        if not self.git_repo_widget.repo_url():
            return False
        try:
            path = Path(text).expanduser()
        except Exception:
            return False
        return not path.exists()

    def apply_cli_args(self, args: argparse.Namespace) -> None:
        if getattr(args, "install_path", None):
            raw_path = Path(str(args.install_path)).expanduser()
            try:
                resolved = raw_path.resolve()
            except Exception:
                resolved = raw_path
            self.path_edit.setText(str(resolved))
        if getattr(args, "repo_url", None):
            self.git_repo_widget.set_repo_url(str(args.repo_url))
        if getattr(args, "branch", None):
            self.git_repo_widget.set_branch(str(args.branch))
        if getattr(args, "github_token", None):
            self.github_token_edit.setText(str(args.github_token))

    def cli_arguments(self) -> List[str]:
        path_value = self.path_edit.text().strip()
        repo_value = self.git_repo_widget.repo_url() or ACQ4_REPO_URL
        branch_value = self.git_repo_widget.branch() or DEFAULT_BRANCH
        token_value = self._current_token()
        args = [
            ARG_INSTALL_PATH,
            path_value,
            ARG_REPO_URL,
            repo_value,
            ARG_BRANCH,
            branch_value,
        ]
        if token_value:
            args.extend([ARG_GITHUB_TOKEN, token_value])
        return args

    def _set_path_status(self, message: str, *, error: bool) -> None:
        if error:
            self.path_status_label.setStyleSheet("color: #a94442;")
        else:
            self.path_status_label.setStyleSheet("")
        self.path_status_label.setText(message)

    def _handle_token_change(self) -> None:
        self.git_repo_widget.set_github_token(self._current_token())

    def _current_token(self) -> Optional[str]:
        token = self.github_token_edit.text().strip()
        return token or None


class DependenciesPage(QtWidgets.QWizardPage):
    def __init__(self, editable_map: Dict[str, EditableDependency]) -> None:
        super().__init__()
        self.setTitle("Dependencies")
        self.options: List[DependencyOption] = []
        self.groups: List[DependencyGroup] = []
        self.editable_map = editable_map
        self.option_lookup: Dict[str, DependencyOption] = {}
        self._initialized = False
        self._pending_cli_args: Optional[argparse.Namespace] = None
        layout = QtWidgets.QVBoxLayout(self)
        description = QtWidgets.QLabel(
            "Optional packages enable specific hardware drivers, lab workflows, documentation builds, and other extras. "
            "Everything required for ACQ4 to run is already included; uncheck anything you do not need to reduce download size."
        )
        description.setWordWrap(True)
        layout.addWidget(description)
        self.option_items: Dict[str, QtWidgets.QTreeWidgetItem] = {}
        self.tree = QtWidgets.QTreeWidget()
        self.tree.setHeaderHidden(True)
        self.tree.setRootIsDecorated(True)
        self.tree.setUniformRowHeights(True)
        self.tree.setSelectionMode(QtWidgets.QAbstractItemView.SelectionMode.NoSelection)
        layout.addWidget(self.tree)
        self.status_label = QtWidgets.QLabel("")
        layout.addWidget(self.status_label)
        clone_label = QtWidgets.QLabel(
            "Editable clones fetch the full source for select packages so you can make changes and track them in-place. "
            "Only enable these if you plan to develop those libraries locally; each clone adds a separate git checkout."
        )
        clone_label.setWordWrap(True)
        layout.addWidget(clone_label)
        self.clone_tree = QtWidgets.QTreeWidget()
        self.clone_tree.setHeaderHidden(True)
        self.clone_tree.setRootIsDecorated(False)
        self.clone_tree.setUniformRowHeights(True)
        self.clone_tree.setSelectionMode(QtWidgets.QAbstractItemView.SelectionMode.NoSelection)
        layout.addWidget(self.clone_tree)
        self.clone_items: Dict[str, QtWidgets.QTreeWidgetItem] = {}
        self._populate_clone_tree()

        # Desktop shortcut checkbox (Windows only)
        self.create_shortcut_checkbox = QtWidgets.QCheckBox("Create desktop shortcut to start ACQ4")
        self.create_shortcut_checkbox.setChecked(True)
        if sys.platform != "win32":
            self.create_shortcut_checkbox.setVisible(False)
        layout.addWidget(self.create_shortcut_checkbox)

    def initializePage(self) -> None:
        """Fetch pyproject.toml from GitHub and populate the dependency tree."""
        if self._initialized:
            return

        wizard = cast(InstallWizard, self.wizard())
        repo_url = wizard.repo_url()
        branch = wizard.branch()

        self.status_label.setText(f"Fetching dependencies from {repo_url} ({branch})...")
        QtWidgets.QApplication.processEvents()

        try:
            content, used_fallback = fetch_pyproject_from_github(repo_url, branch)
            self.groups = dependency_groups_from_pyproject(content=content)
            self.options = parse_optional_dependencies(content=content)
            self.option_lookup = {dep.spec: dep for dep in self.options}
            self._populate_tree()
            if used_fallback:
                self.status_label.setStyleSheet("color: #8a6d3b;")  # Warning color
                self.status_label.setText(
                    f"Note: pyproject.toml not found in {repo_url} ({branch}). "
                    "Using dependency list from github.com/acq4/acq4:main instead."
                )
            else:
                self.status_label.setText("")
            self._initialized = True

            # Apply CLI args if they were provided before initialization
            if self._pending_cli_args is not None:
                self._apply_cli_args_internal(self._pending_cli_args)
                self._pending_cli_args = None
        except InstallerError as exc:
            self.status_label.setStyleSheet("color: #a94442;")
            self.status_label.setText(f"Error loading dependencies: {exc}")

    def _populate_tree(self) -> None:
        assert self.tree is not None
        self.tree.clear()
        for group in self.groups:
            parent_label = _format_with_description(group.title, group.description)
            parent = QtWidgets.QTreeWidgetItem([parent_label])
            parent.setExpanded(True)
            flags = parent.flags()
            if group.optional:
                parent_flags = flags | QtCore.Qt.ItemFlag.ItemIsUserCheckable
                if TRISTATE_FLAG is not None:
                    parent_flags |= TRISTATE_FLAG
                parent.setFlags(parent_flags)
                parent.setCheckState(0, QtCore.Qt.CheckState.Checked)
            else:
                parent.setFlags(flags & ~QtCore.Qt.ItemFlag.ItemIsUserCheckable)
            for spec in group.packages:
                item = QtWidgets.QTreeWidgetItem(parent, [spec])
                dep = self.option_lookup.get(spec)
                label = self._option_label(dep, spec)
                item.setText(0, label)
                if group.optional:
                    child_flags = item.flags() | QtCore.Qt.ItemFlag.ItemIsUserCheckable
                    item.setFlags(child_flags)
                    item.setCheckState(0, QtCore.Qt.CheckState.Checked)
                else:
                    item.setFlags(item.flags() & ~QtCore.Qt.ItemFlag.ItemIsUserCheckable)
                item.setData(0, QtCore.Qt.ItemDataRole.UserRole, spec)
                self.option_items[spec] = item
            self.tree.addTopLevelItem(parent)
        self.tree.expandAll()

    def _populate_clone_tree(self) -> None:
        self.clone_tree.clear()
        for editable in self.editable_map.values():
            label = self._editable_label(editable)
            item = QtWidgets.QTreeWidgetItem([label])
            item.setFlags(item.flags() | QtCore.Qt.ItemFlag.ItemIsUserCheckable)
            item.setCheckState(0, QtCore.Qt.CheckState.Unchecked)
            item.setData(0, QtCore.Qt.ItemDataRole.UserRole, editable.key)
            self.clone_tree.addTopLevelItem(item)
            self.clone_items[editable.key] = item

    def _option_label(self, dep: Optional[DependencyOption], fallback: str) -> str:
        if dep is None:
            return fallback
        title = dep.display_name or dep.spec
        return _format_with_description(title, dep.description)

    def _editable_label(self, editable: EditableDependency) -> str:
        return _format_with_description(editable.display_name or editable.key, editable.description)

    def selected_specs(self) -> List[str]:
        enabled: List[str] = []
        for dep in self.options:
            item = self.option_items.get(dep.spec)
            if item is not None and item.checkState(0) == QtCore.Qt.CheckState.Checked:
                enabled.append(dep.spec)
        return enabled

    def selected_clone_keys(self) -> List[str]:
        selected: List[str] = []
        for key, item in self.clone_items.items():
            if item.checkState(0) == QtCore.Qt.CheckState.Checked:
                selected.append(key)
        return selected

    def apply_cli_args(self, args: argparse.Namespace) -> None:
        """Apply CLI arguments to this page.

        If the page hasn't been initialized yet, store the args for later application.
        """
        if not self._initialized:
            self._pending_cli_args = args
        else:
            self._apply_cli_args_internal(args)

    def _apply_cli_args_internal(self, args: argparse.Namespace) -> None:
        """Apply CLI arguments to the dependency selections."""
        try:
            selected_specs = resolve_optional_selection_from_args(args, self.options, self.groups)
        except InstallerError:
            selected_specs = [dep.spec for dep in self.options]
        selected_set = set(selected_specs)
        for spec, item in self.option_items.items():
            state = QtCore.Qt.CheckState.Checked if spec in selected_set else QtCore.Qt.CheckState.Unchecked
            item.setCheckState(0, state)
        try:
            clone_keys = resolve_editable_selection_from_args(args, self.editable_map)
        except InstallerError:
            clone_keys = []
        clone_set = set(clone_keys)
        for key, item in self.clone_items.items():
            state = QtCore.Qt.CheckState.Checked if key in clone_set else QtCore.Qt.CheckState.Unchecked
            item.setCheckState(0, state)

    def cli_arguments(self) -> List[str]:
        specs = self.selected_specs()
        args: List[str] = []
        if len(specs) == len(self.options):
            args.extend([ARG_OPTIONAL_MODE, "all"])
        elif not specs:
            args.extend([ARG_OPTIONAL_MODE, "none"])
        else:
            args.extend([ARG_OPTIONAL_MODE, "list"])
            cli_names: List[str] = []
            for spec in specs:
                dep = self.option_lookup.get(spec)
                cli_names.append(dep.cli_name if dep else normalize_spec_name(spec))
            args.extend([ARG_OPTIONAL_DEP, ",".join(cli_names)])
        clones = self.selected_clone_keys()
        if clones:
            args.extend([ARG_EDITABLE_CLONE, ",".join(clones)])
        return args


class ConfigPage(QtWidgets.QWizardPage):
    def __init__(self) -> None:
        super().__init__()
        self.setTitle("Configuration Source")
        layout = QtWidgets.QVBoxLayout(self)
        intro_label = QtWidgets.QLabel(
            "Every ACQ4 installation needs a configuration directory that captures hardware mappings and experiment defaults. "
            "Choose how you want to create or reuse that configuration before first launch."
        )
        intro_label.setWordWrap(True)
        layout.addWidget(intro_label)
        self.new_radio = QtWidgets.QRadioButton("Create a new configuration from acq4/config/example")
        self.clone_radio = QtWidgets.QRadioButton("Clone configuration from repository")
        self.copy_radio = QtWidgets.QRadioButton("Copy configuration from an existing directory")
        self.new_radio.setChecked(True)
        layout.addWidget(self.new_radio)
        new_help = QtWidgets.QLabel(
            "Recommended for first-time setups. The installer copies a clean template that you can customize later."
        )
        new_help.setWordWrap(True)
        new_help.setIndent(24)
        layout.addWidget(new_help)

        clone_block = QtWidgets.QVBoxLayout()
        clone_block.addWidget(self.clone_radio)
        clone_help = QtWidgets.QLabel(
            "Select this when your lab already maintains a shared config repository. "
            "Provide a git URL with read access (use a token if the repo is private)."
        )
        clone_help.setWordWrap(True)
        clone_help.setIndent(24)
        clone_block.addWidget(clone_help)
        clone_widget_container = QtWidgets.QWidget()
        clone_widget_container.setContentsMargins(32, 0, 0, 0)
        clone_widget_layout = QtWidgets.QVBoxLayout(clone_widget_container)
        clone_widget_layout.setContentsMargins(0, 0, 0, 0)
        self.git_repo_widget = GitRepoWidget(default_repo="", default_branch="main")
        self.git_repo_widget.repo_edit.setPlaceholderText("https://github.com/your/config-repo.git")
        clone_widget_layout.addWidget(self.git_repo_widget)
        clone_block.addWidget(clone_widget_container)
        layout.addLayout(clone_block)

        self.copy_path_edit = QtWidgets.QLineEdit()
        self.copy_path_edit.setPlaceholderText("Path to existing ACQ4 config directory")
        self.copy_browse_button = QtWidgets.QPushButton("Browse…")
        self.copy_browse_button.clicked.connect(self._browse_copy_path)
        copy_block = QtWidgets.QVBoxLayout()
        copy_block.addWidget(self.copy_radio)
        copy_help = QtWidgets.QLabel(
            "Use this if you already have a working ACQ4 config folder on disk (for example from another machine) "
            "and simply want to copy it into the new installation."
        )
        copy_help.setWordWrap(True)
        copy_help.setIndent(24)
        copy_block.addWidget(copy_help)
        copy_row = QtWidgets.QHBoxLayout()
        copy_row.setContentsMargins(32, 0, 0, 0)
        copy_row.addWidget(self.copy_path_edit)
        copy_row.addWidget(self.copy_browse_button)
        copy_block.addLayout(copy_row)
        layout.addLayout(copy_block)

        # Config file selection (for both copy and clone modes)
        config_file_container = QtWidgets.QWidget()
        config_file_container.setContentsMargins(32, 0, 0, 0)
        config_file_layout = QtWidgets.QFormLayout(config_file_container)
        config_file_layout.setContentsMargins(0, 0, 0, 0)
        self.config_file_combo = QtWidgets.QComboBox()
        self.config_file_combo.setEditable(True)
        self.config_file_combo.setPlaceholderText("default.cfg")
        config_file_layout.addRow("Config file:", self.config_file_combo)
        self.config_file_status_label = QtWidgets.QLabel()
        self.config_file_status_label.setWordWrap(True)
        config_file_layout.addRow(self.config_file_status_label)
        layout.addWidget(config_file_container)
        self.config_file_container = config_file_container

        self.clone_radio.toggled.connect(self._update_mode_widgets)
        self.copy_radio.toggled.connect(self._update_mode_widgets)
        self.new_radio.toggled.connect(self._update_mode_widgets)
        self.git_repo_widget.repoChanged.connect(self._on_clone_repo_changed)
        self.copy_path_edit.textChanged.connect(self._on_copy_path_changed)
        self._update_mode_widgets()

    def isComplete(self) -> bool:  # noqa: N802
        if self.clone_radio.isChecked():
            return bool(self.git_repo_widget.repo_url())
        if self.copy_radio.isChecked():
            return bool(self.copy_path_edit.text().strip())
        return True

    def apply_cli_args(self, args: argparse.Namespace) -> None:
        mode = getattr(args, "config_mode", None)
        if mode == "clone":
            self.clone_radio.setChecked(True)
            repo = getattr(args, "config_repo", "") or ""
            if repo:
                self.git_repo_widget.set_repo_url(repo)
        elif mode == "new":
            self.new_radio.setChecked(True)
        elif mode == "copy":
            self.copy_radio.setChecked(True)
            path = getattr(args, "config_path", "") or ""
            if path:
                self.copy_path_edit.setText(path)
        elif getattr(args, "config_repo", None):
            self.clone_radio.setChecked(True)
            self.git_repo_widget.set_repo_url(str(args.config_repo))
        elif getattr(args, "config_path", None):
            self.copy_radio.setChecked(True)
            self.copy_path_edit.setText(str(args.config_path))
        config_file = getattr(args, "config_file", None)
        if config_file:
            self.config_file_combo.setEditText(config_file)
        self._update_mode_widgets()

    def cli_arguments(self) -> List[str]:
        if self.copy_radio.isChecked():
            mode = "copy"
        elif self.clone_radio.isChecked():
            mode = "clone"
        else:
            mode = "new"
        args = [ARG_CONFIG_MODE, mode]
        repo = self.git_repo_widget.repo_url()
        if self.clone_radio.isChecked() and repo:
            args.extend([ARG_CONFIG_REPO, repo])
        path = self.copy_path_edit.text().strip()
        if self.copy_radio.isChecked() and path:
            args.extend([ARG_CONFIG_PATH, path])
        config_file = self.config_file_combo.currentText().strip()
        if config_file and (self.copy_radio.isChecked() or self.clone_radio.isChecked()):
            args.extend([ARG_CONFIG_FILE, config_file])
        return args

    def _update_mode_widgets(self) -> None:
        clone_enabled = self.clone_radio.isChecked()
        copy_enabled = self.copy_radio.isChecked()
        config_file_enabled = clone_enabled or copy_enabled
        self.git_repo_widget.setEnabled(clone_enabled)
        self.copy_path_edit.setEnabled(copy_enabled)
        self.copy_browse_button.setEnabled(copy_enabled)
        self.config_file_container.setVisible(config_file_enabled)
        self.config_file_combo.setEnabled(config_file_enabled)
        self.completeChanged.emit()

    def _browse_copy_path(self) -> None:
        start_dir = self.copy_path_edit.text().strip() or str(Path.home())
        directory = QtWidgets.QFileDialog.getExistingDirectory(
            self,
            "Select existing ACQ4 config directory",
            start_dir
        )
        if directory:
            self.copy_path_edit.setText(directory)

    def _on_copy_path_changed(self, path_text: str) -> None:
        """Update config file list when copy path changes."""
        self.completeChanged.emit()
        if not self.copy_radio.isChecked():
            return
        path_text = path_text.strip()
        if not path_text:
            self.config_file_combo.clear()
            self.config_file_status_label.setText("")
            return
        config_path = Path(path_text).expanduser().resolve()
        if not config_path.exists() or not config_path.is_dir():
            self.config_file_combo.clear()
            self.config_file_status_label.setText("Invalid directory path")
            return
        # List files in the directory
        try:
            files = [f.name for f in config_path.iterdir() if f.is_file() and not f.name.startswith(".")]
            self._populate_config_file_combo(files)
        except (OSError, PermissionError) as e:
            self.config_file_combo.clear()
            self.config_file_status_label.setText(f"Error reading directory: {e}")

    def _on_clone_repo_changed(self, repo_url: str) -> None:
        """Update config file list when clone repo changes."""
        self.completeChanged.emit()
        if not self.clone_radio.isChecked():
            return
        if not repo_url:
            self.config_file_combo.clear()
            self.config_file_status_label.setText("")
            return
        # Fetch files from git repo in a background thread
        self.config_file_status_label.setText("Loading file list from repository...")
        self.config_file_combo.setEnabled(False)

        def fetch_files():
            try:
                wizard = self.wizard()
                token = wizard.github_token() if wizard else None
                branch = self.git_repo_widget.branch() or "main"
                repo_with_token = github_url_with_token(repo_url, token)
                files = list_git_repo_files(repo_with_token, branch)
                QtCore.QMetaObject.invokeMethod(
                    self,
                    "_handle_git_files_loaded",
                    QtCore.Qt.ConnectionType.QueuedConnection,
                    QtCore.Q_ARG(list, files)
                )
            except Exception as exc:
                QtCore.QMetaObject.invokeMethod(
                    self,
                    "_handle_git_files_error",
                    QtCore.Qt.ConnectionType.QueuedConnection,
                    QtCore.Q_ARG(str, str(exc))
                )

        thread = threading.Thread(target=fetch_files, daemon=True)
        thread.start()

    @QtCore.pyqtSlot(list)
    def _handle_git_files_loaded(self, files: List[str]) -> None:
        """Handle successful loading of files from git repo."""
        self.config_file_combo.setEnabled(True)
        self._populate_config_file_combo(files)
        if files:
            self.config_file_status_label.setText(f"Found {len(files)} files")
        else:
            self.config_file_status_label.setText("No files found in repository root")

    @QtCore.pyqtSlot(str)
    def _handle_git_files_error(self, error: str) -> None:
        """Handle error loading files from git repo."""
        self.config_file_combo.setEnabled(True)
        self.config_file_combo.clear()
        self.config_file_status_label.setText(f"Error loading files: {error}")

    def _populate_config_file_combo(self, files: List[str]) -> None:
        """Populate the config file combo box with the given files."""
        current_text = self.config_file_combo.currentText().strip()
        self.config_file_combo.blockSignals(True)
        self.config_file_combo.clear()

        # Sort files, prioritizing default.cfg
        sorted_files = sorted(files)
        if "default.cfg" in sorted_files:
            sorted_files.remove("default.cfg")
            sorted_files.insert(0, "default.cfg")

        for filename in sorted_files:
            self.config_file_combo.addItem(filename)

        # Restore previous selection or default to default.cfg
        if current_text and current_text in files:
            index = self.config_file_combo.findText(current_text)
            if index >= 0:
                self.config_file_combo.setCurrentIndex(index)
        elif "default.cfg" in files:
            self.config_file_combo.setCurrentText("default.cfg")
        elif sorted_files:
            self.config_file_combo.setCurrentIndex(0)

        self.config_file_combo.blockSignals(False)
        self.config_file_status_label.setText("")


class SummaryPage(QtWidgets.QWizardPage):
    def __init__(self) -> None:
        super().__init__()
        self.setTitle("Ready to Install")
        layout = QtWidgets.QVBoxLayout(self)
        self.summary_label = QtWidgets.QLabel()
        self.summary_label.setTextFormat(QtCore.Qt.TextFormat.RichText)
        self.summary_label.setWordWrap(True)
        layout.addWidget(self.summary_label)
        layout.addSpacing(12)
        self.export_help = QtWidgets.QLabel(
            'Use the Export button to "bake" this configuration into a reusable unattended script. '
            "That script installs ACQ4 with the exact settings shown above on other machines."
        )
        self.export_help.setWordWrap(True)
        layout.addWidget(self.export_help)

        export_row = QtWidgets.QHBoxLayout()
        self.export_button = QtWidgets.QPushButton("Export installation script…")
        size_policy = QtWidgets.QSizePolicy(QtWidgets.QSizePolicy.Policy.Maximum,
                                            QtWidgets.QSizePolicy.Policy.Fixed)
        self.export_button.setSizePolicy(size_policy)
        self.export_button.clicked.connect(self._export_script)
        export_row.addWidget(self.export_button)

        self.unattended_checkbox = QtWidgets.QCheckBox("Unattended install")
        self.unattended_checkbox.setChecked(True)
        self.unattended_checkbox.setToolTip(
            "When checked, the exported script will run without user interaction. "
            "Uncheck to create an interactive installer script."
        )
        export_row.addWidget(self.unattended_checkbox)
        export_row.addStretch(1)

        layout.addLayout(export_row)
        self._previous_next_text: Optional[str] = None

    def initializePage(self) -> None:  # noqa: N802
        wizard: InstallWizard = self.wizard()  # type: ignore[assignment]
        path = wizard.install_path()
        branch = wizard.branch()
        repo_url = wizard.repo_url()
        optional_count = len(wizard.selected_optional_specs())
        mode = wizard.config_mode()
        if mode == "clone":
            repo = wizard.config_repo()
            config_source = f"clone ({repo})" if repo else "clone"
        elif mode == "copy":
            copy_path = wizard.config_copy_path()
            config_source = f"copy ({copy_path})" if copy_path else "copy"
        else:
            config_source = "new"
        config_file = wizard.config_file()
        config_file_display = config_file if config_file else "default.cfg"
        editable_display = ", ".join(wizard.selected_editable_keys()) or "None"
        summary_items = [
            ("Install directory", path),
            ("Repository", repo_url),
            ("Branch/tag", branch),
            ("Optional dependencies selected", optional_count),
            ("Editable clones", editable_display),
            ("Config source", config_source),
        ]
        if mode in ("clone", "copy"):
            summary_items.append(("Config file", config_file_display))
        summary_html = "<ul>" + "".join(
            f"<li><b>{title}:</b> {value}</li>" for title, value in summary_items
        ) + "</ul>"
        self.summary_label.setText(summary_html)
        if wizard is not None:
            if self._previous_next_text is None:
                self._previous_next_text = wizard.buttonText(QtWidgets.QWizard.WizardButton.NextButton)
            wizard.setButtonText(QtWidgets.QWizard.WizardButton.NextButton, "Install")

    def cleanupPage(self) -> None:  # noqa: N802
        wizard = self.wizard()
        if wizard is not None and self._previous_next_text is not None:
            wizard.setButtonText(QtWidgets.QWizard.WizardButton.NextButton, self._previous_next_text)
        super().cleanupPage()

    def _export_script(self) -> None:
        wizard: Optional[InstallWizard] = self.wizard()  # type: ignore[assignment]
        if wizard is None:
            return
        unattended = self.unattended_checkbox.isChecked()
        cli_args = wizard.cli_arguments(unattended=unattended)
        is_windows = os.name == "nt"
        default_suffix = ".bat" if is_windows else ".sh"
        default_name = f"acq4_install{default_suffix}"
        dialog_fn = QtWidgets.QFileDialog.getSaveFileName
        filters = "Script files (*.sh *.bat);;Shell scripts (*.sh);;Batch scripts (*.bat)"
        default_path = Path.cwd() / default_name
        file_path, _ = dialog_fn(
            self,
            "Save unattended installer script",
            str(default_path),
            filters,
        )
        if not file_path:
            return
        target_path = Path(file_path)
        if target_path.suffix.lower() not in {".sh", ".bat"}:
            target_path = target_path.with_suffix(default_suffix)
        try:
            script_text = build_unattended_script_content(cli_args, is_windows=is_windows)
            target_path.write_text(script_text, encoding="utf-8")
        except Exception as exc:  # noqa: BLE001
            QtWidgets.QMessageBox.critical(self, "Export Failed", str(exc))
        else:
            QtWidgets.QMessageBox.information(self, "Export Complete",
                                              f"Script saved to {target_path}. Run it to repeat this installation.")


class InstallPage(QtWidgets.QWizardPage):
    def __init__(self) -> None:
        super().__init__()
        self.setTitle("Install")
        self.setFinalPage(True)
        layout = QtWidgets.QVBoxLayout(self)
        description = QtWidgets.QLabel("ACQ4 will now be installed. You can review progress and logs below.")
        description.setWordWrap(True)
        layout.addWidget(description)
        self.log_tree = QtWidgets.QTreeWidget()
        self.log_tree.setHeaderHidden(True)
        self.log_tree.setUniformRowHeights(True)
        self.log_tree.setHorizontalScrollBarPolicy(QtCore.Qt.ScrollBarPolicy.ScrollBarAsNeeded)
        self.log_tree.setTextElideMode(QtCore.Qt.TextElideMode.ElideNone)
        self.log_tree.setSelectionMode(QtWidgets.QAbstractItemView.SelectionMode.ExtendedSelection)
        self.log_tree.setContextMenuPolicy(QtCore.Qt.ContextMenuPolicy.CustomContextMenu)
        self.log_tree.customContextMenuRequested.connect(self._show_log_context_menu)
        self.log_tree.setToolTip("Right-click or use Ctrl+C to copy selected log lines")
        header = self.log_tree.header()
        header.setStretchLastSection(False)
        header.setSectionResizeMode(QtWidgets.QHeaderView.ResizeMode.ResizeToContents)
        layout.addWidget(self.log_tree)
        self.progress_bar = QtWidgets.QProgressBar()
        self.progress_bar.setRange(0, 0)
        layout.addWidget(self.progress_bar)
        self._worker: Optional[InstallerWorker] = None
        self._worker_thread: Optional[threading.Thread] = None
        self._state: Optional[InstallerState] = None
        self._task_items: Dict[int, QtWidgets.QTreeWidgetItem] = {}
        self._command_items: Dict[int, QtWidgets.QTreeWidgetItem] = {}
        self._completed = False
        self._running = False
        self._success_icon = self.style().standardIcon(QtWidgets.QStyle.StandardPixmap.SP_DialogApplyButton)
        self._error_icon = self.style().standardIcon(QtWidgets.QStyle.StandardPixmap.SP_MessageBoxCritical)
        self._back_button: Optional[QtWidgets.QAbstractButton] = None
        self._cancel_button: Optional[QtWidgets.QAbstractButton] = None
        self._pending_navigation: Optional[str] = None
        self._cancel_requested = False

    def eventFilter(self, obj: QtCore.QObject, event: QtCore.QEvent) -> bool:
        if obj in {self._back_button, self._cancel_button} and event.type() in {
            QtCore.QEvent.Type.MouseButtonPress,
            QtCore.QEvent.Type.KeyPress,
        }:
            if event.type() == QtCore.QEvent.Type.KeyPress:
                key_event = cast(QtGui.QKeyEvent, event)
                allowed = {
                    qt_key("Key_Return"),
                    qt_key("Key_Enter"),
                    qt_key("Key_Space"),
                }
                if obj is self._cancel_button:
                    allowed.add(qt_key("Key_Escape"))
                if key_event.key() not in allowed:
                    return False
            if obj is self._back_button:
                return self._handle_back_event(event)
            if obj is self._cancel_button:
                return self._handle_cancel_event(event)
        return super().eventFilter(obj, event)

    def isComplete(self) -> bool:  # noqa: N802
        return self._completed

    def initializePage(self) -> None:  # noqa: N802
        super().initializePage()
        self._completed = False
        self._cancel_requested = False
        self._pending_navigation = None
        self._reset_ui()
        self._setup_navigation_hooks()
        self._start_installation()

    def cleanupPage(self) -> None:  # noqa: N802
        super().cleanupPage()
        self._remove_navigation_hooks()
        self._disconnect_worker()

    def _reset_ui(self) -> None:
        self.log_tree.clear()
        self._task_items.clear()
        self._command_items.clear()
        self.progress_bar.setRange(0, 0)
        self.progress_bar.setValue(0)

    def _start_installation(self) -> None:
        wizard: Optional[InstallWizard] = self.wizard()  # type: ignore[assignment]
        if wizard is None:
            return
        self._state = collect_state(wizard)
        self._running = True
        self._update_navigation(running=True, success=False)
        self._worker = InstallerWorker(self._state)
        self._worker.log_event.connect(self._handle_log_event)
        self._worker.finished.connect(self._handle_finished)
        self._worker_thread = threading.Thread(target=self._worker.run, daemon=True)
        self._worker_thread.start()

    def _disconnect_worker(self) -> None:
        if self._worker:
            try:
                self._worker.log_event.disconnect(self._handle_log_event)
            except TypeError:
                pass
            try:
                self._worker.finished.disconnect(self._handle_finished)
            except TypeError:
                pass
        self._worker = None
        self._worker_thread = None

    def _setup_navigation_hooks(self) -> None:
        wizard = self.wizard()
        if not wizard:
            return
        self._back_button = wizard.button(QtWidgets.QWizard.WizardButton.BackButton)
        self._cancel_button = wizard.button(QtWidgets.QWizard.WizardButton.CancelButton)
        for button in (self._back_button, self._cancel_button):
            if button is not None:
                button.installEventFilter(self)

    def _remove_navigation_hooks(self) -> None:
        for button in (self._back_button, self._cancel_button):
            if button is not None:
                button.removeEventFilter(self)
        self._back_button = None
        self._cancel_button = None

    def _handle_back_event(self, event: QtCore.QEvent) -> bool:
        if not self._running:
            return False
        if not self._confirm_back_navigation():
            return True
        self._request_cancel("back")
        return True

    def _handle_cancel_event(self, event: QtCore.QEvent) -> bool:
        if not self._running:
            return False
        self._request_cancel("cancel")
        return True

    def _confirm_back_navigation(self) -> bool:
        response = QtWidgets.QMessageBox.question(
            self,
            "Cancel installation?",
            "Going back will cancel the current installation. Continue?",
            QtWidgets.QMessageBox.StandardButton.Yes | QtWidgets.QMessageBox.StandardButton.No,
            QtWidgets.QMessageBox.StandardButton.No,
        )
        return response == QtWidgets.QMessageBox.StandardButton.Yes

    def _request_cancel(self, action: str) -> None:
        self._pending_navigation = action
        if self._cancel_requested:
            return
        self._cancel_requested = True
        if self._worker:
            self._worker.request_cancel()
        self._append_message("Cancellation requested...", None)

    def _perform_pending_navigation(self) -> None:
        if not self._pending_navigation:
            return
        wizard = self.wizard()
        action = self._pending_navigation
        self._pending_navigation = None
        if not wizard:
            return
        if action == "back":
            wizard.back()
        elif action == "cancel":
            wizard.reject()

    def _handle_log_event(self, event: InstallerLogEvent) -> None:
        kind = event.kind
        data = event.data
        if kind == "task-start":
            title = data.get("title", "Task")
            task_id = data.get("task_id")
            if task_id is None:
                return
            item = QtWidgets.QTreeWidgetItem([title])
            item.setExpanded(True)
            self.log_tree.addTopLevelItem(item)
            self._task_items[task_id] = item
            self._scroll_to_item(item)
        elif kind == "task-complete":
            task_id = data.get("task_id")
            success = data.get("success", False)
            item = self._task_items.get(task_id)
            if item is None:
                return
            item.setIcon(0, self._success_icon if success else self._error_icon)
            item.setExpanded(not success)
        elif kind == "command-start":
            command_id = data.get("command_id")
            task_id = data.get("task_id")
            text = data.get("text", "Command")
            if command_id is None:
                return
            parent = self._task_items.get(task_id)
            if parent is None:
                parent = QtWidgets.QTreeWidgetItem(["Task"])
                parent.setExpanded(True)
                self.log_tree.addTopLevelItem(parent)
            item = QtWidgets.QTreeWidgetItem([text])
            item.setExpanded(True)
            parent.addChild(item)
            self._command_items[command_id] = item
            self._scroll_to_item(item)
        elif kind == "command-output":
            command_id = data.get("command_id")
            text = data.get("text", "")
            parent = self._command_items.get(command_id)
            if parent is None:
                return
            output_item = QtWidgets.QTreeWidgetItem([text])
            font = output_item.font(0)
            font.setFamily("Monospace")
            output_item.setFont(0, font)
            parent.addChild(output_item)
            self._scroll_to_item(output_item)
        elif kind == "command-complete":
            command_id = data.get("command_id")
            success = data.get("success", False)
            item = self._command_items.get(command_id)
            if item is None:
                return
            item.setIcon(0, self._success_icon if success else self._error_icon)
            item.setExpanded(not success)
        elif kind == "message":
            text = data.get("text", "")
            task_id = data.get("task_id")
            self._append_message(text, task_id)
        elif kind == "progress":
            total = data.get("total", 0)
            value = data.get("value", 0)
            if total <= 0:
                self.progress_bar.setRange(0, 0)
            else:
                self.progress_bar.setRange(0, total)
                self.progress_bar.setValue(value)

    def _append_message(self, text: str, task_id: Optional[int]) -> None:
        if not text:
            return
        parent = self._task_items.get(task_id)
        if parent is None:
            item = QtWidgets.QTreeWidgetItem([text])
            font = item.font(0)
            font.setItalic(True)
            item.setFont(0, font)
            brush = QtGui.QBrush(QtGui.QColor("#555555"))
            item.setForeground(0, brush)
            self.log_tree.addTopLevelItem(item)
            self._scroll_to_item(item)
        else:
            child = QtWidgets.QTreeWidgetItem([text])
            font = child.font(0)
            font.setItalic(True)
            child.setFont(0, font)
            parent.addChild(child)
            self._scroll_to_item(child)

    def _scroll_to_item(self, item: QtWidgets.QTreeWidgetItem) -> None:
        index = self.log_tree.indexFromItem(item)
        self.log_tree.scrollTo(index, QtWidgets.QAbstractItemView.ScrollHint.PositionAtBottom)

    def _show_log_context_menu(self, position: QtCore.QPoint) -> None:
        """Show context menu for log tree with copy options."""
        menu = QtWidgets.QMenu(self.log_tree)

        # Copy action
        copy_action = menu.addAction("Copy Selected Lines")
        copy_action.setShortcut(QtGui.QKeySequence.StandardKey.Copy)
        copy_action.triggered.connect(self._copy_selected_log_lines)

        # Select All action
        select_all_action = menu.addAction("Select All")
        select_all_action.setShortcut(QtGui.QKeySequence.StandardKey.SelectAll)
        select_all_action.triggered.connect(self.log_tree.selectAll)

        # Only enable copy if there's a selection
        selected_items = self.log_tree.selectedItems()
        copy_action.setEnabled(len(selected_items) > 0)

        menu.exec(self.log_tree.viewport().mapToGlobal(position))

    def _copy_selected_log_lines(self) -> None:
        """Copy selected log lines to clipboard."""
        selected_items = self.log_tree.selectedItems()
        if not selected_items:
            return

        # Collect text from selected items, preserving tree hierarchy
        lines: List[str] = []
        for item in selected_items:
            # Get the indentation level
            level = 0
            parent = item.parent()
            while parent is not None:
                level += 1
                parent = parent.parent()

            # Add indentation
            indent = "  " * level
            text = item.text(0)
            lines.append(f"{indent}{text}")

        # Copy to clipboard
        clipboard = QtWidgets.QApplication.clipboard()
        if clipboard:
            clipboard.setText("\n".join(lines))

    def keyPressEvent(self, event: QtGui.QKeyEvent) -> None:  # noqa: N802
        """Handle keyboard shortcuts."""
        # Ctrl+C to copy selected lines
        if event.matches(QtGui.QKeySequence.StandardKey.Copy):
            self._copy_selected_log_lines()
            event.accept()
            return
        # Ctrl+A to select all log lines
        if event.matches(QtGui.QKeySequence.StandardKey.SelectAll):
            self.log_tree.selectAll()
            event.accept()
            return
        super().keyPressEvent(event)

    def _handle_finished(self, success: bool, detail: str) -> None:
        self._running = False
        self._update_navigation(running=False, success=success)
        self._disconnect_worker()
        cancelled = detail == "Installation cancelled"
        if success:
            self._completed = True
            self.completeChanged.emit()

            # Check for post-install documentation
            post_install_message = self._build_post_install_message()
            if post_install_message:
                msg_box = QtWidgets.QMessageBox(self)
                msg_box.setWindowTitle("Installation Complete")
                msg_box.setIcon(QtWidgets.QMessageBox.Icon.Information)
                msg_box.setText("<p><b>Installation complete.</b></p>"
                               "<p>The following packages require additional 3rd-party software to be installed:</p>"
                               + post_install_message)
                msg_box.setTextFormat(QtCore.Qt.TextFormat.RichText)
                msg_box.setStandardButtons(QtWidgets.QMessageBox.StandardButton.Ok)
                msg_box.exec()
            else:
                QtWidgets.QMessageBox.information(self, "Installer", "Installation complete.")
        else:
            if cancelled:
                QtWidgets.QMessageBox.information(self, "Installer", "Installation cancelled.")
            else:
                QtWidgets.QMessageBox.critical(self, "Installer", detail)
            self._prompt_cleanup()
        self._perform_pending_navigation()

    def _build_post_install_message(self) -> str:
        """Build HTML message with post-install documentation for selected packages."""
        if not self._state:
            return ""

        # Get selected optional dependencies with post-install docs
        packages_with_docs: List[Tuple[str, str]] = []
        selected_specs = set(self._state.selected_optional)

        for dep in self._state.optional_dependencies:
            if dep.spec in selected_specs and dep.post_install_doc:
                display_name = dep.display_name or dep.spec
                packages_with_docs.append((display_name, dep.post_install_doc))

        if not packages_with_docs:
            return ""

        # Build HTML list
        html_parts = ["<ul>"]
        for name, doc in packages_with_docs:
            html_parts.append(f"<li><b>{name}</b>: {doc}</li>")
        html_parts.append("</ul>")

        return "".join(html_parts)

    def _update_navigation(self, running: bool, success: bool) -> None:
        wizard = self.wizard()
        if not wizard:
            return
        back_button = wizard.button(QtWidgets.QWizard.WizardButton.BackButton)
        if back_button is not None:
            back_button.setEnabled(True)
        cancel_button = wizard.button(QtWidgets.QWizard.WizardButton.CancelButton)
        if cancel_button is not None:
            cancel_button.setEnabled(True)
            cancel_button.setVisible(not success)
        finish_button = wizard.button(QtWidgets.QWizard.WizardButton.FinishButton)
        if finish_button is not None:
            finish_button.setEnabled(success)

    def _prompt_cleanup(self) -> None:
        if not self._state:
            return
        install_path = self._state.install_path
        if not install_path.exists():
            return
        response = QtWidgets.QMessageBox.question(
            self,
            "Delete Incomplete Installation?",
            f"Installation failed. Delete {install_path}?",
            QtWidgets.QMessageBox.StandardButton.Yes | QtWidgets.QMessageBox.StandardButton.No,
            QtWidgets.QMessageBox.StandardButton.No,
        )
        if response != QtWidgets.QMessageBox.StandardButton.Yes:
            return
        try:
            shutil.rmtree(install_path)
        except Exception as exc:  # noqa: BLE001
            QtWidgets.QMessageBox.warning(self, "Unable to Delete", f"Could not remove {install_path}: {exc}")

def ensure_directory_empty(target: Path) -> None:
    """Ensure that the installation directory is newly created for this run.

    Parameters
    ----------
    target : Path
        Directory that will hold the new installation.
    """
    if target.exists():
        raise InstallerError(f"{target} already exists. Choose a new directory.")
    target.mkdir(parents=True, exist_ok=False)


def find_conda_executable() -> str:
    """Locate the conda executable, preferring the environment used by bootstrap scripts."""
    candidates = [os.environ.get("CONDA_EXE"), shutil.which("conda")]
    for candidate in candidates:
        if candidate and Path(candidate).exists():
            return candidate
    raise InstallerError("Conda executable not found. Please run the installer via the bootstrap script.")


def run_command(cmd: Iterable[str], logger: StructuredLogger, cwd: Optional[Path] = None,
                env: Optional[Dict[str, str]] = None, task_id: Optional[int] = None,
                cancel_event: Optional[threading.Event] = None,
                conda_env: Optional[Path] = None, conda_exe: Optional[str] = None,
                mask_values: Optional[Iterable[str]] = None) -> None:
    """Execute a subprocess while streaming stdout to the provided logger.

    Parameters
    ----------
    cmd : iterable of str
        Command and arguments to execute.
    logger : StructuredLogger
        Structured logger used for emitting task/command events and plain text output.
    cwd : Path, optional
        Directory to run the command from.
    env : dict, optional
        Environment overrides for the process.
    task_id : int, optional
        Currently active task identifier for associating events.
    cancel_event : threading.Event, optional
        When set, terminates the subprocess and raises ``InstallerCancelled``.
    conda_env : Path, optional
        When provided, run the command inside this conda environment via ``conda run -p``.
    conda_exe : str, optional
        Path to the conda executable; required if ``conda_env`` is set.
    mask_values : iterable of str, optional
        Secrets to redact from log output and raised error messages.
    """
    cmd_list = [str(part) for part in cmd]
    if conda_env is not None:
        if not conda_exe:
            raise InstallerError("conda_exe is required when conda_env is specified")
        cmd_list = [
            str(conda_exe),
            "run",
            "--no-capture-output",
            "-p",
            str(conda_env),
            *cmd_list,
        ]
    mask_list = [str(value) for value in (mask_values or []) if value]

    def _mask(text: str) -> str:
        result = text
        for secret in mask_list:
            result = result.replace(secret, "********")
        return result

    display_cmd = shlex.join(cmd_list)
    if cwd:
        display_cmd = f"(cd {cwd}) {display_cmd}"
    masked_display = _mask(display_cmd)
    logger.message(masked_display, task_id=task_id, broadcast=False)
    command_id = logger.start_command(task_id, masked_display)
    process = subprocess.Popen(
        cmd_list,
        cwd=str(cwd) if cwd else None,
        stdout=subprocess.PIPE,
        stderr=subprocess.PIPE,
        text=True,
        env=env,
    )
    output_queue: "queue.Queue[Tuple[str, Optional[str]]]" = queue.Queue()
    pumps = [
        _StreamPump(process.stdout, "stdout", output_queue),
        _StreamPump(process.stderr, "stderr", output_queue),
    ]
    remaining = len(pumps)
    cancelled = False
    while remaining > 0:
        try:
            source, line = output_queue.get(timeout=0.1)
        except queue.Empty:
            if cancel_event and cancel_event.is_set() and process.poll() is None:
                cancelled = True
                process.kill()
            continue
        if line is None:
            remaining -= 1
            continue
        logger.command_output(command_id, line)
        if cancel_event and cancel_event.is_set() and process.poll() is None:
            cancelled = True
            process.kill()
    process.wait()
    for pump in pumps:
        pump.join()
    if process.stdout:
        process.stdout.close()
    if process.stderr:
        process.stderr.close()
    if cancel_event and cancel_event.is_set():
        cancelled = True
    if cancelled:
        if process.poll() is None:
            process.kill()
            process.wait()
        logger.finish_command(command_id, success=False)
        raise InstallerCancelled("Installation cancelled")
    if process.returncode != 0:
        logger.finish_command(command_id, success=False)
        masked_error_cmd = _mask(" ".join(cmd_list))
        raise InstallerError(f"Command failed: {masked_error_cmd}")
    logger.finish_command(command_id, success=True)


def make_git_env() -> Dict[str, str]:
    """Create an environment dict for running git commands without interactive prompts.

    Returns
    -------
    dict
        Environment variables with GIT_TERMINAL_PROMPT=0 to prevent credential prompts.
    """
    env = os.environ.copy()
    env["GIT_TERMINAL_PROMPT"] = "0"
    return env


def run_git_command(cmd: Iterable[str], logger: StructuredLogger, cwd: Optional[Path] = None,
                    task_id: Optional[int] = None, cancel_event: Optional[threading.Event] = None,
                    mask_values: Optional[Iterable[str]] = None) -> None:
    """Execute a git command with GIT_TERMINAL_PROMPT disabled to prevent credential prompts.

    Parameters
    ----------
    cmd : iterable of str
        Git command and arguments to execute.
    log_fn : Callable[[str], None]
        Function used to record each line of combined stdout/stderr.
    cwd : Path, optional
        Directory to run the command from.
    """
    env = make_git_env()
    run_command(cmd, logger, cwd=cwd, env=env, task_id=task_id, cancel_event=cancel_event, mask_values=mask_values)


def list_git_repo_files(repo_url: str, branch: str) -> List[str]:
    """List files at the root of a git repository.

    Parameters
    ----------
    repo_url : str
        Git repository URL (should already have token embedded if needed)
    branch : str
        Branch or tag to list files from

    Returns
    -------
    list of str
        List of filenames at the root of the repository
    """
    import tempfile
    temp_dir = Path(tempfile.mkdtemp(prefix="acq4_config_"))
    try:
        env = make_git_env()

        # Bare clone with depth 1
        result = subprocess.run(
            ["git", "clone", "--bare", "--depth", "1", "--single-branch", "--branch", branch, repo_url, str(temp_dir)],
            capture_output=True,
            text=True,
            env=env,
            timeout=60
        )

        if result.returncode != 0:
            raise InstallerError(f"Failed to clone repository: {result.stderr}")

        # List files at the root using git ls-tree
        result = subprocess.run(
            ["git", "--git-dir", str(temp_dir), "ls-tree", "HEAD"],
            capture_output=True,
            text=True,
            env=env,
            timeout=10
        )

        if result.returncode != 0:
            raise InstallerError(f"Failed to list repository files: {result.stderr}")

        # Parse output - format is: <mode> <type> <object> <file>
        # Only return blobs (files), not trees (directories)
        files = []
        for line in result.stdout.splitlines():
            parts = line.split(None, 3)
            if len(parts) >= 4:
                obj_type = parts[1]
                filename = parts[3]
                if obj_type == "blob" and not filename.startswith("."):
                    files.append(filename)
        return sorted(files)
    finally:
        if temp_dir.exists():
            shutil.rmtree(temp_dir, ignore_errors=True)


class InstallWizard(QtWidgets.QWizard):
    def __init__(self, editable_map: Dict[str, EditableDependency], cli_args: argparse.Namespace,
                 test_flags: Optional[set[str]] = None) -> None:
        super().__init__()
        self.setWindowTitle("ACQ4 Installer")
        self.editable_map = editable_map
        self.cli_args = cli_args
        self.test_flags = test_flags or set()
        self.setOption(QtWidgets.QWizard.WizardOption.NoBackButtonOnStartPage, True)
        git_missing = "no-git" in self.test_flags or not is_git_available()
        self.git_page = GitPage() if git_missing else None
        self.location_page = LocationPage()
        self.dependencies_page = DependenciesPage(self.editable_map)
        self.config_page = ConfigPage()
        self.summary_page = SummaryPage()
        self.install_page = InstallPage()
        if self.git_page is not None:
            self.addPage(self.git_page)
        self.addPage(self.location_page)
        self.addPage(self.dependencies_page)
        self.addPage(self.config_page)
        self.addPage(self.summary_page)
        self.addPage(self.install_page)

        # Connect github token from LocationPage to ConfigPage's git_repo_widget
        self.location_page.github_token_edit.textChanged.connect(
            lambda token: self.config_page.git_repo_widget.set_github_token(token.strip() or None)
        )

        self.apply_cli_arguments(cli_args)
        self._apply_default_size()

    def install_path(self) -> Path:
        raw_value = self.field("install_path")
        return Path(str(raw_value)).expanduser().resolve()

    def branch(self) -> str:
        raw_value = self.field("branch")
        value = str(raw_value).strip()
        return value or DEFAULT_BRANCH

    def repo_url(self) -> str:
        raw_value = self.field("repo_url")
        value = str(raw_value).strip()
        return value or ACQ4_REPO_URL

    def github_token(self) -> Optional[str]:
        raw_value = self.field("github_token")
        value = str(raw_value).strip()
        return value or None

    def selected_optional_specs(self) -> List[str]:
        return self.dependencies_page.selected_specs()

    def selected_editable_keys(self) -> List[str]:
        return self.dependencies_page.selected_clone_keys()

    def config_mode(self) -> str:
        if self.config_page.copy_radio.isChecked():
            return "copy"
        if self.config_page.clone_radio.isChecked():
            return "clone"
        return "new"

    def config_repo(self) -> Optional[str]:
        text = self.config_page.git_repo_widget.repo_url()
        return text or None

    def config_copy_path(self) -> Optional[Path]:
        text = self.config_page.copy_path_edit.text().strip()
        if not text:
            return None
        return Path(text).expanduser().resolve()

    def config_file(self) -> Optional[str]:
        text = self.config_page.config_file_combo.currentText().strip()
        return text or None

    def apply_cli_arguments(self, args: argparse.Namespace) -> None:
        self.location_page.apply_cli_args(args)
        self.dependencies_page.apply_cli_args(args)
        self.config_page.apply_cli_args(args)

    def cli_arguments(self, unattended: bool = False) -> List[str]:
        args: List[str] = []
        args.extend(self.location_page.cli_arguments())
        args.extend(self.dependencies_page.cli_arguments())
        args.extend(self.config_page.cli_arguments())
        if unattended:
            args.insert(0, "--unattended")
        return args

    def _apply_default_size(self) -> None:
        hint = self.sizeHint()
        width = hint.width() if hint.width() > 0 else 800
        height = hint.height() if hint.height() > 0 else 600
        self.resize(int(width * 1.5), int(height * 1.5))


class InstallerExecutor:
    """Shared implementation that performs all installer side effects."""

    def __init__(self, state: InstallerState, logger: StructuredLogger,
                 cancel_event: Optional[threading.Event] = None) -> None:
        self.state = state
        self.logger = logger
        self.cancel_event = cancel_event
        self._active_task_id: Optional[int] = None
        self._git_secrets: List[str] = [self.state.github_token] if self.state.github_token else []

    def run(self) -> None:
        base_dir = self.state.install_path
        clone_skip = normalized_clone_names(self.state.editable_selection)
        selected_optional_specs = resolve_selected_optional_specs(
            self.state.optional_dependencies,
            self.state.selected_optional,
            clone_skip,
        )
        conda_exe = find_conda_executable()
        env_dir = base_dir / CONDA_ENV_DIRNAME
        python_pkg = DEFAULT_PYTHON_VERSION
        tasks: List[tuple[str, Callable[[], None]]] = [
            ("Prepare install directory", lambda: self._prepare_install_dir(base_dir)),
            ("Clone ACQ4 repository", lambda: self._clone_acq4_repo(base_dir, self.state.repo_url, self.state.branch)),
            ("Create conda environment", lambda: self._create_conda_env(conda_exe, env_dir, python_pkg)),
            ("Install base conda packages", lambda: self._install_conda_packages(conda_exe, env_dir, DEFAULT_CONDA_PACKAGES, python_pkg)),
        ]
        if self.state.editable_selection:
            tasks.append(("Clone editable dependencies", lambda: self._handle_editable_dependencies(conda_exe, env_dir, base_dir)))
        tasks.extend([
            ("Install ACQ4 runtime dependencies", lambda: self._install_project_dependencies(conda_exe, env_dir, clone_skip, base_dir / ACQ4_SOURCE_DIRNAME)),
            ("Install ACQ4 package", lambda: self._install_acq4_package(conda_exe, env_dir, base_dir / ACQ4_SOURCE_DIRNAME)),
        ])
        if selected_optional_specs:
            tasks.append(("Install optional dependencies", lambda: self._install_optional_dependencies(conda_exe, env_dir, selected_optional_specs)))
        tasks.append(("Prepare configuration", lambda: self._prepare_config(base_dir)))
        if os.name == "nt" and self.state.create_desktop_shortcut:
            tasks.append(("Create desktop shortcut", lambda: self._create_shortcut_if_needed(base_dir, env_dir, conda_exe)))
        self.logger.set_task_total(len(tasks))
        for title, fn in tasks:
            self._run_task(title, fn)

    def _run_task(self, title: str, func: Callable[[], None]) -> None:
        self._ensure_not_cancelled()
        task_id = self.logger.start_task(title)
        previous = self._active_task_id
        self._active_task_id = task_id
        try:
            func()
        except Exception:  # noqa: BLE001
            self.logger.finish_task(task_id, success=False)
            raise
        else:
            self.logger.finish_task(task_id, success=True)
        finally:
            self._active_task_id = previous

    def _ensure_not_cancelled(self) -> None:
        if self.cancel_event and self.cancel_event.is_set():
            raise InstallerCancelled("Installation cancelled")

    def _prepare_install_dir(self, base_dir: Path) -> None:
        self.logger.message(f"Preparing install directory at {base_dir}", task_id=self._active_task_id)
        ensure_directory_empty(base_dir)

    def _clone_acq4_repo(self, base_dir: Path, repo_url: str, branch: str) -> None:
        dest = base_dir / ACQ4_SOURCE_DIRNAME
        self.logger.message(f"Cloning {repo_url} ({branch}) to {dest}", task_id=self._active_task_id)
        remote = github_url_with_token(repo_url, self.state.github_token)
        cmd = ["git", "clone", "--branch", branch, "--single-branch", remote, str(dest)]
        run_git_command(
            cmd,
            self.logger,
            task_id=self._active_task_id,
            cancel_event=self.cancel_event,
            mask_values=self._git_mask_values(),
        )

    def _create_conda_env(self, conda_exe: str, env_dir: Path, python_pkg: str) -> None:
        if env_dir.exists():
            raise InstallerError(f"Conda environment already exists at {env_dir}")
        self.logger.message("Creating base conda environment (this can take a while)...", task_id=self._active_task_id)
        cmd = [
            conda_exe,
            "create",
            "-y",
            "-p",
            str(env_dir),
            python_pkg,
            "pip",
        ]
        env = os.environ.copy()
        env["PYTHONNOUSERSITE"] = "1"
        run_command(cmd, self.logger, env=env, task_id=self._active_task_id, cancel_event=self.cancel_event)

    def _install_conda_packages(self, conda_exe: str, env_dir: Path, packages: List[str], python_pkg: str) -> None:
        remaining = [pkg for pkg in packages if pkg not in ("pip", python_pkg)]
        if not remaining:
            self.logger.message("No additional conda packages requested", task_id=self._active_task_id)
            return
        self.logger.message("Installing required conda packages...", task_id=self._active_task_id)
        cmd = [
            conda_exe,
            "install",
            "-y",
            "-p",
            str(env_dir),
            *remaining,
        ]
        run_command(cmd, self.logger, task_id=self._active_task_id, cancel_event=self.cancel_event)

    def _install_project_dependencies(self, conda_exe: str, env_dir: Path,
                                      skip_names: Iterable[str], repo_path: Path) -> None:
        deps = project_dependencies(repo_path=repo_path)
        skip_set = {name.lower() for name in skip_names}
        install_specs: List[str] = []
        for spec in deps:
            norm = normalize_spec_name(spec)
            if norm in skip_set:
                self.logger.message(f"Skipping dependency {spec} (editable clone selected)", task_id=self._active_task_id)
                continue
            install_specs.append(spec)
        if not install_specs:
            self.logger.message("No runtime dependencies to install", task_id=self._active_task_id)
            return
        self.logger.message("Installing ACQ4 runtime dependencies...", task_id=self._active_task_id)
        env = self._pip_env()
        cmd = [
            "python",
            "-u",
            "-m",
            "pip",
            "install",
            "--index-url=https://pypi.org/simple/",
            *install_specs,
        ]
        run_command(
            cmd,
            self.logger,
            env=env,
            task_id=self._active_task_id,
            cancel_event=self.cancel_event,
            conda_env=env_dir,
            conda_exe=conda_exe,
        )

    def _install_acq4_package(self, conda_exe: str, env_dir: Path, source_dir: Path) -> None:
        self.logger.message("Installing ACQ4 package in editable mode...", task_id=self._active_task_id)
        cmd = [
            "python",
            "-u",
            "-m",
            "pip",
            "install",
            "--index-url=https://pypi.org/simple/",
            "--no-deps",
            "-e",
            str(source_dir),
        ]
        env = self._pip_env()
        run_command(
            cmd,
            self.logger,
            env=env,
            task_id=self._active_task_id,
            cancel_event=self.cancel_event,
            conda_env=env_dir,
            conda_exe=conda_exe,
        )

    def _install_optional_dependencies(self, conda_exe: str, env_dir: Path, specs: List[str]) -> None:
        if not specs:
            self.logger.message("No optional dependencies selected", task_id=self._active_task_id)
            return
        self.logger.message("Installing optional dependencies via pip...", task_id=self._active_task_id)
        cmd = [
            "python",
            "-u",
            "-m",
            "pip",
            "install",
            "--index-url=https://pypi.org/simple/",
            *specs,
        ]
        env = self._pip_env()
        run_command(
            cmd,
            self.logger,
            env=env,
            task_id=self._active_task_id,
            cancel_event=self.cancel_event,
            conda_env=env_dir,
            conda_exe=conda_exe,
        )

    def _handle_editable_dependencies(self, conda_exe: str, env_dir: Path, base_dir: Path) -> None:
        if not self.state.editable_selection:
            self.logger.message("No editable dependencies selected", task_id=self._active_task_id)
            return
        dep_dir = base_dir / DEPENDENCIES_DIRNAME
        dep_dir.mkdir(parents=True, exist_ok=True)
        editable_map = editable_dependencies()
        for key in self.state.editable_selection:
            meta = editable_map.get(key)
            if not meta:
                continue
            repo_url = meta.git_url
            if not repo_url:
                self.logger.message(f"Skipping clone for {key}: repo URL not configured.", task_id=self._active_task_id)
                continue
            target = dep_dir / key
            self.logger.message(f"Cloning {meta.display_name or key} to {target}", task_id=self._active_task_id)
            remote = github_url_with_token(repo_url, self.state.github_token)
            cmd = ["git", "clone", remote, str(target)]
            run_git_command(
                cmd,
                self.logger,
                task_id=self._active_task_id,
                cancel_event=self.cancel_event,
                mask_values=self._git_mask_values(),
            )
            self.logger.message(f"Installing {meta.display_name or key} in editable mode", task_id=self._active_task_id)
            cmd = [
                "python",
                "-u",
                "-m",
                "pip",
                "install",
                "--index-url=https://pypi.org/simple/",
                "-e",
                str(target),
            ]
            env = self._pip_env()
            run_command(
                cmd,
                self.logger,
                env=env,
                task_id=self._active_task_id,
                cancel_event=self.cancel_event,
                conda_env=env_dir,
                conda_exe=conda_exe,
            )

    def _prepare_config(self, base_dir: Path) -> None:
        config_dir = base_dir / CONFIG_DIRNAME
        if config_dir.exists():
            raise InstallerError(f"Config directory already exists at {config_dir}")
        if self.state.config_mode == "clone" and self.state.config_repo_url:
            self.logger.message(f"Cloning configuration from {self.state.config_repo_url}", task_id=self._active_task_id)
            repo_with_token = github_url_with_token(self.state.config_repo_url, self.state.github_token)
            run_git_command(
                ["git", "clone", repo_with_token, str(config_dir)],
                self.logger,
                task_id=self._active_task_id,
                cancel_event=self.cancel_event,
                mask_values=self._git_mask_values(),
            )
        elif self.state.config_mode == "copy" and self.state.config_copy_path:
            source = self.state.config_copy_path
            if not source.exists() or not source.is_dir():
                raise InstallerError(f"Config path {source} does not exist or is not a directory.")
            self.logger.message(f"Copying configuration from {source}", task_id=self._active_task_id)
            shutil.copytree(source, config_dir)
        else:
            self.logger.message("Copying default configuration", task_id=self._active_task_id)
            source = base_dir / ACQ4_SOURCE_DIRNAME / "config" / "example"
            shutil.copytree(source, config_dir)

    def _create_shortcut_if_needed(self, base_dir: Path, env_dir: Path, conda_exe: str) -> None:
        if os.name != "nt":
            self.logger.message("Skipping shortcut creation on non-Windows platforms", task_id=self._active_task_id)
            return
        python_exe = env_dir / "python.exe"
        if not python_exe.exists():
            self.logger.message("python.exe not found in the environment; skipping shortcut creation",
                                task_id=self._active_task_id)
            return
<<<<<<< HEAD
        desktop = Path(os.path.expanduser("~")) / "Desktop"
        desktop.mkdir(parents=True, exist_ok=True)
        shortcut_path = desktop / WINDOWS_SHORTCUT_NAME
        target = str(python_exe)
        config_file = self.state.config_file or "default.cfg"
        config_file_path = base_dir / CONFIG_DIRNAME / config_file
        arguments = f"-m acq4 -x -c {config_file_path}"
        ps_script = (
            "$ws = New-Object -ComObject WScript.Shell;"
            f"$s = $ws.CreateShortcut('{shortcut_path}');"
            f"$s.TargetPath = '{target}';"
            f"$s.Arguments = '{arguments}';"
            f"$s.WorkingDirectory = '{base_dir / ACQ4_SOURCE_DIRNAME}';"
            "$s.IconLocation = '';"
            "$s.Save();"
        )
=======

        self.logger.message("Creating start_acq4.bat launcher script", task_id=self._active_task_id)
        try:
            bat_path = create_start_bat(base_dir, conda_exe, env_dir)
        except Exception as e:
            self.logger.message(f"Failed to create bat file: {e}", task_id=self._active_task_id)
            return

>>>>>>> c2ff3460
        self.logger.message("Creating Windows desktop shortcut", task_id=self._active_task_id)
        try:
            create_desktop_shortcut_windows(bat_path, base_dir)
        except Exception as e:
            self.logger.message(f"Failed to create desktop shortcut: {e}", task_id=self._active_task_id)

    def _pip_env(self) -> Dict[str, str]:
        env = os.environ.copy()
        env.setdefault("PYTHONUNBUFFERED", "1")
        return env

    def _git_mask_values(self) -> List[str]:
        return self._git_secrets


class _StreamPump:
    def __init__(self, stream: Optional[IO[str]], name: str,
                 output_queue: "queue.Queue[Tuple[str, Optional[str]]]") -> None:
        self.stream = stream
        self.name = name
        self.queue = output_queue
        self.thread = threading.Thread(target=self._run, daemon=True)
        self.thread.start()

    def _run(self) -> None:
        if self.stream is None:
            self.queue.put((self.name, None))
            return
        try:
            for line in self.stream:
                self.queue.put((self.name, line.rstrip("\n")))
        finally:
            self.queue.put((self.name, None))

    def join(self) -> None:
        self.thread.join()


class InstallerWorker(QtCore.QObject):
    log_event = QtCore.pyqtSignal(object)
    finished = QtCore.pyqtSignal(bool, str)

    def __init__(self, state: InstallerState) -> None:
        super().__init__()
        self.state = state
        self._cancel_event = threading.Event()

    def _queue_event(self, event: InstallerLogEvent) -> None:
        QtCore.QMetaObject.invokeMethod(
            self,
            "_emit_event",
            QtCore.Qt.ConnectionType.QueuedConnection,
            QtCore.Q_ARG(object, event)
        )

    @QtCore.pyqtSlot(object)
    def _emit_event(self, event: InstallerLogEvent) -> None:
        self.log_event.emit(event)

    def run(self) -> None:  # pragma: no cover - run in thread
        try:
            self._run_internal()
        except InstallerCancelled:
            QtCore.QMetaObject.invokeMethod(
                self,
                "_emit_finished",
                QtCore.Qt.ConnectionType.QueuedConnection,
                QtCore.Q_ARG(bool, False),
                QtCore.Q_ARG(str, "Installation cancelled"),
            )
        except Exception as exc:  # noqa: BLE001
            QtCore.QMetaObject.invokeMethod(
                self,
                "_emit_finished",
                QtCore.Qt.ConnectionType.QueuedConnection,
                QtCore.Q_ARG(bool, False),
                QtCore.Q_ARG(str, str(exc))
            )
        else:
            QtCore.QMetaObject.invokeMethod(
                self,
                "_emit_finished",
                QtCore.Qt.ConnectionType.QueuedConnection,
                QtCore.Q_ARG(bool, True),
                QtCore.Q_ARG(str, "Installation complete")
            )

    @QtCore.pyqtSlot(bool, str)
    def _emit_finished(self, success: bool, detail: str) -> None:
        self.finished.emit(success, detail)

    def _run_internal(self) -> None:
        logger = StructuredLogger(text_fn=None, event_handler=self._queue_event)
        executor = InstallerExecutor(self.state, logger, cancel_event=self._cancel_event)
        executor.run()

    def request_cancel(self) -> None:
        self._cancel_event.set()


def build_cli_parser() -> argparse.ArgumentParser:
    """Construct the CLI parser shared between GUI and unattended modes.

    Returns
    -------
    argparse.ArgumentParser
        Configured parser with all supported command-line switches.
    """
    parser = argparse.ArgumentParser(
        description="ACQ4 interactive installer",
        formatter_class=argparse.ArgumentDefaultsHelpFormatter,
    )
    register_location_cli_arguments(parser)
    register_dependency_cli_arguments(parser)
    register_config_cli_arguments(parser)
    parser.add_argument(
        "--unattended",
        action="store_true",
        help="Run installer without showing the GUI (requires all options via CLI).",
    )
    parser.add_argument(
        "--no-ui",
        action="store_true",
        dest="no_ui",
        help=argparse.SUPPRESS,
    )
    parser.add_argument(
        "--test",
        dest="test_flags",
        help="Internal testing flag: comma-separated list of behaviors to simulate (e.g., no-git).",
    )
    return parser


def state_from_cli_args(args: argparse.Namespace,
                        editable_map: Dict[str, EditableDependency]) -> InstallerState:
    """Build an InstallerState instance from parsed CLI arguments.

    Parameters
    ----------
    args : argparse.Namespace
        Parsed CLI namespace.
    editable_map : dict
        Editable dependency descriptors used for CLI selection resolution.

    Returns
    -------
    InstallerState
        Fully-populated installer state ready for execution.
    """
    install_path_value = args.install_path or str((Path.home() / DEFAULT_INSTALL_DIR_NAME))
    install_path = Path(str(install_path_value)).expanduser().resolve()
    branch_value = (args.branch or DEFAULT_BRANCH).strip() or DEFAULT_BRANCH
    repo_value = (getattr(args, "repo_url", None) or ACQ4_REPO_URL).strip() or ACQ4_REPO_URL
    github_token = (getattr(args, "github_token", None) or "").strip() or None

    # Fetch pyproject.toml to get dependency information
    content, used_fallback = fetch_pyproject_from_github(repo_value, branch_value)
    if used_fallback:
        print(f"Warning: pyproject.toml not found in {repo_value} ({branch_value}).")
        print("Using dependency list from github.com/acq4/acq4:main instead.")
    dependency_groups = dependency_groups_from_pyproject(content=content)
    optional_dependencies = parse_optional_dependencies(content=content)

    selected_optional = resolve_optional_selection_from_args(args, optional_dependencies, dependency_groups)
    editable_selection = resolve_editable_selection_from_args(args, editable_map)
    config_mode = getattr(args, "config_mode", None)
    config_repo = getattr(args, "config_repo", None)
    config_path_value = getattr(args, "config_path", None)
    config_copy_path = Path(str(config_path_value)).expanduser().resolve() if config_path_value else None
    config_file = getattr(args, "config_file", None)
    if config_repo and config_mode is None:
        config_mode = "clone"
    if config_copy_path and config_mode is None:
        config_mode = "copy"
    config_mode = config_mode or "new"
    if config_mode == "clone" and not config_repo:
        raise InstallerError("--config-repo is required when --config-mode clone is specified.")
    if config_mode == "copy":
        if not config_copy_path:
            raise InstallerError("--config-path is required when --config-mode copy is specified.")
        if not config_copy_path.exists() or not config_copy_path.is_dir():
            raise InstallerError(f"Config path {config_copy_path} does not exist or is not a directory.")
    return InstallerState(
        install_path=install_path,
        branch=branch_value,
        repo_url=repo_value,
        github_token=github_token,
        optional_dependencies=optional_dependencies,
        selected_optional=selected_optional,
        editable_selection=editable_selection,
        config_mode=config_mode,
        config_repo_url=config_repo,
        config_copy_path=config_copy_path,
        config_file=config_file,
    )


def run_unattended_install(state: InstallerState) -> None:
    """Run the installer in unattended mode using stdout logging.

    Parameters
    ----------
    state : InstallerState
        Fully-resolved configuration describing what to install.
    """
    def log_text(message: str) -> None:
        print(message, flush=True)

    logger = StructuredLogger(text_fn=log_text)
    executor = InstallerExecutor(state, logger)
    try:
        executor.run()
    except Exception as exc:  # noqa: BLE001
        print(f"Installation failed: {exc}", file=sys.stderr)
        sys.exit(1)
    else:
        print("Installation complete", flush=True)

        # Display post-install documentation
        packages_with_docs: List[Tuple[str, str]] = []
        selected_specs = set(state.selected_optional)
        for dep in state.optional_dependencies:
            if dep.spec in selected_specs and dep.post_install_doc:
                display_name = dep.display_name or dep.spec
                # Strip HTML tags for plain text output
                plain_doc = re.sub(r'<a href=[\'"]([^\'"]+)[\'"]>([^<]+)</a>', r'\2 (\1)', dep.post_install_doc)
                plain_doc = re.sub(r'<[^>]+>', '', plain_doc)
                packages_with_docs.append((display_name, plain_doc))

        if packages_with_docs:
            print("\nThe following packages require additional 3rd-party software to be installed:")
            for name, doc in packages_with_docs:
                print(f"  - {name}: {doc}")


def normalized_clone_names(selection: Iterable[str]) -> set[str]:
    """Return a lowercase set of dependency identifiers chosen for cloning."""
    return {item.strip().lower() for item in selection}


def resolve_selected_optional_specs(options: Iterable[DependencyOption], selected_specs: Iterable[str],
                                    skip_names: Iterable[str]) -> List[str]:
    """Filter selected optional specs to drop ones handled via editable clones."""
    spec_set = set(selected_specs)
    skip = {name.lower() for name in skip_names}
    result: List[str] = []
    for dep in options:
        if dep.spec in spec_set and dep.normalized_name not in skip:
            result.append(dep.spec)
    return result


def collect_state(wizard: InstallWizard) -> InstallerState:
    """Capture the installer wizard selections into a serializable state."""
    return InstallerState(
        install_path=wizard.install_path(),
        branch=wizard.branch(),
        repo_url=wizard.repo_url(),
        github_token=wizard.github_token(),
        optional_dependencies=wizard.dependencies_page.options,
        selected_optional=wizard.selected_optional_specs(),
        editable_selection=wizard.selected_editable_keys(),
        config_mode=wizard.config_mode(),
        config_repo_url=wizard.config_repo(),
        config_copy_path=wizard.config_copy_path(),
<<<<<<< HEAD
        config_file=wizard.config_file(),
=======
        create_desktop_shortcut=wizard.dependencies_page.create_shortcut_checkbox.isChecked(),
>>>>>>> c2ff3460
    )


def parse_test_flags(raw_flags: Optional[str]) -> set[str]:
    return {flag.strip().lower() for flag in (raw_flags or "").split(",") if flag.strip()}


def main() -> None:
    """Entry point for the ACQ4 installer."""
    editable_map = editable_dependencies()
    parser = build_cli_parser()
    args = parser.parse_args()
    test_flags = parse_test_flags(getattr(args, "test_flags", None))
    if getattr(args, "no_ui", False):
        args.unattended = True
    if args.unattended:
        try:
            state = state_from_cli_args(args, editable_map)
        except InstallerError as exc:
            print(f"Invalid unattended configuration: {exc}", file=sys.stderr)
            sys.exit(1)
        run_unattended_install(state)
        return
    app = QtWidgets.QApplication(sys.argv)
    wizard = InstallWizard(editable_map, args, test_flags)
    wizard.exec()
    sys.exit(0)


if __name__ == "__main__":
    main()<|MERGE_RESOLUTION|>--- conflicted
+++ resolved
@@ -534,11 +534,8 @@
     config_mode: str = "new"
     config_repo_url: Optional[str] = None
     config_copy_path: Optional[Path] = None
-<<<<<<< HEAD
     config_file: Optional[str] = None
-=======
     create_desktop_shortcut: bool = True
->>>>>>> c2ff3460
 
 
 @dataclass
@@ -3057,24 +3054,6 @@
             self.logger.message("python.exe not found in the environment; skipping shortcut creation",
                                 task_id=self._active_task_id)
             return
-<<<<<<< HEAD
-        desktop = Path(os.path.expanduser("~")) / "Desktop"
-        desktop.mkdir(parents=True, exist_ok=True)
-        shortcut_path = desktop / WINDOWS_SHORTCUT_NAME
-        target = str(python_exe)
-        config_file = self.state.config_file or "default.cfg"
-        config_file_path = base_dir / CONFIG_DIRNAME / config_file
-        arguments = f"-m acq4 -x -c {config_file_path}"
-        ps_script = (
-            "$ws = New-Object -ComObject WScript.Shell;"
-            f"$s = $ws.CreateShortcut('{shortcut_path}');"
-            f"$s.TargetPath = '{target}';"
-            f"$s.Arguments = '{arguments}';"
-            f"$s.WorkingDirectory = '{base_dir / ACQ4_SOURCE_DIRNAME}';"
-            "$s.IconLocation = '';"
-            "$s.Save();"
-        )
-=======
 
         self.logger.message("Creating start_acq4.bat launcher script", task_id=self._active_task_id)
         try:
@@ -3083,7 +3062,6 @@
             self.logger.message(f"Failed to create bat file: {e}", task_id=self._active_task_id)
             return
 
->>>>>>> c2ff3460
         self.logger.message("Creating Windows desktop shortcut", task_id=self._active_task_id)
         try:
             create_desktop_shortcut_windows(bat_path, base_dir)
@@ -3350,11 +3328,8 @@
         config_mode=wizard.config_mode(),
         config_repo_url=wizard.config_repo(),
         config_copy_path=wizard.config_copy_path(),
-<<<<<<< HEAD
         config_file=wizard.config_file(),
-=======
         create_desktop_shortcut=wizard.dependencies_page.create_shortcut_checkbox.isChecked(),
->>>>>>> c2ff3460
     )
 
 
